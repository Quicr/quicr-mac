// !$*UTF8*$!
{
	archiveVersion = 1;
	classes = {
	};
	objectVersion = 56;
	objects = {

/* Begin PBXBuildFile section */
		18162CED2AB1C28300A75199 /* TransportConfigSettings.swift in Sources */ = {isa = PBXBuildFile; fileRef = 18162CEC2AB1C28300A75199 /* TransportConfigSettings.swift */; };
		1848B86D2ABAE21B00275F71 /* DecimusAudioEngine.swift in Sources */ = {isa = PBXBuildFile; fileRef = 1848B86C2ABAE21B00275F71 /* DecimusAudioEngine.swift */; };
		1848B86F2ABAE51A00275F71 /* OSStatusError.swift in Sources */ = {isa = PBXBuildFile; fileRef = 1848B86E2ABAE51A00275F71 /* OSStatusError.swift */; };
		184912882A3A51FC00773D39 /* OpusSubscription.swift in Sources */ = {isa = PBXBuildFile; fileRef = 184912872A3A51FC00773D39 /* OpusSubscription.swift */; };
		1849128A2A3B560200773D39 /* clibjitter.xcframework in Frameworks */ = {isa = PBXBuildFile; fileRef = 184912892A3B560200773D39 /* clibjitter.xcframework */; };
		1849128B2A3B560200773D39 /* clibjitter.xcframework in Embed Libraries */ = {isa = PBXBuildFile; fileRef = 184912892A3B560200773D39 /* clibjitter.xcframework */; settings = {ATTRIBUTES = (CodeSignOnCopy, RemoveHeadersOnCopy, ); }; };
		186397A12ADE0B9100FBF877 /* VideoDevices.swift in Sources */ = {isa = PBXBuildFile; fileRef = 186397A02ADE0B9100FBF877 /* VideoDevices.swift */; };
		1867950B2AD58E54008F99C6 /* PreviewView.swift in Sources */ = {isa = PBXBuildFile; fileRef = 1867950A2AD58E54008F99C6 /* PreviewView.swift */; };
		18865CC72A81356100B9A647 /* SubscriptionSettingsView.swift in Sources */ = {isa = PBXBuildFile; fileRef = 18865CC62A81356100B9A647 /* SubscriptionSettingsView.swift */; };
		188ABB562A792E9C00B31A6E /* Opus in Frameworks */ = {isa = PBXBuildFile; productRef = 188ABB552A792E9C00B31A6E /* Opus */; };
		18A108D02AA60DAB00FDC0A5 /* CpuUsage.swift in Sources */ = {isa = PBXBuildFile; fileRef = 18A108CF2AA60DAB00FDC0A5 /* CpuUsage.swift */; };
		18B2F4082AC59582008E3BFD /* TestVideoJitterBuffer.swift in Sources */ = {isa = PBXBuildFile; fileRef = 18B2F4072AC59582008E3BFD /* TestVideoJitterBuffer.swift */; };
		18B2F40A2AC5B9C5008E3BFD /* VideoDequeuer.swift in Sources */ = {isa = PBXBuildFile; fileRef = 18B2F4092AC5B9C5008E3BFD /* VideoDequeuer.swift */; };
		18BF456A2B0B90B3006E8E24 /* CMSampleBuffer+Attachments.swift in Sources */ = {isa = PBXBuildFile; fileRef = 18BF45692B0B90B3006E8E24 /* CMSampleBuffer+Attachments.swift */; };
		18BF456C2B0B939E006E8E24 /* TestCMSampleBuffer+Attachments.swift in Sources */ = {isa = PBXBuildFile; fileRef = 18BF456B2B0B939E006E8E24 /* TestCMSampleBuffer+Attachments.swift */; };
		18BF45702B0CD632006E8E24 /* VTDecoder.swift in Sources */ = {isa = PBXBuildFile; fileRef = 18BF456D2B0CD632006E8E24 /* VTDecoder.swift */; };
		18BF45712B0CD632006E8E24 /* VTEncoder.swift in Sources */ = {isa = PBXBuildFile; fileRef = 18BF456E2B0CD632006E8E24 /* VTEncoder.swift */; };
		18BF45722B0CD632006E8E24 /* HEVCUtilities.swift in Sources */ = {isa = PBXBuildFile; fileRef = 18BF456F2B0CD632006E8E24 /* HEVCUtilities.swift */; };
		18BF45782B0E0F3D006E8E24 /* TPCircularBuffer in Frameworks */ = {isa = PBXBuildFile; productRef = 18BF45772B0E0F3D006E8E24 /* TPCircularBuffer */; };
		18C89A3A2A13D1E4005B333B /* InfluxDBSwift in Frameworks */ = {isa = PBXBuildFile; productRef = 18C89A392A13D1E4005B333B /* InfluxDBSwift */; };
		18C89A3C2A13D30B005B333B /* MetricsSubmitter.swift in Sources */ = {isa = PBXBuildFile; fileRef = 18C89A3B2A13D30B005B333B /* MetricsSubmitter.swift */; };
		18C89A3E2A13D315005B333B /* Measurement.swift in Sources */ = {isa = PBXBuildFile; fileRef = 18C89A3D2A13D315005B333B /* Measurement.swift */; };
		18C89A402A13D334005B333B /* InfluxMetricsSubmitter.swift in Sources */ = {isa = PBXBuildFile; fileRef = 18C89A3F2A13D334005B333B /* InfluxMetricsSubmitter.swift */; };
		18C89A422A13EB1E005B333B /* InfluxConfig.swift in Sources */ = {isa = PBXBuildFile; fileRef = 18C89A412A13EB1E005B333B /* InfluxConfig.swift */; };
		18C89A442A13ED24005B333B /* MockSubmitter.swift in Sources */ = {isa = PBXBuildFile; fileRef = 18C89A432A13ED24005B333B /* MockSubmitter.swift */; };
		18C89A462A14E667005B333B /* AppStorageWrapper.swift in Sources */ = {isa = PBXBuildFile; fileRef = 18C89A452A14E667005B333B /* AppStorageWrapper.swift */; };
		18C89A4B2A14EF1F005B333B /* InfluxSettingsView.swift in Sources */ = {isa = PBXBuildFile; fileRef = 18C89A4A2A14EF1F005B333B /* InfluxSettingsView.swift */; };
		18EC340D2A69CFD6004FE2EE /* VideoView.swift in Sources */ = {isa = PBXBuildFile; fileRef = 18EC340C2A69CFD6004FE2EE /* VideoView.swift */; };
		18F7C4D62AB1C795005EDB88 /* VideoFrame.swift in Sources */ = {isa = PBXBuildFile; fileRef = 18F7C4D52AB1C795005EDB88 /* VideoFrame.swift */; };
		18F7C4D82AB1C7AA005EDB88 /* VideoJitterBuffer.swift in Sources */ = {isa = PBXBuildFile; fileRef = 18F7C4D72AB1C7AA005EDB88 /* VideoJitterBuffer.swift */; };
		18F7C4DA2AB1C7BD005EDB88 /* OrderedCollections in Frameworks */ = {isa = PBXBuildFile; productRef = 18F7C4D92AB1C7BD005EDB88 /* OrderedCollections */; };
		9B0C4E1C2A94BA5D00F6A644 /* WrappedOptional.swift in Sources */ = {isa = PBXBuildFile; fileRef = 9B0C4E1B2A94BA5D00F6A644 /* WrappedOptional.swift */; };
		9B165A1529840B610017079F /* CallController.swift in Sources */ = {isa = PBXBuildFile; fileRef = 9B165A1429840B610017079F /* CallController.swift */; };
		9B480662297EAF170040F5D4 /* InCallView.swift in Sources */ = {isa = PBXBuildFile; fileRef = 9B480661297EAF170040F5D4 /* InCallView.swift */; };
		9B48066E297F19700040F5D4 /* CaptureManager.swift in Sources */ = {isa = PBXBuildFile; fileRef = 9B48066D297F19700040F5D4 /* CaptureManager.swift */; };
		9B48068929829FB90040F5D4 /* VideoParticipant.swift in Sources */ = {isa = PBXBuildFile; fileRef = 9B48068829829FB90040F5D4 /* VideoParticipant.swift */; };
		9B48068C298301FD0040F5D4 /* QMediaTypes.swift in Sources */ = {isa = PBXBuildFile; fileRef = 9B48068B298301FD0040F5D4 /* QMediaTypes.swift */; };
		9B7F40022ACB1914003333C3 /* H264Utilities.swift in Sources */ = {isa = PBXBuildFile; fileRef = 9B7F40012ACB1914003333C3 /* H264Utilities.swift */; };
		9B7F40042ACB5808003333C3 /* TestH264Utilities.swift in Sources */ = {isa = PBXBuildFile; fileRef = 9B7F40032ACB5808003333C3 /* TestH264Utilities.swift */; };
		9B87FB622A03B91E00C92DD1 /* SettingsView.swift in Sources */ = {isa = PBXBuildFile; fileRef = 9B87FB612A03B91E00C92DD1 /* SettingsView.swift */; };
		9B9622DC2A7A669A00949234 /* QHelpers.swift in Sources */ = {isa = PBXBuildFile; fileRef = 9B9622DB2A7A669A00949234 /* QHelpers.swift */; };
		9B9622DE2A7A6A3A00949234 /* TestQHelpers.swift in Sources */ = {isa = PBXBuildFile; fileRef = 9B9622DD2A7A6A3A00949234 /* TestQHelpers.swift */; };
		9B9BD43D2A464A47008B30C4 /* OpusPublication.swift in Sources */ = {isa = PBXBuildFile; fileRef = 9B9BD43C2A464A47008B30C4 /* OpusPublication.swift */; };
		9BA27FC6297D7270007013B2 /* DecimusApp.swift in Sources */ = {isa = PBXBuildFile; fileRef = 9BA27FC5297D7270007013B2 /* DecimusApp.swift */; };
		9BA27FCA297D7271007013B2 /* Assets.xcassets in Resources */ = {isa = PBXBuildFile; fileRef = 9BA27FC9297D7271007013B2 /* Assets.xcassets */; };
		9BA27FCD297D7271007013B2 /* Preview Assets.xcassets in Resources */ = {isa = PBXBuildFile; fileRef = 9BA27FCC297D7271007013B2 /* Preview Assets.xcassets */; };
		9BA27FF5297D787F007013B2 /* ConfigCallView.swift in Sources */ = {isa = PBXBuildFile; fileRef = 9BA27FF4297D787F007013B2 /* ConfigCallView.swift */; };
		9BA27FF8297DCF3C007013B2 /* CallSetupView.swift in Sources */ = {isa = PBXBuildFile; fileRef = 9BA27FF7297DCF3C007013B2 /* CallSetupView.swift */; };
		9BA27FFB297DD8D9007013B2 /* CallConfig.swift in Sources */ = {isa = PBXBuildFile; fileRef = 9BA27FFA297DD8D9007013B2 /* CallConfig.swift */; };
		9BAD55BD29B0B77700D9B65F /* ErrorWriter.swift in Sources */ = {isa = PBXBuildFile; fileRef = 9BAD55BC29B0B77700D9B65F /* ErrorWriter.swift */; };
		9BD96EFD2AC2DAA200EC794C /* VideoJitterBufferSettingsView.swift in Sources */ = {isa = PBXBuildFile; fileRef = 9BD96EFC2AC2DAA200EC794C /* VideoJitterBufferSettingsView.swift */; };
		9BDD5B13299697DE00C01D54 /* DequeModule in Frameworks */ = {isa = PBXBuildFile; productRef = 9BDD5B12299697DE00C01D54 /* DequeModule */; };
		9BDD5B182996A86500C01D54 /* LibOpusDecoder.swift in Sources */ = {isa = PBXBuildFile; fileRef = 9BDD5B172996A86500C01D54 /* LibOpusDecoder.swift */; };
		9BDD5B1A299A395B00C01D54 /* LibOpusEncoder.swift in Sources */ = {isa = PBXBuildFile; fileRef = 9BDD5B19299A395B00C01D54 /* LibOpusEncoder.swift */; };
		D78619462A28FC9D00EC0556 /* QMediaDelegates.mm in Sources */ = {isa = PBXBuildFile; fileRef = D78619422A28FC9C00EC0556 /* QMediaDelegates.mm */; };
		D78619472A28FC9D00EC0556 /* QControllerGW.mm in Sources */ = {isa = PBXBuildFile; fileRef = D78619442A28FC9D00EC0556 /* QControllerGW.mm */; };
		D7883CA22A2E82A200B88A61 /* qmedia.xcframework in Frameworks */ = {isa = PBXBuildFile; fileRef = D786194B2A290F1600EC0556 /* qmedia.xcframework */; };
		D7883CA32A2E82A200B88A61 /* qmedia.xcframework in Embed Libraries */ = {isa = PBXBuildFile; fileRef = D786194B2A290F1600EC0556 /* qmedia.xcframework */; settings = {ATTRIBUTES = (CodeSignOnCopy, RemoveHeadersOnCopy, ); }; };
		D7D156392AD73DE600B4E4F2 /* EncodedFrameBufferAllocator.mm in Sources */ = {isa = PBXBuildFile; fileRef = D7D156382AD73DE600B4E4F2 /* EncodedFrameBufferAllocator.mm */; };
		FF01709629C10013000E23A6 /* FormInput.swift in Sources */ = {isa = PBXBuildFile; fileRef = FF01709529C10013000E23A6 /* FormInput.swift */; };
		FF1C5C2D29DD110600887833 /* CallControls.swift in Sources */ = {isa = PBXBuildFile; fileRef = FF1C5C2A29DD110600887833 /* CallControls.swift */; };
		FF1C5C2E29DD110600887833 /* LeaveModal.swift in Sources */ = {isa = PBXBuildFile; fileRef = FF1C5C2B29DD110600887833 /* LeaveModal.swift */; };
		FF1C5C2F29DD110600887833 /* VideoGrid.swift in Sources */ = {isa = PBXBuildFile; fileRef = FF1C5C2C29DD110600887833 /* VideoGrid.swift */; };
		FF2498B02A534E8E00C6D66D /* H264Publication.swift in Sources */ = {isa = PBXBuildFile; fileRef = FF2498AF2A534E8E00C6D66D /* H264Publication.swift */; };
		FF2498B22A53575D00C6D66D /* PublicationFactory.swift in Sources */ = {isa = PBXBuildFile; fileRef = FF2498B12A53575D00C6D66D /* PublicationFactory.swift */; };
		FF2498B42A55E8CC00C6D66D /* SubscriptionFactory.swift in Sources */ = {isa = PBXBuildFile; fileRef = FF2498B32A55E8CC00C6D66D /* SubscriptionFactory.swift */; };
		FF2498B72A55E95E00C6D66D /* H264Subscription.swift in Sources */ = {isa = PBXBuildFile; fileRef = FF2498B62A55E95E00C6D66D /* H264Subscription.swift */; };
		FF3334002AA77D8B00DDE4AD /* ManifestTypes.swift in Sources */ = {isa = PBXBuildFile; fileRef = FF3333FF2AA77D8B00DDE4AD /* ManifestTypes.swift */; };
		FF3B952C2A60C1EF00CE463F /* QJitterBuffer.mm in Sources */ = {isa = PBXBuildFile; fileRef = FF3B952B2A60C1EF00CE463F /* QJitterBuffer.mm */; };
		FF4DA06D29FAEF4F00A01E5D /* ViewExtensions.swift in Sources */ = {isa = PBXBuildFile; fileRef = FF4DA06C29FAEF4F00A01E5D /* ViewExtensions.swift */; };
		FF6C80A92A16DB850094751E /* Publication.swift in Sources */ = {isa = PBXBuildFile; fileRef = FF6C80A82A16DB850094751E /* Publication.swift */; };
		FF6C80AB2A17E8980094751E /* Subscription.swift in Sources */ = {isa = PBXBuildFile; fileRef = FF6C80AA2A17E8980094751E /* Subscription.swift */; };
		FF6D6D302A00410400B535DA /* fonts in Resources */ = {isa = PBXBuildFile; fileRef = FF6D6D2F2A00410400B535DA /* fonts */; };
		FF6D6D522A00415300B535DA /* CiscoSansTT-MediumOblique.woff2 in Resources */ = {isa = PBXBuildFile; fileRef = FF6D6D512A00410A00B535DA /* CiscoSansTT-MediumOblique.woff2 */; };
		FF6D6D532A00415300B535DA /* CiscoSansTTThinOblique.woff2 in Resources */ = {isa = PBXBuildFile; fileRef = FF6D6D3F2A00410A00B535DA /* CiscoSansTTThinOblique.woff2 */; };
		FF6D6D542A00415300B535DA /* CiscoSansTT-Medium.woff2 in Resources */ = {isa = PBXBuildFile; fileRef = FF6D6D492A00410A00B535DA /* CiscoSansTT-Medium.woff2 */; };
		FF6D6D552A00415300B535DA /* CiscoSansTTRegular.woff in Resources */ = {isa = PBXBuildFile; fileRef = FF6D6D3D2A00410A00B535DA /* CiscoSansTTRegular.woff */; };
		FF6D6D562A00415300B535DA /* CiscoSansTTExtraLight.woff in Resources */ = {isa = PBXBuildFile; fileRef = FF6D6D342A00410A00B535DA /* CiscoSansTTExtraLight.woff */; };
		FF6D6D572A00415300B535DA /* CiscoSansTTHeavy.woff2 in Resources */ = {isa = PBXBuildFile; fileRef = FF6D6D462A00410A00B535DA /* CiscoSansTTHeavy.woff2 */; };
		FF6D6D582A00415300B535DA /* CiscoSansTTLight.woff in Resources */ = {isa = PBXBuildFile; fileRef = FF6D6D372A00410A00B535DA /* CiscoSansTTLight.woff */; };
		FF6D6D592A00415300B535DA /* CiscoSansTTHeavyOblique.woff2 in Resources */ = {isa = PBXBuildFile; fileRef = FF6D6D4B2A00410A00B535DA /* CiscoSansTTHeavyOblique.woff2 */; };
		FF6D6D5A2A00415300B535DA /* CiscoSansTTBold.woff in Resources */ = {isa = PBXBuildFile; fileRef = FF6D6D4A2A00410A00B535DA /* CiscoSansTTBold.woff */; };
		FF6D6D5B2A00415300B535DA /* CiscoSansTTCondBold.woff in Resources */ = {isa = PBXBuildFile; fileRef = FF6D6D332A00410A00B535DA /* CiscoSansTTCondBold.woff */; };
		FF6D6D5C2A00415300B535DA /* CiscoSansTTRegularOblique.woff2 in Resources */ = {isa = PBXBuildFile; fileRef = FF6D6D4C2A00410A00B535DA /* CiscoSansTTRegularOblique.woff2 */; };
		FF6D6D5D2A00415300B535DA /* CiscoSansTTExtraLight.woff2 in Resources */ = {isa = PBXBuildFile; fileRef = FF6D6D392A00410A00B535DA /* CiscoSansTTExtraLight.woff2 */; };
		FF6D6D5E2A00415300B535DA /* CiscoSansTTLightOblique.woff2 in Resources */ = {isa = PBXBuildFile; fileRef = FF6D6D472A00410A00B535DA /* CiscoSansTTLightOblique.woff2 */; };
		FF6D6D5F2A00415300B535DA /* CiscoSansTTHeavy.woff in Resources */ = {isa = PBXBuildFile; fileRef = FF6D6D322A00410A00B535DA /* CiscoSansTTHeavy.woff */; };
		FF6D6D602A00415300B535DA /* CiscoSansTTLight.woff2 in Resources */ = {isa = PBXBuildFile; fileRef = FF6D6D382A00410A00B535DA /* CiscoSansTTLight.woff2 */; };
		FF6D6D612A00415300B535DA /* CiscoSansTTBoldOblique.woff2 in Resources */ = {isa = PBXBuildFile; fileRef = FF6D6D3B2A00410A00B535DA /* CiscoSansTTBoldOblique.woff2 */; };
		FF6D6D622A00415300B535DA /* CiscoSansTTBold.woff2 in Resources */ = {isa = PBXBuildFile; fileRef = FF6D6D402A00410A00B535DA /* CiscoSansTTBold.woff2 */; };
		FF6D6D632A00415300B535DA /* CiscoSansTTCondRegular.woff2 in Resources */ = {isa = PBXBuildFile; fileRef = FF6D6D3A2A00410A00B535DA /* CiscoSansTTCondRegular.woff2 */; };
		FF6D6D642A00415300B535DA /* CiscoSansTTHeavyOblique.woff in Resources */ = {isa = PBXBuildFile; fileRef = FF6D6D3E2A00410A00B535DA /* CiscoSansTTHeavyOblique.woff */; };
		FF6D6D652A00415300B535DA /* CiscoSansTT-MediumOblique.woff in Resources */ = {isa = PBXBuildFile; fileRef = FF6D6D442A00410A00B535DA /* CiscoSansTT-MediumOblique.woff */; };
		FF6D6D662A00415300B535DA /* CiscoSansTTRegular.woff2 in Resources */ = {isa = PBXBuildFile; fileRef = FF6D6D452A00410A00B535DA /* CiscoSansTTRegular.woff2 */; };
		FF6D6D672A00415300B535DA /* CiscoSansTTRegularOblique.woff in Resources */ = {isa = PBXBuildFile; fileRef = FF6D6D4E2A00410A00B535DA /* CiscoSansTTRegularOblique.woff */; };
		FF6D6D682A00415300B535DA /* CiscoSansTTCondRegular.woff in Resources */ = {isa = PBXBuildFile; fileRef = FF6D6D362A00410A00B535DA /* CiscoSansTTCondRegular.woff */; };
		FF6D6D692A00415300B535DA /* CiscoSansTTThin.woff2 in Resources */ = {isa = PBXBuildFile; fileRef = FF6D6D3C2A00410A00B535DA /* CiscoSansTTThin.woff2 */; };
		FF6D6D6A2A00415300B535DA /* CiscoSansTTCondBold.woff2 in Resources */ = {isa = PBXBuildFile; fileRef = FF6D6D432A00410A00B535DA /* CiscoSansTTCondBold.woff2 */; };
		FF6D6D6B2A00415300B535DA /* CiscoSansTTExtraLightOblique.woff in Resources */ = {isa = PBXBuildFile; fileRef = FF6D6D352A00410A00B535DA /* CiscoSansTTExtraLightOblique.woff */; };
		FF6D6D6C2A00415300B535DA /* CiscoSansTTBoldOblique.woff in Resources */ = {isa = PBXBuildFile; fileRef = FF6D6D482A00410A00B535DA /* CiscoSansTTBoldOblique.woff */; };
		FF6D6D6D2A00415300B535DA /* CiscoSansTTLightOblique.woff in Resources */ = {isa = PBXBuildFile; fileRef = FF6D6D4F2A00410A00B535DA /* CiscoSansTTLightOblique.woff */; };
		FF6D6D6E2A00415300B535DA /* CiscoSansTTExtraLightOblique.woff2 in Resources */ = {isa = PBXBuildFile; fileRef = FF6D6D502A00410A00B535DA /* CiscoSansTTExtraLightOblique.woff2 */; };
		FF6D6D6F2A00415300B535DA /* CiscoSansTTThinOblique.woff in Resources */ = {isa = PBXBuildFile; fileRef = FF6D6D4D2A00410A00B535DA /* CiscoSansTTThinOblique.woff */; };
		FF6D6D702A00415300B535DA /* CiscoSansTT-Medium.woff in Resources */ = {isa = PBXBuildFile; fileRef = FF6D6D412A00410A00B535DA /* CiscoSansTT-Medium.woff */; };
		FF6D6D712A00415300B535DA /* CiscoSansTTThin.woff in Resources */ = {isa = PBXBuildFile; fileRef = FF6D6D422A00410A00B535DA /* CiscoSansTTThin.woff */; };
		FF6D6D752A01CCAE00B535DA /* ManifestController.swift in Sources */ = {isa = PBXBuildFile; fileRef = FF6D6D742A01CCAE00B535DA /* ManifestController.swift */; };
		FF6D6D792A0422CE00B535DA /* CodecFactory.swift in Sources */ = {isa = PBXBuildFile; fileRef = FF6D6D782A0422CE00B535DA /* CodecFactory.swift */; };
		FFA0E8502A6F25A20027603B /* WrappingHStack in Frameworks */ = {isa = PBXBuildFile; productRef = FFA0E84F2A6F25A20027603B /* WrappingHStack */; };
		FFB8CBE529C148B70093C623 /* ActionPicker.swift in Sources */ = {isa = PBXBuildFile; fileRef = FFB8CBE429C148B70093C623 /* ActionPicker.swift */; };
		FFBF2FB729BFE48100D769CF /* ActionButton.swift in Sources */ = {isa = PBXBuildFile; fileRef = FFBF2FB629BFE48100D769CF /* ActionButton.swift */; };
		FFD1CFEE2A2131250034CDD0 /* PublisherDelegate.swift in Sources */ = {isa = PBXBuildFile; fileRef = FFD1CFED2A2131250034CDD0 /* PublisherDelegate.swift */; };
		FFD1CFF02A214FA60034CDD0 /* SubscriberDelegate.swift in Sources */ = {isa = PBXBuildFile; fileRef = FFD1CFEF2A214FA60034CDD0 /* SubscriberDelegate.swift */; };
		FFFF72D72A27D47D00D4D5EE /* ErrorView.swift in Sources */ = {isa = PBXBuildFile; fileRef = FFFF72D62A27D47D00D4D5EE /* ErrorView.swift */; };
		FFFF72D92A27FBEA00D4D5EE /* RelayConfig.swift in Sources */ = {isa = PBXBuildFile; fileRef = FFFF72D82A27FBEA00D4D5EE /* RelayConfig.swift */; };
		FFFF72DB2A280A8000D4D5EE /* RelaySettingsView.swift in Sources */ = {isa = PBXBuildFile; fileRef = FFFF72DA2A280A8000D4D5EE /* RelaySettingsView.swift */; };
		FFFF72DD2A280B6300D4D5EE /* ManifestSettingsView.swift in Sources */ = {isa = PBXBuildFile; fileRef = FFFF72DC2A280B6300D4D5EE /* ManifestSettingsView.swift */; };
/* End PBXBuildFile section */

/* Begin PBXContainerItemProxy section */
		9B85951F29F04521008C813C /* PBXContainerItemProxy */ = {
			isa = PBXContainerItemProxy;
			containerPortal = 9BA27FBA297D7270007013B2 /* Project object */;
			proxyType = 1;
			remoteGlobalIDString = 9BA27FC1297D7270007013B2;
			remoteInfo = Decimus;
		};
/* End PBXContainerItemProxy section */

/* Begin PBXCopyFilesBuildPhase section */
		D7883CA42A2E82A200B88A61 /* Embed Libraries */ = {
			isa = PBXCopyFilesBuildPhase;
			buildActionMask = 2147483647;
			dstPath = "";
			dstSubfolderSpec = 10;
			files = (
				D7883CA32A2E82A200B88A61 /* qmedia.xcframework in Embed Libraries */,
				1849128B2A3B560200773D39 /* clibjitter.xcframework in Embed Libraries */,
			);
			name = "Embed Libraries";
			runOnlyForDeploymentPostprocessing = 0;
		};
/* End PBXCopyFilesBuildPhase section */

/* Begin PBXFileReference section */
		18162CEC2AB1C28300A75199 /* TransportConfigSettings.swift */ = {isa = PBXFileReference; fileEncoding = 4; lastKnownFileType = sourcecode.swift; path = TransportConfigSettings.swift; sourceTree = "<group>"; };
		1848B86C2ABAE21B00275F71 /* DecimusAudioEngine.swift */ = {isa = PBXFileReference; lastKnownFileType = sourcecode.swift; path = DecimusAudioEngine.swift; sourceTree = "<group>"; };
		1848B86E2ABAE51A00275F71 /* OSStatusError.swift */ = {isa = PBXFileReference; lastKnownFileType = sourcecode.swift; path = OSStatusError.swift; sourceTree = "<group>"; };
		184912872A3A51FC00773D39 /* OpusSubscription.swift */ = {isa = PBXFileReference; lastKnownFileType = sourcecode.swift; path = OpusSubscription.swift; sourceTree = "<group>"; };
		184912892A3B560200773D39 /* clibjitter.xcframework */ = {isa = PBXFileReference; lastKnownFileType = wrapper.xcframework; name = clibjitter.xcframework; path = dependencies/clibjitter.xcframework; sourceTree = "<group>"; };
		185D628E29BF3C5A0011E634 /* Info.plist */ = {isa = PBXFileReference; lastKnownFileType = text.plist; path = Info.plist; sourceTree = "<group>"; };
		186397A02ADE0B9100FBF877 /* VideoDevices.swift */ = {isa = PBXFileReference; lastKnownFileType = sourcecode.swift; path = VideoDevices.swift; sourceTree = "<group>"; };
		1867950A2AD58E54008F99C6 /* PreviewView.swift */ = {isa = PBXFileReference; lastKnownFileType = sourcecode.swift; path = PreviewView.swift; sourceTree = "<group>"; };
		18865CC62A81356100B9A647 /* SubscriptionSettingsView.swift */ = {isa = PBXFileReference; lastKnownFileType = sourcecode.swift; path = SubscriptionSettingsView.swift; sourceTree = "<group>"; };
<<<<<<< HEAD
		18865CC82A851DFC00B9A647 /* ProfileSet.h */ = {isa = PBXFileReference; lastKnownFileType = sourcecode.c.h; path = ProfileSet.h; sourceTree = "<group>"; };
=======
		18A108CF2AA60DAB00FDC0A5 /* CpuUsage.swift */ = {isa = PBXFileReference; fileEncoding = 4; lastKnownFileType = sourcecode.swift; path = CpuUsage.swift; sourceTree = "<group>"; };
		18B2F4072AC59582008E3BFD /* TestVideoJitterBuffer.swift */ = {isa = PBXFileReference; fileEncoding = 4; lastKnownFileType = sourcecode.swift; path = TestVideoJitterBuffer.swift; sourceTree = "<group>"; };
		18B2F4092AC5B9C5008E3BFD /* VideoDequeuer.swift */ = {isa = PBXFileReference; lastKnownFileType = sourcecode.swift; path = VideoDequeuer.swift; sourceTree = "<group>"; };
		18BF45692B0B90B3006E8E24 /* CMSampleBuffer+Attachments.swift */ = {isa = PBXFileReference; lastKnownFileType = sourcecode.swift; path = "CMSampleBuffer+Attachments.swift"; sourceTree = "<group>"; };
		18BF456B2B0B939E006E8E24 /* TestCMSampleBuffer+Attachments.swift */ = {isa = PBXFileReference; lastKnownFileType = sourcecode.swift; path = "TestCMSampleBuffer+Attachments.swift"; sourceTree = "<group>"; };
		18BF456D2B0CD632006E8E24 /* VTDecoder.swift */ = {isa = PBXFileReference; fileEncoding = 4; lastKnownFileType = sourcecode.swift; path = VTDecoder.swift; sourceTree = "<group>"; };
		18BF456E2B0CD632006E8E24 /* VTEncoder.swift */ = {isa = PBXFileReference; fileEncoding = 4; lastKnownFileType = sourcecode.swift; path = VTEncoder.swift; sourceTree = "<group>"; };
		18BF456F2B0CD632006E8E24 /* HEVCUtilities.swift */ = {isa = PBXFileReference; fileEncoding = 4; lastKnownFileType = sourcecode.swift; path = HEVCUtilities.swift; sourceTree = "<group>"; };
>>>>>>> d5a20c15
		18C89A3B2A13D30B005B333B /* MetricsSubmitter.swift */ = {isa = PBXFileReference; lastKnownFileType = sourcecode.swift; path = MetricsSubmitter.swift; sourceTree = "<group>"; };
		18C89A3D2A13D315005B333B /* Measurement.swift */ = {isa = PBXFileReference; lastKnownFileType = sourcecode.swift; path = Measurement.swift; sourceTree = "<group>"; };
		18C89A3F2A13D334005B333B /* InfluxMetricsSubmitter.swift */ = {isa = PBXFileReference; lastKnownFileType = sourcecode.swift; path = InfluxMetricsSubmitter.swift; sourceTree = "<group>"; };
		18C89A412A13EB1E005B333B /* InfluxConfig.swift */ = {isa = PBXFileReference; lastKnownFileType = sourcecode.swift; path = InfluxConfig.swift; sourceTree = "<group>"; };
		18C89A432A13ED24005B333B /* MockSubmitter.swift */ = {isa = PBXFileReference; lastKnownFileType = sourcecode.swift; path = MockSubmitter.swift; sourceTree = "<group>"; };
		18C89A452A14E667005B333B /* AppStorageWrapper.swift */ = {isa = PBXFileReference; lastKnownFileType = sourcecode.swift; path = AppStorageWrapper.swift; sourceTree = "<group>"; };
		18C89A4A2A14EF1F005B333B /* InfluxSettingsView.swift */ = {isa = PBXFileReference; lastKnownFileType = sourcecode.swift; path = InfluxSettingsView.swift; sourceTree = "<group>"; };
		18EC340C2A69CFD6004FE2EE /* VideoView.swift */ = {isa = PBXFileReference; fileEncoding = 4; lastKnownFileType = sourcecode.swift; path = VideoView.swift; sourceTree = "<group>"; };
		18F7C4D52AB1C795005EDB88 /* VideoFrame.swift */ = {isa = PBXFileReference; fileEncoding = 4; lastKnownFileType = sourcecode.swift; path = VideoFrame.swift; sourceTree = "<group>"; };
		18F7C4D72AB1C7AA005EDB88 /* VideoJitterBuffer.swift */ = {isa = PBXFileReference; fileEncoding = 4; lastKnownFileType = sourcecode.swift; path = VideoJitterBuffer.swift; sourceTree = "<group>"; };
		9B0C4E1B2A94BA5D00F6A644 /* WrappedOptional.swift */ = {isa = PBXFileReference; lastKnownFileType = sourcecode.swift; path = WrappedOptional.swift; sourceTree = "<group>"; };
		9B165A1429840B610017079F /* CallController.swift */ = {isa = PBXFileReference; lastKnownFileType = sourcecode.swift; path = CallController.swift; sourceTree = "<group>"; };
		9B480661297EAF170040F5D4 /* InCallView.swift */ = {isa = PBXFileReference; lastKnownFileType = sourcecode.swift; path = InCallView.swift; sourceTree = "<group>"; };
		9B48066D297F19700040F5D4 /* CaptureManager.swift */ = {isa = PBXFileReference; lastKnownFileType = sourcecode.swift; path = CaptureManager.swift; sourceTree = "<group>"; };
		9B48068829829FB90040F5D4 /* VideoParticipant.swift */ = {isa = PBXFileReference; lastKnownFileType = sourcecode.swift; path = VideoParticipant.swift; sourceTree = "<group>"; };
		9B48068B298301FD0040F5D4 /* QMediaTypes.swift */ = {isa = PBXFileReference; lastKnownFileType = sourcecode.swift; path = QMediaTypes.swift; sourceTree = "<group>"; };
		9B7F40012ACB1914003333C3 /* H264Utilities.swift */ = {isa = PBXFileReference; fileEncoding = 4; lastKnownFileType = sourcecode.swift; path = H264Utilities.swift; sourceTree = "<group>"; };
		9B7F40032ACB5808003333C3 /* TestH264Utilities.swift */ = {isa = PBXFileReference; lastKnownFileType = sourcecode.swift; path = TestH264Utilities.swift; sourceTree = "<group>"; };
		9B85951429F03147008C813C /* TestPlan.xctestplan */ = {isa = PBXFileReference; lastKnownFileType = text; path = TestPlan.xctestplan; sourceTree = "<group>"; };
		9B85951B29F04521008C813C /* Tests.xctest */ = {isa = PBXFileReference; explicitFileType = wrapper.cfbundle; includeInIndex = 0; path = Tests.xctest; sourceTree = BUILT_PRODUCTS_DIR; };
		9B87FB612A03B91E00C92DD1 /* SettingsView.swift */ = {isa = PBXFileReference; lastKnownFileType = sourcecode.swift; path = SettingsView.swift; sourceTree = "<group>"; };
		9B9622DB2A7A669A00949234 /* QHelpers.swift */ = {isa = PBXFileReference; lastKnownFileType = sourcecode.swift; path = QHelpers.swift; sourceTree = "<group>"; };
		9B9622DD2A7A6A3A00949234 /* TestQHelpers.swift */ = {isa = PBXFileReference; lastKnownFileType = sourcecode.swift; path = TestQHelpers.swift; sourceTree = "<group>"; };
		9B9BD43C2A464A47008B30C4 /* OpusPublication.swift */ = {isa = PBXFileReference; fileEncoding = 4; lastKnownFileType = sourcecode.swift; path = OpusPublication.swift; sourceTree = "<group>"; };
		9BA27FC2297D7270007013B2 /* Decimus.app */ = {isa = PBXFileReference; explicitFileType = wrapper.application; includeInIndex = 0; path = Decimus.app; sourceTree = BUILT_PRODUCTS_DIR; };
		9BA27FC5297D7270007013B2 /* DecimusApp.swift */ = {isa = PBXFileReference; lastKnownFileType = sourcecode.swift; path = DecimusApp.swift; sourceTree = "<group>"; };
		9BA27FC9297D7271007013B2 /* Assets.xcassets */ = {isa = PBXFileReference; lastKnownFileType = folder.assetcatalog; path = Assets.xcassets; sourceTree = "<group>"; };
		9BA27FCC297D7271007013B2 /* Preview Assets.xcassets */ = {isa = PBXFileReference; lastKnownFileType = folder.assetcatalog; path = "Preview Assets.xcassets"; sourceTree = "<group>"; };
		9BA27FEF297D7352007013B2 /* Decimus.entitlements */ = {isa = PBXFileReference; lastKnownFileType = text.plist.entitlements; path = Decimus.entitlements; sourceTree = "<group>"; };
		9BA27FF4297D787F007013B2 /* ConfigCallView.swift */ = {isa = PBXFileReference; lastKnownFileType = sourcecode.swift; path = ConfigCallView.swift; sourceTree = "<group>"; };
		9BA27FF7297DCF3C007013B2 /* CallSetupView.swift */ = {isa = PBXFileReference; lastKnownFileType = sourcecode.swift; path = CallSetupView.swift; sourceTree = "<group>"; };
		9BA27FFA297DD8D9007013B2 /* CallConfig.swift */ = {isa = PBXFileReference; lastKnownFileType = sourcecode.swift; path = CallConfig.swift; sourceTree = "<group>"; };
		9BAD55BC29B0B77700D9B65F /* ErrorWriter.swift */ = {isa = PBXFileReference; lastKnownFileType = sourcecode.swift; path = ErrorWriter.swift; sourceTree = "<group>"; };
		9BCC0E7F2AB0713000BA97F6 /* TransportConfig.h */ = {isa = PBXFileReference; lastKnownFileType = sourcecode.c.h; path = TransportConfig.h; sourceTree = "<group>"; };
		9BD96EFC2AC2DAA200EC794C /* VideoJitterBufferSettingsView.swift */ = {isa = PBXFileReference; lastKnownFileType = sourcecode.swift; path = VideoJitterBufferSettingsView.swift; sourceTree = "<group>"; };
		9BDD5B172996A86500C01D54 /* LibOpusDecoder.swift */ = {isa = PBXFileReference; lastKnownFileType = sourcecode.swift; path = LibOpusDecoder.swift; sourceTree = "<group>"; };
		9BDD5B19299A395B00C01D54 /* LibOpusEncoder.swift */ = {isa = PBXFileReference; lastKnownFileType = sourcecode.swift; path = LibOpusEncoder.swift; sourceTree = "<group>"; };
		9BEFCC5029BB89F8001A780A /* ci_post_clone.sh */ = {isa = PBXFileReference; lastKnownFileType = text.script.sh; path = ci_post_clone.sh; sourceTree = "<group>"; };
		D78619402A28FC9C00EC0556 /* QDelegatesObjC.h */ = {isa = PBXFileReference; fileEncoding = 4; lastKnownFileType = sourcecode.c.h; path = QDelegatesObjC.h; sourceTree = "<group>"; };
		D78619412A28FC9C00EC0556 /* QMediaDelegates.h */ = {isa = PBXFileReference; fileEncoding = 4; lastKnownFileType = sourcecode.c.h; path = QMediaDelegates.h; sourceTree = "<group>"; };
		D78619422A28FC9C00EC0556 /* QMediaDelegates.mm */ = {isa = PBXFileReference; fileEncoding = 4; lastKnownFileType = sourcecode.cpp.objcpp; path = QMediaDelegates.mm; sourceTree = "<group>"; };
		D78619432A28FC9D00EC0556 /* QControllerGW.h */ = {isa = PBXFileReference; fileEncoding = 4; lastKnownFileType = sourcecode.c.h; path = QControllerGW.h; sourceTree = "<group>"; };
		D78619442A28FC9D00EC0556 /* QControllerGW.mm */ = {isa = PBXFileReference; fileEncoding = 4; lastKnownFileType = sourcecode.cpp.objcpp; path = QControllerGW.mm; sourceTree = "<group>"; };
		D78619452A28FC9D00EC0556 /* QControllerGWObjC.h */ = {isa = PBXFileReference; fileEncoding = 4; lastKnownFileType = sourcecode.c.h; path = QControllerGWObjC.h; sourceTree = "<group>"; };
		D786194A2A28FD9200EC0556 /* Decimus-Bridging-Header.h */ = {isa = PBXFileReference; lastKnownFileType = sourcecode.c.h; path = "Decimus-Bridging-Header.h"; sourceTree = "<group>"; };
		D786194B2A290F1600EC0556 /* qmedia.xcframework */ = {isa = PBXFileReference; lastKnownFileType = wrapper.xcframework; name = qmedia.xcframework; path = dependencies/qmedia.xcframework; sourceTree = "<group>"; };
		D7D156362AD73DE600B4E4F2 /* ExtBufferAllocator.h */ = {isa = PBXFileReference; fileEncoding = 4; lastKnownFileType = sourcecode.c.h; path = ExtBufferAllocator.h; sourceTree = "<group>"; };
		D7D156372AD73DE600B4E4F2 /* EncodedFrameBufferAllocator.h */ = {isa = PBXFileReference; fileEncoding = 4; lastKnownFileType = sourcecode.c.h; path = EncodedFrameBufferAllocator.h; sourceTree = "<group>"; };
		D7D156382AD73DE600B4E4F2 /* EncodedFrameBufferAllocator.mm */ = {isa = PBXFileReference; fileEncoding = 4; lastKnownFileType = sourcecode.cpp.objcpp; path = EncodedFrameBufferAllocator.mm; sourceTree = "<group>"; };
		FF01709529C10013000E23A6 /* FormInput.swift */ = {isa = PBXFileReference; lastKnownFileType = sourcecode.swift; path = FormInput.swift; sourceTree = "<group>"; };
		FF1C5C2A29DD110600887833 /* CallControls.swift */ = {isa = PBXFileReference; fileEncoding = 4; lastKnownFileType = sourcecode.swift; path = CallControls.swift; sourceTree = "<group>"; };
		FF1C5C2B29DD110600887833 /* LeaveModal.swift */ = {isa = PBXFileReference; fileEncoding = 4; lastKnownFileType = sourcecode.swift; path = LeaveModal.swift; sourceTree = "<group>"; };
		FF1C5C2C29DD110600887833 /* VideoGrid.swift */ = {isa = PBXFileReference; fileEncoding = 4; lastKnownFileType = sourcecode.swift; path = VideoGrid.swift; sourceTree = "<group>"; };
		FF2498AF2A534E8E00C6D66D /* H264Publication.swift */ = {isa = PBXFileReference; lastKnownFileType = sourcecode.swift; path = H264Publication.swift; sourceTree = "<group>"; };
		FF2498B12A53575D00C6D66D /* PublicationFactory.swift */ = {isa = PBXFileReference; lastKnownFileType = sourcecode.swift; path = PublicationFactory.swift; sourceTree = "<group>"; };
		FF2498B32A55E8CC00C6D66D /* SubscriptionFactory.swift */ = {isa = PBXFileReference; lastKnownFileType = sourcecode.swift; path = SubscriptionFactory.swift; sourceTree = "<group>"; };
		FF2498B62A55E95E00C6D66D /* H264Subscription.swift */ = {isa = PBXFileReference; lastKnownFileType = sourcecode.swift; path = H264Subscription.swift; sourceTree = "<group>"; };
		FF3333FF2AA77D8B00DDE4AD /* ManifestTypes.swift */ = {isa = PBXFileReference; lastKnownFileType = sourcecode.swift; path = ManifestTypes.swift; sourceTree = "<group>"; };
		FF3B952A2A60C1EF00CE463F /* QJitterBuffer.h */ = {isa = PBXFileReference; lastKnownFileType = sourcecode.c.h; path = QJitterBuffer.h; sourceTree = "<group>"; };
		FF3B952B2A60C1EF00CE463F /* QJitterBuffer.mm */ = {isa = PBXFileReference; lastKnownFileType = sourcecode.cpp.objcpp; path = QJitterBuffer.mm; sourceTree = "<group>"; };
		FF4DA06C29FAEF4F00A01E5D /* ViewExtensions.swift */ = {isa = PBXFileReference; lastKnownFileType = sourcecode.swift; path = ViewExtensions.swift; sourceTree = "<group>"; };
		FF6C80A82A16DB850094751E /* Publication.swift */ = {isa = PBXFileReference; lastKnownFileType = sourcecode.swift; path = Publication.swift; sourceTree = "<group>"; };
		FF6C80AA2A17E8980094751E /* Subscription.swift */ = {isa = PBXFileReference; lastKnownFileType = sourcecode.swift; path = Subscription.swift; sourceTree = "<group>"; };
		FF6D6D2F2A00410400B535DA /* fonts */ = {isa = PBXFileReference; lastKnownFileType = folder; name = fonts; path = "dependencies/momentum-ui/core/fonts"; sourceTree = "<group>"; };
		FF6D6D322A00410A00B535DA /* CiscoSansTTHeavy.woff */ = {isa = PBXFileReference; lastKnownFileType = file; path = CiscoSansTTHeavy.woff; sourceTree = "<group>"; };
		FF6D6D332A00410A00B535DA /* CiscoSansTTCondBold.woff */ = {isa = PBXFileReference; lastKnownFileType = file; path = CiscoSansTTCondBold.woff; sourceTree = "<group>"; };
		FF6D6D342A00410A00B535DA /* CiscoSansTTExtraLight.woff */ = {isa = PBXFileReference; lastKnownFileType = file; path = CiscoSansTTExtraLight.woff; sourceTree = "<group>"; };
		FF6D6D352A00410A00B535DA /* CiscoSansTTExtraLightOblique.woff */ = {isa = PBXFileReference; lastKnownFileType = file; path = CiscoSansTTExtraLightOblique.woff; sourceTree = "<group>"; };
		FF6D6D362A00410A00B535DA /* CiscoSansTTCondRegular.woff */ = {isa = PBXFileReference; lastKnownFileType = file; path = CiscoSansTTCondRegular.woff; sourceTree = "<group>"; };
		FF6D6D372A00410A00B535DA /* CiscoSansTTLight.woff */ = {isa = PBXFileReference; lastKnownFileType = file; path = CiscoSansTTLight.woff; sourceTree = "<group>"; };
		FF6D6D382A00410A00B535DA /* CiscoSansTTLight.woff2 */ = {isa = PBXFileReference; lastKnownFileType = file; path = CiscoSansTTLight.woff2; sourceTree = "<group>"; };
		FF6D6D392A00410A00B535DA /* CiscoSansTTExtraLight.woff2 */ = {isa = PBXFileReference; lastKnownFileType = file; path = CiscoSansTTExtraLight.woff2; sourceTree = "<group>"; };
		FF6D6D3A2A00410A00B535DA /* CiscoSansTTCondRegular.woff2 */ = {isa = PBXFileReference; lastKnownFileType = file; path = CiscoSansTTCondRegular.woff2; sourceTree = "<group>"; };
		FF6D6D3B2A00410A00B535DA /* CiscoSansTTBoldOblique.woff2 */ = {isa = PBXFileReference; lastKnownFileType = file; path = CiscoSansTTBoldOblique.woff2; sourceTree = "<group>"; };
		FF6D6D3C2A00410A00B535DA /* CiscoSansTTThin.woff2 */ = {isa = PBXFileReference; lastKnownFileType = file; path = CiscoSansTTThin.woff2; sourceTree = "<group>"; };
		FF6D6D3D2A00410A00B535DA /* CiscoSansTTRegular.woff */ = {isa = PBXFileReference; lastKnownFileType = file; path = CiscoSansTTRegular.woff; sourceTree = "<group>"; };
		FF6D6D3E2A00410A00B535DA /* CiscoSansTTHeavyOblique.woff */ = {isa = PBXFileReference; lastKnownFileType = file; path = CiscoSansTTHeavyOblique.woff; sourceTree = "<group>"; };
		FF6D6D3F2A00410A00B535DA /* CiscoSansTTThinOblique.woff2 */ = {isa = PBXFileReference; lastKnownFileType = file; path = CiscoSansTTThinOblique.woff2; sourceTree = "<group>"; };
		FF6D6D402A00410A00B535DA /* CiscoSansTTBold.woff2 */ = {isa = PBXFileReference; lastKnownFileType = file; path = CiscoSansTTBold.woff2; sourceTree = "<group>"; };
		FF6D6D412A00410A00B535DA /* CiscoSansTT-Medium.woff */ = {isa = PBXFileReference; lastKnownFileType = file; path = "CiscoSansTT-Medium.woff"; sourceTree = "<group>"; };
		FF6D6D422A00410A00B535DA /* CiscoSansTTThin.woff */ = {isa = PBXFileReference; lastKnownFileType = file; path = CiscoSansTTThin.woff; sourceTree = "<group>"; };
		FF6D6D432A00410A00B535DA /* CiscoSansTTCondBold.woff2 */ = {isa = PBXFileReference; lastKnownFileType = file; path = CiscoSansTTCondBold.woff2; sourceTree = "<group>"; };
		FF6D6D442A00410A00B535DA /* CiscoSansTT-MediumOblique.woff */ = {isa = PBXFileReference; lastKnownFileType = file; path = "CiscoSansTT-MediumOblique.woff"; sourceTree = "<group>"; };
		FF6D6D452A00410A00B535DA /* CiscoSansTTRegular.woff2 */ = {isa = PBXFileReference; lastKnownFileType = file; path = CiscoSansTTRegular.woff2; sourceTree = "<group>"; };
		FF6D6D462A00410A00B535DA /* CiscoSansTTHeavy.woff2 */ = {isa = PBXFileReference; lastKnownFileType = file; path = CiscoSansTTHeavy.woff2; sourceTree = "<group>"; };
		FF6D6D472A00410A00B535DA /* CiscoSansTTLightOblique.woff2 */ = {isa = PBXFileReference; lastKnownFileType = file; path = CiscoSansTTLightOblique.woff2; sourceTree = "<group>"; };
		FF6D6D482A00410A00B535DA /* CiscoSansTTBoldOblique.woff */ = {isa = PBXFileReference; lastKnownFileType = file; path = CiscoSansTTBoldOblique.woff; sourceTree = "<group>"; };
		FF6D6D492A00410A00B535DA /* CiscoSansTT-Medium.woff2 */ = {isa = PBXFileReference; lastKnownFileType = file; path = "CiscoSansTT-Medium.woff2"; sourceTree = "<group>"; };
		FF6D6D4A2A00410A00B535DA /* CiscoSansTTBold.woff */ = {isa = PBXFileReference; lastKnownFileType = file; path = CiscoSansTTBold.woff; sourceTree = "<group>"; };
		FF6D6D4B2A00410A00B535DA /* CiscoSansTTHeavyOblique.woff2 */ = {isa = PBXFileReference; lastKnownFileType = file; path = CiscoSansTTHeavyOblique.woff2; sourceTree = "<group>"; };
		FF6D6D4C2A00410A00B535DA /* CiscoSansTTRegularOblique.woff2 */ = {isa = PBXFileReference; lastKnownFileType = file; path = CiscoSansTTRegularOblique.woff2; sourceTree = "<group>"; };
		FF6D6D4D2A00410A00B535DA /* CiscoSansTTThinOblique.woff */ = {isa = PBXFileReference; lastKnownFileType = file; path = CiscoSansTTThinOblique.woff; sourceTree = "<group>"; };
		FF6D6D4E2A00410A00B535DA /* CiscoSansTTRegularOblique.woff */ = {isa = PBXFileReference; lastKnownFileType = file; path = CiscoSansTTRegularOblique.woff; sourceTree = "<group>"; };
		FF6D6D4F2A00410A00B535DA /* CiscoSansTTLightOblique.woff */ = {isa = PBXFileReference; lastKnownFileType = file; path = CiscoSansTTLightOblique.woff; sourceTree = "<group>"; };
		FF6D6D502A00410A00B535DA /* CiscoSansTTExtraLightOblique.woff2 */ = {isa = PBXFileReference; lastKnownFileType = file; path = CiscoSansTTExtraLightOblique.woff2; sourceTree = "<group>"; };
		FF6D6D512A00410A00B535DA /* CiscoSansTT-MediumOblique.woff2 */ = {isa = PBXFileReference; lastKnownFileType = file; path = "CiscoSansTT-MediumOblique.woff2"; sourceTree = "<group>"; };
		FF6D6D742A01CCAE00B535DA /* ManifestController.swift */ = {isa = PBXFileReference; lastKnownFileType = sourcecode.swift; path = ManifestController.swift; sourceTree = "<group>"; };
		FF6D6D782A0422CE00B535DA /* CodecFactory.swift */ = {isa = PBXFileReference; lastKnownFileType = sourcecode.swift; path = CodecFactory.swift; sourceTree = "<group>"; };
		FFB8CBE429C148B70093C623 /* ActionPicker.swift */ = {isa = PBXFileReference; lastKnownFileType = sourcecode.swift; path = ActionPicker.swift; sourceTree = "<group>"; };
		FFBB04412A2923580038A1E5 /* Info.plist */ = {isa = PBXFileReference; lastKnownFileType = text.plist.xml; path = Info.plist; sourceTree = "<group>"; };
		FFBB04422A29235D0038A1E5 /* Info.plist */ = {isa = PBXFileReference; lastKnownFileType = text.plist.xml; name = Info.plist; path = Decimus/Info.plist; sourceTree = SOURCE_ROOT; };
		FFBF2FB629BFE48100D769CF /* ActionButton.swift */ = {isa = PBXFileReference; lastKnownFileType = sourcecode.swift; path = ActionButton.swift; sourceTree = "<group>"; };
		FFD1CFED2A2131250034CDD0 /* PublisherDelegate.swift */ = {isa = PBXFileReference; lastKnownFileType = sourcecode.swift; path = PublisherDelegate.swift; sourceTree = "<group>"; };
		FFD1CFEF2A214FA60034CDD0 /* SubscriberDelegate.swift */ = {isa = PBXFileReference; lastKnownFileType = sourcecode.swift; path = SubscriberDelegate.swift; sourceTree = "<group>"; };
		FFFF72D62A27D47D00D4D5EE /* ErrorView.swift */ = {isa = PBXFileReference; lastKnownFileType = sourcecode.swift; path = ErrorView.swift; sourceTree = "<group>"; };
		FFFF72D82A27FBEA00D4D5EE /* RelayConfig.swift */ = {isa = PBXFileReference; lastKnownFileType = sourcecode.swift; path = RelayConfig.swift; sourceTree = "<group>"; };
		FFFF72DA2A280A8000D4D5EE /* RelaySettingsView.swift */ = {isa = PBXFileReference; lastKnownFileType = sourcecode.swift; path = RelaySettingsView.swift; sourceTree = "<group>"; };
		FFFF72DC2A280B6300D4D5EE /* ManifestSettingsView.swift */ = {isa = PBXFileReference; lastKnownFileType = sourcecode.swift; path = ManifestSettingsView.swift; sourceTree = "<group>"; };
/* End PBXFileReference section */

/* Begin PBXFrameworksBuildPhase section */
		9B85951829F04521008C813C /* Frameworks */ = {
			isa = PBXFrameworksBuildPhase;
			buildActionMask = 2147483647;
			files = (
			);
			runOnlyForDeploymentPostprocessing = 0;
		};
		9BA27FBF297D7270007013B2 /* Frameworks */ = {
			isa = PBXFrameworksBuildPhase;
			buildActionMask = 2147483647;
			files = (
				18C89A3A2A13D1E4005B333B /* InfluxDBSwift in Frameworks */,
				9BDD5B13299697DE00C01D54 /* DequeModule in Frameworks */,
				D7883CA22A2E82A200B88A61 /* qmedia.xcframework in Frameworks */,
				18BF45782B0E0F3D006E8E24 /* TPCircularBuffer in Frameworks */,
				FFA0E8502A6F25A20027603B /* WrappingHStack in Frameworks */,
				188ABB562A792E9C00B31A6E /* Opus in Frameworks */,
				18F7C4DA2AB1C7BD005EDB88 /* OrderedCollections in Frameworks */,
				1849128A2A3B560200773D39 /* clibjitter.xcframework in Frameworks */,
			);
			runOnlyForDeploymentPostprocessing = 0;
		};
/* End PBXFrameworksBuildPhase section */

/* Begin PBXGroup section */
		18C89A372A13D14A005B333B /* Metrics */ = {
			isa = PBXGroup;
			children = (
				18C89A3B2A13D30B005B333B /* MetricsSubmitter.swift */,
				18C89A3D2A13D315005B333B /* Measurement.swift */,
				18C89A3F2A13D334005B333B /* InfluxMetricsSubmitter.swift */,
				18C89A432A13ED24005B333B /* MockSubmitter.swift */,
			);
			path = Metrics;
			sourceTree = "<group>";
		};
		18C89A472A14EF02005B333B /* Settings */ = {
			isa = PBXGroup;
			children = (
				18162CEC2AB1C28300A75199 /* TransportConfigSettings.swift */,
				18C89A452A14E667005B333B /* AppStorageWrapper.swift */,
				9B87FB612A03B91E00C92DD1 /* SettingsView.swift */,
				18C89A4A2A14EF1F005B333B /* InfluxSettingsView.swift */,
				FFFF72DA2A280A8000D4D5EE /* RelaySettingsView.swift */,
				FFFF72DC2A280B6300D4D5EE /* ManifestSettingsView.swift */,
				18865CC62A81356100B9A647 /* SubscriptionSettingsView.swift */,
				9BD96EFC2AC2DAA200EC794C /* VideoJitterBufferSettingsView.swift */,
			);
			path = Settings;
			sourceTree = "<group>";
		};
		9B48067F298016FD0040F5D4 /* Codec */ = {
			isa = PBXGroup;
			children = (
				18BF456F2B0CD632006E8E24 /* HEVCUtilities.swift */,
				18BF456D2B0CD632006E8E24 /* VTDecoder.swift */,
				18BF456E2B0CD632006E8E24 /* VTEncoder.swift */,
				9B7F40012ACB1914003333C3 /* H264Utilities.swift */,
				9BDD5B172996A86500C01D54 /* LibOpusDecoder.swift */,
				9BDD5B19299A395B00C01D54 /* LibOpusEncoder.swift */,
				FF6D6D782A0422CE00B535DA /* CodecFactory.swift */,
			);
			path = Codec;
			sourceTree = "<group>";
		};
		9B48068A298301ED0040F5D4 /* QMedia */ = {
			isa = PBXGroup;
			children = (
				D78619432A28FC9D00EC0556 /* QControllerGW.h */,
				D78619442A28FC9D00EC0556 /* QControllerGW.mm */,
				D78619452A28FC9D00EC0556 /* QControllerGWObjC.h */,
				D78619402A28FC9C00EC0556 /* QDelegatesObjC.h */,
				D78619412A28FC9C00EC0556 /* QMediaDelegates.h */,
				D78619422A28FC9C00EC0556 /* QMediaDelegates.mm */,
				9B48068B298301FD0040F5D4 /* QMediaTypes.swift */,
<<<<<<< HEAD
				18865CC82A851DFC00B9A647 /* ProfileSet.h */,
=======
				9BCC0E7F2AB0713000BA97F6 /* TransportConfig.h */,
>>>>>>> d5a20c15
			);
			path = QMedia;
			sourceTree = "<group>";
		};
		9B76FFE0298D5566006B5267 /* Frameworks */ = {
			isa = PBXGroup;
			children = (
				184912892A3B560200773D39 /* clibjitter.xcframework */,
				D786194B2A290F1600EC0556 /* qmedia.xcframework */,
			);
			name = Frameworks;
			sourceTree = "<group>";
		};
		9B85951C29F04521008C813C /* Tests */ = {
			isa = PBXGroup;
			children = (
				18B2F4072AC59582008E3BFD /* TestVideoJitterBuffer.swift */,
				9B9622DD2A7A6A3A00949234 /* TestQHelpers.swift */,
				9B7F40032ACB5808003333C3 /* TestH264Utilities.swift */,
				18BF456B2B0B939E006E8E24 /* TestCMSampleBuffer+Attachments.swift */,
			);
			path = Tests;
			sourceTree = "<group>";
		};
		9BA27FB9297D7270007013B2 = {
			isa = PBXGroup;
			children = (
				FF6D6D2F2A00410400B535DA /* fonts */,
				9B85951429F03147008C813C /* TestPlan.xctestplan */,
				9BEFCC4F29BB89D9001A780A /* ci_scripts */,
				9BA27FC4297D7270007013B2 /* Decimus */,
				9B85951C29F04521008C813C /* Tests */,
				9BA27FC3297D7270007013B2 /* Products */,
				9B76FFE0298D5566006B5267 /* Frameworks */,
			);
			sourceTree = "<group>";
		};
		9BA27FC3297D7270007013B2 /* Products */ = {
			isa = PBXGroup;
			children = (
				9BA27FC2297D7270007013B2 /* Decimus.app */,
				9B85951B29F04521008C813C /* Tests.xctest */,
			);
			name = Products;
			sourceTree = "<group>";
		};
		9BA27FC4297D7270007013B2 /* Decimus */ = {
			isa = PBXGroup;
			children = (
				FF3B952D2A60C77B00CE463F /* Lib */,
				18C89A372A13D14A005B333B /* Metrics */,
				185D628E29BF3C5A0011E634 /* Info.plist */,
				9B48067F298016FD0040F5D4 /* Codec */,
				FF2498AE2A534E5B00C6D66D /* Publications */,
				FF2498B52A55E8F800C6D66D /* Subscriptions */,
				9BA27FF9297DD8CA007013B2 /* Models */,
				9BA27FF6297D7D61007013B2 /* Views */,
				FF6D6D312A00410A00B535DA /* fonts */,
				FFBB04422A29235D0038A1E5 /* Info.plist */,
				9BA27FEF297D7352007013B2 /* Decimus.entitlements */,
				9BA27FC9297D7271007013B2 /* Assets.xcassets */,
				9BA27FCB297D7271007013B2 /* Preview Content */,
				9BA27FC5297D7270007013B2 /* DecimusApp.swift */,
				9B165A1429840B610017079F /* CallController.swift */,
				9B48066D297F19700040F5D4 /* CaptureManager.swift */,
				9BAD55BC29B0B77700D9B65F /* ErrorWriter.swift */,
				FF6D6D742A01CCAE00B535DA /* ManifestController.swift */,
				9B9622DB2A7A669A00949234 /* QHelpers.swift */,
				9B0C4E1B2A94BA5D00F6A644 /* WrappedOptional.swift */,
				18A108CF2AA60DAB00FDC0A5 /* CpuUsage.swift */,
				18F7C4D72AB1C7AA005EDB88 /* VideoJitterBuffer.swift */,
				1848B86C2ABAE21B00275F71 /* DecimusAudioEngine.swift */,
				1848B86E2ABAE51A00275F71 /* OSStatusError.swift */,
				18B2F4092AC5B9C5008E3BFD /* VideoDequeuer.swift */,
				186397A02ADE0B9100FBF877 /* VideoDevices.swift */,
				18BF45692B0B90B3006E8E24 /* CMSampleBuffer+Attachments.swift */,
			);
			path = Decimus;
			sourceTree = "<group>";
		};
		9BA27FCB297D7271007013B2 /* Preview Content */ = {
			isa = PBXGroup;
			children = (
				9BA27FCC297D7271007013B2 /* Preview Assets.xcassets */,
			);
			path = "Preview Content";
			sourceTree = "<group>";
		};
		9BA27FF6297D7D61007013B2 /* Views */ = {
			isa = PBXGroup;
			children = (
				18C89A472A14EF02005B333B /* Settings */,
				FFBF2FB529BFE47000D769CF /* Components */,
				9BA27FF4297D787F007013B2 /* ConfigCallView.swift */,
				9B480661297EAF170040F5D4 /* InCallView.swift */,
				9BA27FF7297DCF3C007013B2 /* CallSetupView.swift */,
				FFFF72D62A27D47D00D4D5EE /* ErrorView.swift */,
				18EC340C2A69CFD6004FE2EE /* VideoView.swift */,
			);
			path = Views;
			sourceTree = "<group>";
		};
		9BA27FF9297DD8CA007013B2 /* Models */ = {
			isa = PBXGroup;
			children = (
				18F7C4D52AB1C795005EDB88 /* VideoFrame.swift */,
				9BA27FFA297DD8D9007013B2 /* CallConfig.swift */,
				9B48068829829FB90040F5D4 /* VideoParticipant.swift */,
				18C89A412A13EB1E005B333B /* InfluxConfig.swift */,
				FFFF72D82A27FBEA00D4D5EE /* RelayConfig.swift */,
				FF6C80A82A16DB850094751E /* Publication.swift */,
				FF6C80AA2A17E8980094751E /* Subscription.swift */,
				FFD1CFED2A2131250034CDD0 /* PublisherDelegate.swift */,
				FFD1CFEF2A214FA60034CDD0 /* SubscriberDelegate.swift */,
				FF3333FF2AA77D8B00DDE4AD /* ManifestTypes.swift */,
			);
			path = Models;
			sourceTree = "<group>";
		};
		9BEFCC4F29BB89D9001A780A /* ci_scripts */ = {
			isa = PBXGroup;
			children = (
				9BEFCC5029BB89F8001A780A /* ci_post_clone.sh */,
			);
			path = ci_scripts;
			sourceTree = "<group>";
		};
		D7D156352AD73DE600B4E4F2 /* EncodedBuffer */ = {
			isa = PBXGroup;
			children = (
				D7D156362AD73DE600B4E4F2 /* ExtBufferAllocator.h */,
				D7D156372AD73DE600B4E4F2 /* EncodedFrameBufferAllocator.h */,
				D7D156382AD73DE600B4E4F2 /* EncodedFrameBufferAllocator.mm */,
			);
			path = EncodedBuffer;
			sourceTree = "<group>";
		};
		FF2498AE2A534E5B00C6D66D /* Publications */ = {
			isa = PBXGroup;
			children = (
				9B9BD43C2A464A47008B30C4 /* OpusPublication.swift */,
				FF2498AF2A534E8E00C6D66D /* H264Publication.swift */,
				FF2498B12A53575D00C6D66D /* PublicationFactory.swift */,
			);
			path = Publications;
			sourceTree = "<group>";
		};
		FF2498B52A55E8F800C6D66D /* Subscriptions */ = {
			isa = PBXGroup;
			children = (
				184912872A3A51FC00773D39 /* OpusSubscription.swift */,
				FF2498B62A55E95E00C6D66D /* H264Subscription.swift */,
				FF2498B32A55E8CC00C6D66D /* SubscriptionFactory.swift */,
			);
			path = Subscriptions;
			sourceTree = "<group>";
		};
		FF3B95292A60C19800CE463F /* Jitter */ = {
			isa = PBXGroup;
			children = (
				FF3B952A2A60C1EF00CE463F /* QJitterBuffer.h */,
				FF3B952B2A60C1EF00CE463F /* QJitterBuffer.mm */,
			);
			path = Jitter;
			sourceTree = "<group>";
		};
		FF3B952D2A60C77B00CE463F /* Lib */ = {
			isa = PBXGroup;
			children = (
				D7D156352AD73DE600B4E4F2 /* EncodedBuffer */,
				D786194A2A28FD9200EC0556 /* Decimus-Bridging-Header.h */,
				9B48068A298301ED0040F5D4 /* QMedia */,
				FF3B95292A60C19800CE463F /* Jitter */,
			);
			path = Lib;
			sourceTree = "<group>";
		};
		FF6D6D312A00410A00B535DA /* fonts */ = {
			isa = PBXGroup;
			children = (
				FFBB04412A2923580038A1E5 /* Info.plist */,
				FF6D6D412A00410A00B535DA /* CiscoSansTT-Medium.woff */,
				FF6D6D492A00410A00B535DA /* CiscoSansTT-Medium.woff2 */,
				FF6D6D442A00410A00B535DA /* CiscoSansTT-MediumOblique.woff */,
				FF6D6D512A00410A00B535DA /* CiscoSansTT-MediumOblique.woff2 */,
				FF6D6D4A2A00410A00B535DA /* CiscoSansTTBold.woff */,
				FF6D6D402A00410A00B535DA /* CiscoSansTTBold.woff2 */,
				FF6D6D482A00410A00B535DA /* CiscoSansTTBoldOblique.woff */,
				FF6D6D3B2A00410A00B535DA /* CiscoSansTTBoldOblique.woff2 */,
				FF6D6D332A00410A00B535DA /* CiscoSansTTCondBold.woff */,
				FF6D6D432A00410A00B535DA /* CiscoSansTTCondBold.woff2 */,
				FF6D6D362A00410A00B535DA /* CiscoSansTTCondRegular.woff */,
				FF6D6D3A2A00410A00B535DA /* CiscoSansTTCondRegular.woff2 */,
				FF6D6D342A00410A00B535DA /* CiscoSansTTExtraLight.woff */,
				FF6D6D392A00410A00B535DA /* CiscoSansTTExtraLight.woff2 */,
				FF6D6D352A00410A00B535DA /* CiscoSansTTExtraLightOblique.woff */,
				FF6D6D502A00410A00B535DA /* CiscoSansTTExtraLightOblique.woff2 */,
				FF6D6D322A00410A00B535DA /* CiscoSansTTHeavy.woff */,
				FF6D6D462A00410A00B535DA /* CiscoSansTTHeavy.woff2 */,
				FF6D6D3E2A00410A00B535DA /* CiscoSansTTHeavyOblique.woff */,
				FF6D6D4B2A00410A00B535DA /* CiscoSansTTHeavyOblique.woff2 */,
				FF6D6D372A00410A00B535DA /* CiscoSansTTLight.woff */,
				FF6D6D382A00410A00B535DA /* CiscoSansTTLight.woff2 */,
				FF6D6D4F2A00410A00B535DA /* CiscoSansTTLightOblique.woff */,
				FF6D6D472A00410A00B535DA /* CiscoSansTTLightOblique.woff2 */,
				FF6D6D3D2A00410A00B535DA /* CiscoSansTTRegular.woff */,
				FF6D6D452A00410A00B535DA /* CiscoSansTTRegular.woff2 */,
				FF6D6D4E2A00410A00B535DA /* CiscoSansTTRegularOblique.woff */,
				FF6D6D4C2A00410A00B535DA /* CiscoSansTTRegularOblique.woff2 */,
				FF6D6D422A00410A00B535DA /* CiscoSansTTThin.woff */,
				FF6D6D3C2A00410A00B535DA /* CiscoSansTTThin.woff2 */,
				FF6D6D4D2A00410A00B535DA /* CiscoSansTTThinOblique.woff */,
				FF6D6D3F2A00410A00B535DA /* CiscoSansTTThinOblique.woff2 */,
			);
			name = fonts;
			path = "dependencies/momentum-ui/core/fonts";
			sourceTree = SOURCE_ROOT;
		};
		FFBF2FB529BFE47000D769CF /* Components */ = {
			isa = PBXGroup;
			children = (
				FF1C5C2A29DD110600887833 /* CallControls.swift */,
				FF1C5C2B29DD110600887833 /* LeaveModal.swift */,
				FF1C5C2C29DD110600887833 /* VideoGrid.swift */,
				FFBF2FB629BFE48100D769CF /* ActionButton.swift */,
				FF01709529C10013000E23A6 /* FormInput.swift */,
				FFB8CBE429C148B70093C623 /* ActionPicker.swift */,
				FF4DA06C29FAEF4F00A01E5D /* ViewExtensions.swift */,
				1867950A2AD58E54008F99C6 /* PreviewView.swift */,
			);
			path = Components;
			sourceTree = "<group>";
		};
/* End PBXGroup section */

/* Begin PBXNativeTarget section */
		9B85951A29F04521008C813C /* Tests */ = {
			isa = PBXNativeTarget;
			buildConfigurationList = 9B85952129F04522008C813C /* Build configuration list for PBXNativeTarget "Tests" */;
			buildPhases = (
				9B85951729F04521008C813C /* Sources */,
				9B85951829F04521008C813C /* Frameworks */,
				9B85951929F04521008C813C /* Resources */,
			);
			buildRules = (
			);
			dependencies = (
				9B85952029F04521008C813C /* PBXTargetDependency */,
			);
			name = Tests;
			productName = Tests;
			productReference = 9B85951B29F04521008C813C /* Tests.xctest */;
			productType = "com.apple.product-type.bundle.unit-test";
		};
		9BA27FC1297D7270007013B2 /* Decimus */ = {
			isa = PBXNativeTarget;
			buildConfigurationList = 9BA27FE6297D7271007013B2 /* Build configuration list for PBXNativeTarget "Decimus" */;
			buildPhases = (
				9B76FFD9298D4836006B5267 /* Build QMedia */,
				9BA27FBE297D7270007013B2 /* Sources */,
				9BA27FBF297D7270007013B2 /* Frameworks */,
				9BA27FC0297D7270007013B2 /* Resources */,
				D7883CA42A2E82A200B88A61 /* Embed Libraries */,
			);
			buildRules = (
			);
			dependencies = (
			);
			name = Decimus;
			packageProductDependencies = (
				9BDD5B12299697DE00C01D54 /* DequeModule */,
				18C89A392A13D1E4005B333B /* InfluxDBSwift */,
				FFA0E84F2A6F25A20027603B /* WrappingHStack */,
				188ABB552A792E9C00B31A6E /* Opus */,
				18F7C4D92AB1C7BD005EDB88 /* OrderedCollections */,
				18BF45772B0E0F3D006E8E24 /* TPCircularBuffer */,
			);
			productName = Decimus;
			productReference = 9BA27FC2297D7270007013B2 /* Decimus.app */;
			productType = "com.apple.product-type.application";
		};
/* End PBXNativeTarget section */

/* Begin PBXProject section */
		9BA27FBA297D7270007013B2 /* Project object */ = {
			isa = PBXProject;
			attributes = {
				BuildIndependentTargetsInParallel = 1;
				LastSwiftUpdateCheck = 1410;
				LastUpgradeCheck = 1410;
				TargetAttributes = {
					9B85951A29F04521008C813C = {
						CreatedOnToolsVersion = 14.1;
						TestTargetID = 9BA27FC1297D7270007013B2;
					};
					9BA27FC1297D7270007013B2 = {
						CreatedOnToolsVersion = 14.1;
						LastSwiftMigration = 1410;
					};
				};
			};
			buildConfigurationList = 9BA27FBD297D7270007013B2 /* Build configuration list for PBXProject "Decimus" */;
			compatibilityVersion = "Xcode 14.0";
			developmentRegion = en;
			hasScannedForEncodings = 0;
			knownRegions = (
				en,
				Base,
			);
			mainGroup = 9BA27FB9297D7270007013B2;
			packageReferences = (
				9B165A1F298807A40017079F /* XCRemoteSwiftPackageReference "SwiftLint" */,
				9BDD5B11299697DE00C01D54 /* XCRemoteSwiftPackageReference "swift-collections" */,
				18C89A382A13D1E4005B333B /* XCRemoteSwiftPackageReference "influxdb-client-swift" */,
				FFA0E84E2A6F25A20027603B /* XCRemoteSwiftPackageReference "WrappingHStack" */,
				188ABB542A792E9C00B31A6E /* XCRemoteSwiftPackageReference "swift-opus" */,
				18BF45762B0E0F3D006E8E24 /* XCRemoteSwiftPackageReference "TPCircularBuffer" */,
			);
			productRefGroup = 9BA27FC3297D7270007013B2 /* Products */;
			projectDirPath = "";
			projectRoot = "";
			targets = (
				9BA27FC1297D7270007013B2 /* Decimus */,
				9B85951A29F04521008C813C /* Tests */,
			);
		};
/* End PBXProject section */

/* Begin PBXResourcesBuildPhase section */
		9B85951929F04521008C813C /* Resources */ = {
			isa = PBXResourcesBuildPhase;
			buildActionMask = 2147483647;
			files = (
			);
			runOnlyForDeploymentPostprocessing = 0;
		};
		9BA27FC0297D7270007013B2 /* Resources */ = {
			isa = PBXResourcesBuildPhase;
			buildActionMask = 2147483647;
			files = (
				FF6D6D612A00415300B535DA /* CiscoSansTTBoldOblique.woff2 in Resources */,
				FF6D6D592A00415300B535DA /* CiscoSansTTHeavyOblique.woff2 in Resources */,
				FF6D6D712A00415300B535DA /* CiscoSansTTThin.woff in Resources */,
				FF6D6D632A00415300B535DA /* CiscoSansTTCondRegular.woff2 in Resources */,
				FF6D6D572A00415300B535DA /* CiscoSansTTHeavy.woff2 in Resources */,
				FF6D6D602A00415300B535DA /* CiscoSansTTLight.woff2 in Resources */,
				FF6D6D652A00415300B535DA /* CiscoSansTT-MediumOblique.woff in Resources */,
				FF6D6D5F2A00415300B535DA /* CiscoSansTTHeavy.woff in Resources */,
				FF6D6D682A00415300B535DA /* CiscoSansTTCondRegular.woff in Resources */,
				FF6D6D582A00415300B535DA /* CiscoSansTTLight.woff in Resources */,
				FF6D6D532A00415300B535DA /* CiscoSansTTThinOblique.woff2 in Resources */,
				FF6D6D6A2A00415300B535DA /* CiscoSansTTCondBold.woff2 in Resources */,
				FF6D6D6E2A00415300B535DA /* CiscoSansTTExtraLightOblique.woff2 in Resources */,
				FF6D6D302A00410400B535DA /* fonts in Resources */,
				FF6D6D552A00415300B535DA /* CiscoSansTTRegular.woff in Resources */,
				FF6D6D642A00415300B535DA /* CiscoSansTTHeavyOblique.woff in Resources */,
				FF6D6D5E2A00415300B535DA /* CiscoSansTTLightOblique.woff2 in Resources */,
				FF6D6D6C2A00415300B535DA /* CiscoSansTTBoldOblique.woff in Resources */,
				FF6D6D5D2A00415300B535DA /* CiscoSansTTExtraLight.woff2 in Resources */,
				FF6D6D5C2A00415300B535DA /* CiscoSansTTRegularOblique.woff2 in Resources */,
				FF6D6D542A00415300B535DA /* CiscoSansTT-Medium.woff2 in Resources */,
				FF6D6D692A00415300B535DA /* CiscoSansTTThin.woff2 in Resources */,
				FF6D6D5B2A00415300B535DA /* CiscoSansTTCondBold.woff in Resources */,
				FF6D6D622A00415300B535DA /* CiscoSansTTBold.woff2 in Resources */,
				FF6D6D6D2A00415300B535DA /* CiscoSansTTLightOblique.woff in Resources */,
				FF6D6D662A00415300B535DA /* CiscoSansTTRegular.woff2 in Resources */,
				FF6D6D702A00415300B535DA /* CiscoSansTT-Medium.woff in Resources */,
				FF6D6D562A00415300B535DA /* CiscoSansTTExtraLight.woff in Resources */,
				9BA27FCD297D7271007013B2 /* Preview Assets.xcassets in Resources */,
				FF6D6D672A00415300B535DA /* CiscoSansTTRegularOblique.woff in Resources */,
				FF6D6D522A00415300B535DA /* CiscoSansTT-MediumOblique.woff2 in Resources */,
				9BA27FCA297D7271007013B2 /* Assets.xcassets in Resources */,
				FF6D6D6B2A00415300B535DA /* CiscoSansTTExtraLightOblique.woff in Resources */,
				FF6D6D5A2A00415300B535DA /* CiscoSansTTBold.woff in Resources */,
				FF6D6D6F2A00415300B535DA /* CiscoSansTTThinOblique.woff in Resources */,
			);
			runOnlyForDeploymentPostprocessing = 0;
		};
/* End PBXResourcesBuildPhase section */

/* Begin PBXShellScriptBuildPhase section */
		9B76FFD9298D4836006B5267 /* Build QMedia */ = {
			isa = PBXShellScriptBuildPhase;
			alwaysOutOfDate = 1;
			buildActionMask = 2147483647;
			files = (
			);
			inputFileListPaths = (
			);
			inputPaths = (
			);
			name = "Build QMedia";
			outputFileListPaths = (
			);
			outputPaths = (
				"$(PROJECT_DIR)/dependencies/neo_media_client.framework",
			);
			runOnlyForDeploymentPostprocessing = 0;
			shellPath = /bin/sh;
			shellScript = "$SRCROOT/dependencies/build-qmedia-framework.sh\n";
		};
/* End PBXShellScriptBuildPhase section */

/* Begin PBXSourcesBuildPhase section */
		9B85951729F04521008C813C /* Sources */ = {
			isa = PBXSourcesBuildPhase;
			buildActionMask = 2147483647;
			files = (
				9B9622DE2A7A6A3A00949234 /* TestQHelpers.swift in Sources */,
				18B2F4082AC59582008E3BFD /* TestVideoJitterBuffer.swift in Sources */,
				18BF456C2B0B939E006E8E24 /* TestCMSampleBuffer+Attachments.swift in Sources */,
				9B7F40042ACB5808003333C3 /* TestH264Utilities.swift in Sources */,
			);
			runOnlyForDeploymentPostprocessing = 0;
		};
		9BA27FBE297D7270007013B2 /* Sources */ = {
			isa = PBXSourcesBuildPhase;
			buildActionMask = 2147483647;
			files = (
				FF1C5C2F29DD110600887833 /* VideoGrid.swift in Sources */,
				1848B86F2ABAE51A00275F71 /* OSStatusError.swift in Sources */,
				18BF45722B0CD632006E8E24 /* HEVCUtilities.swift in Sources */,
				1867950B2AD58E54008F99C6 /* PreviewView.swift in Sources */,
				9BA27FC6297D7270007013B2 /* DecimusApp.swift in Sources */,
				9BD96EFD2AC2DAA200EC794C /* VideoJitterBufferSettingsView.swift in Sources */,
				9B9622DC2A7A669A00949234 /* QHelpers.swift in Sources */,
				9B48068C298301FD0040F5D4 /* QMediaTypes.swift in Sources */,
				FFFF72D72A27D47D00D4D5EE /* ErrorView.swift in Sources */,
				184912882A3A51FC00773D39 /* OpusSubscription.swift in Sources */,
				9B87FB622A03B91E00C92DD1 /* SettingsView.swift in Sources */,
				D78619462A28FC9D00EC0556 /* QMediaDelegates.mm in Sources */,
				FF2498B22A53575D00C6D66D /* PublicationFactory.swift in Sources */,
				9BA27FF5297D787F007013B2 /* ConfigCallView.swift in Sources */,
				9B480662297EAF170040F5D4 /* InCallView.swift in Sources */,
				9B7F40022ACB1914003333C3 /* H264Utilities.swift in Sources */,
				18BF45702B0CD632006E8E24 /* VTDecoder.swift in Sources */,
				9BA27FFB297DD8D9007013B2 /* CallConfig.swift in Sources */,
				18F7C4D82AB1C7AA005EDB88 /* VideoJitterBuffer.swift in Sources */,
				18C89A462A14E667005B333B /* AppStorageWrapper.swift in Sources */,
				18865CC72A81356100B9A647 /* SubscriptionSettingsView.swift in Sources */,
				FFBF2FB729BFE48100D769CF /* ActionButton.swift in Sources */,
				18B2F40A2AC5B9C5008E3BFD /* VideoDequeuer.swift in Sources */,
				18162CED2AB1C28300A75199 /* TransportConfigSettings.swift in Sources */,
				FF4DA06D29FAEF4F00A01E5D /* ViewExtensions.swift in Sources */,
				FFFF72D92A27FBEA00D4D5EE /* RelayConfig.swift in Sources */,
				FFFF72DB2A280A8000D4D5EE /* RelaySettingsView.swift in Sources */,
				FF01709629C10013000E23A6 /* FormInput.swift in Sources */,
				FF6D6D792A0422CE00B535DA /* CodecFactory.swift in Sources */,
				9B48068929829FB90040F5D4 /* VideoParticipant.swift in Sources */,
				D78619472A28FC9D00EC0556 /* QControllerGW.mm in Sources */,
				FF3334002AA77D8B00DDE4AD /* ManifestTypes.swift in Sources */,
				FF6D6D752A01CCAE00B535DA /* ManifestController.swift in Sources */,
				9B0C4E1C2A94BA5D00F6A644 /* WrappedOptional.swift in Sources */,
				FF3B952C2A60C1EF00CE463F /* QJitterBuffer.mm in Sources */,
				FF1C5C2D29DD110600887833 /* CallControls.swift in Sources */,
				9BDD5B182996A86500C01D54 /* LibOpusDecoder.swift in Sources */,
				FF6C80AB2A17E8980094751E /* Subscription.swift in Sources */,
				FF6C80A92A16DB850094751E /* Publication.swift in Sources */,
				18BF456A2B0B90B3006E8E24 /* CMSampleBuffer+Attachments.swift in Sources */,
				FF2498B42A55E8CC00C6D66D /* SubscriptionFactory.swift in Sources */,
				186397A12ADE0B9100FBF877 /* VideoDevices.swift in Sources */,
				18C89A3C2A13D30B005B333B /* MetricsSubmitter.swift in Sources */,
				FFD1CFF02A214FA60034CDD0 /* SubscriberDelegate.swift in Sources */,
				FFD1CFEE2A2131250034CDD0 /* PublisherDelegate.swift in Sources */,
				1848B86D2ABAE21B00275F71 /* DecimusAudioEngine.swift in Sources */,
				18A108D02AA60DAB00FDC0A5 /* CpuUsage.swift in Sources */,
				FFB8CBE529C148B70093C623 /* ActionPicker.swift in Sources */,
				D7D156392AD73DE600B4E4F2 /* EncodedFrameBufferAllocator.mm in Sources */,
				18EC340D2A69CFD6004FE2EE /* VideoView.swift in Sources */,
				FF2498B02A534E8E00C6D66D /* H264Publication.swift in Sources */,
				9BAD55BD29B0B77700D9B65F /* ErrorWriter.swift in Sources */,
				18C89A402A13D334005B333B /* InfluxMetricsSubmitter.swift in Sources */,
				9B48066E297F19700040F5D4 /* CaptureManager.swift in Sources */,
				9B9BD43D2A464A47008B30C4 /* OpusPublication.swift in Sources */,
				18C89A422A13EB1E005B333B /* InfluxConfig.swift in Sources */,
				9BA27FF8297DCF3C007013B2 /* CallSetupView.swift in Sources */,
				18C89A3E2A13D315005B333B /* Measurement.swift in Sources */,
				18F7C4D62AB1C795005EDB88 /* VideoFrame.swift in Sources */,
				9B165A1529840B610017079F /* CallController.swift in Sources */,
				FF2498B72A55E95E00C6D66D /* H264Subscription.swift in Sources */,
				18C89A442A13ED24005B333B /* MockSubmitter.swift in Sources */,
				FF1C5C2E29DD110600887833 /* LeaveModal.swift in Sources */,
				FFFF72DD2A280B6300D4D5EE /* ManifestSettingsView.swift in Sources */,
				18C89A4B2A14EF1F005B333B /* InfluxSettingsView.swift in Sources */,
				18BF45712B0CD632006E8E24 /* VTEncoder.swift in Sources */,
				9BDD5B1A299A395B00C01D54 /* LibOpusEncoder.swift in Sources */,
			);
			runOnlyForDeploymentPostprocessing = 0;
		};
/* End PBXSourcesBuildPhase section */

/* Begin PBXTargetDependency section */
		9B85952029F04521008C813C /* PBXTargetDependency */ = {
			isa = PBXTargetDependency;
			target = 9BA27FC1297D7270007013B2 /* Decimus */;
			targetProxy = 9B85951F29F04521008C813C /* PBXContainerItemProxy */;
		};
/* End PBXTargetDependency section */

/* Begin XCBuildConfiguration section */
		9B85952229F04522008C813C /* Debug */ = {
			isa = XCBuildConfiguration;
			buildSettings = {
				BUNDLE_LOADER = "$(TEST_HOST)";
				"CODE_SIGN_IDENTITY[sdk=macosx*]" = "Apple Development";
				CODE_SIGN_STYLE = Automatic;
				CURRENT_PROJECT_VERSION = 1;
				DEVELOPMENT_TEAM = "";
				GENERATE_INFOPLIST_FILE = YES;
				IPHONEOS_DEPLOYMENT_TARGET = 16.1;
				MACOSX_DEPLOYMENT_TARGET = 10.15;
				MARKETING_VERSION = 1.0;
				PRODUCT_BUNDLE_IDENTIFIER = com.cisco.quicr.decimus.Tests;
				PRODUCT_NAME = "$(TARGET_NAME)";
				SUPPORTED_PLATFORMS = "iphoneos iphonesimulator";
				SUPPORTS_MACCATALYST = YES;
				SUPPORTS_MAC_DESIGNED_FOR_IPHONE_IPAD = YES;
				SWIFT_EMIT_LOC_STRINGS = NO;
				SWIFT_VERSION = 5.0;
				TARGETED_DEVICE_FAMILY = "1,2";
				TEST_HOST = "$(BUILT_PRODUCTS_DIR)/Decimus.app/$(BUNDLE_EXECUTABLE_FOLDER_PATH)/Decimus";
			};
			name = Debug;
		};
		9B85952329F04522008C813C /* Release */ = {
			isa = XCBuildConfiguration;
			buildSettings = {
				BUNDLE_LOADER = "$(TEST_HOST)";
				"CODE_SIGN_IDENTITY[sdk=macosx*]" = "Apple Development";
				CODE_SIGN_STYLE = Automatic;
				CURRENT_PROJECT_VERSION = 1;
				DEVELOPMENT_TEAM = "";
				GENERATE_INFOPLIST_FILE = YES;
				IPHONEOS_DEPLOYMENT_TARGET = 16.1;
				MACOSX_DEPLOYMENT_TARGET = 10.15;
				MARKETING_VERSION = 1.0;
				PRODUCT_BUNDLE_IDENTIFIER = com.cisco.quicr.decimus.Tests;
				PRODUCT_NAME = "$(TARGET_NAME)";
				SUPPORTED_PLATFORMS = "iphoneos iphonesimulator";
				SUPPORTS_MACCATALYST = YES;
				SUPPORTS_MAC_DESIGNED_FOR_IPHONE_IPAD = YES;
				SWIFT_EMIT_LOC_STRINGS = NO;
				SWIFT_VERSION = 5.0;
				TARGETED_DEVICE_FAMILY = "1,2";
				TEST_HOST = "$(BUILT_PRODUCTS_DIR)/Decimus.app/$(BUNDLE_EXECUTABLE_FOLDER_PATH)/Decimus";
			};
			name = Release;
		};
		9BA27FE4297D7271007013B2 /* Debug */ = {
			isa = XCBuildConfiguration;
			buildSettings = {
				ALWAYS_SEARCH_USER_PATHS = NO;
				ARCHS = "$(ARCHS_STANDARD)";
				CLANG_ANALYZER_NONNULL = YES;
				CLANG_ANALYZER_NUMBER_OBJECT_CONVERSION = YES_AGGRESSIVE;
				CLANG_CXX_LANGUAGE_STANDARD = "gnu++20";
				CLANG_ENABLE_MODULES = YES;
				CLANG_ENABLE_OBJC_ARC = YES;
				CLANG_ENABLE_OBJC_WEAK = YES;
				CLANG_WARN_BLOCK_CAPTURE_AUTORELEASING = YES;
				CLANG_WARN_BOOL_CONVERSION = YES;
				CLANG_WARN_COMMA = YES;
				CLANG_WARN_CONSTANT_CONVERSION = YES;
				CLANG_WARN_DEPRECATED_OBJC_IMPLEMENTATIONS = YES;
				CLANG_WARN_DIRECT_OBJC_ISA_USAGE = YES_ERROR;
				CLANG_WARN_DOCUMENTATION_COMMENTS = YES;
				CLANG_WARN_EMPTY_BODY = YES;
				CLANG_WARN_ENUM_CONVERSION = YES;
				CLANG_WARN_INFINITE_RECURSION = YES;
				CLANG_WARN_INT_CONVERSION = YES;
				CLANG_WARN_NON_LITERAL_NULL_CONVERSION = YES;
				CLANG_WARN_OBJC_IMPLICIT_RETAIN_SELF = YES;
				CLANG_WARN_OBJC_LITERAL_CONVERSION = YES;
				CLANG_WARN_OBJC_ROOT_CLASS = YES_ERROR;
				CLANG_WARN_QUOTED_INCLUDE_IN_FRAMEWORK_HEADER = YES;
				CLANG_WARN_RANGE_LOOP_ANALYSIS = YES;
				CLANG_WARN_STRICT_PROTOTYPES = YES;
				CLANG_WARN_SUSPICIOUS_MOVE = YES;
				CLANG_WARN_UNGUARDED_AVAILABILITY = YES_AGGRESSIVE;
				CLANG_WARN_UNREACHABLE_CODE = YES;
				CLANG_WARN__DUPLICATE_METHOD_MATCH = YES;
				COPY_PHASE_STRIP = NO;
				DEBUG_INFORMATION_FORMAT = dwarf;
				ENABLE_STRICT_OBJC_MSGSEND = YES;
				ENABLE_TESTABILITY = YES;
				GCC_C_LANGUAGE_STANDARD = gnu11;
				GCC_DYNAMIC_NO_PIC = NO;
				GCC_NO_COMMON_BLOCKS = YES;
				GCC_OPTIMIZATION_LEVEL = 0;
				GCC_PREPROCESSOR_DEFINITIONS = (
					"DEBUG=1",
					"$(inherited)",
				);
				GCC_WARN_64_TO_32_BIT_CONVERSION = YES;
				GCC_WARN_ABOUT_RETURN_TYPE = YES_ERROR;
				GCC_WARN_UNDECLARED_SELECTOR = YES;
				GCC_WARN_UNINITIALIZED_AUTOS = YES_AGGRESSIVE;
				GCC_WARN_UNUSED_FUNCTION = YES;
				GCC_WARN_UNUSED_VARIABLE = YES;
				HEADER_SEARCH_PATHS = (
					"$(inherited)",
					"$(PROJECT_DIR)/dependencies/new-qmedia/dependencies/libquicr/dependencies/transport/include",
					"$(PROJECT_DIR)/dependencies/new-qmedia/dependencies/libquicr/dependencies/qname/**",
					"$(PROJECT_DIR)/dependencies/new-qmedia/dependencies/libquicr/include",
					"$(PROJECT_DIR)/dependencies/new-qmedia/dependencies/numero-uri/**",
					"$(PROJECT_DIR)/dependencies/new-qmedia/dependencies/sframe/**",
					"$(PROJECT_DIR)/dependencies/new-qmedia/include",
					"$(PROJECT_DIR)/dependencies/new-qmedia/src",
					"$(PROJECT_DIR)/dependencies/libjitter/**",
					"$(PROJECT_DIR)/dependencies/build-catalyst-new-qmedia/**",
					"$(PROJECT_DIR)/dependencies/build-catalyst-x86-new-qmedia/**",
					"$(PROJECT_DIR)/dependencies/build-ios-new-qmedia/**",
					"$(PROJECT_DIR)/dependencies/build-iossim-new-qmedia/**",
				);
				IPHONEOS_DEPLOYMENT_TARGET = 15.0;
				MTL_ENABLE_DEBUG_INFO = INCLUDE_SOURCE;
				MTL_FAST_MATH = YES;
				ONLY_ACTIVE_ARCH = YES;
				SDKROOT = iphoneos;
				SWIFT_ACTIVE_COMPILATION_CONDITIONS = DEBUG;
				SWIFT_OPTIMIZATION_LEVEL = "-Onone";
			};
			name = Debug;
		};
		9BA27FE5297D7271007013B2 /* Release */ = {
			isa = XCBuildConfiguration;
			buildSettings = {
				ALWAYS_SEARCH_USER_PATHS = NO;
				ARCHS = "$(ARCHS_STANDARD)";
				CLANG_ANALYZER_NONNULL = YES;
				CLANG_ANALYZER_NUMBER_OBJECT_CONVERSION = YES_AGGRESSIVE;
				CLANG_CXX_LANGUAGE_STANDARD = "gnu++20";
				CLANG_ENABLE_MODULES = YES;
				CLANG_ENABLE_OBJC_ARC = YES;
				CLANG_ENABLE_OBJC_WEAK = YES;
				CLANG_WARN_BLOCK_CAPTURE_AUTORELEASING = YES;
				CLANG_WARN_BOOL_CONVERSION = YES;
				CLANG_WARN_COMMA = YES;
				CLANG_WARN_CONSTANT_CONVERSION = YES;
				CLANG_WARN_DEPRECATED_OBJC_IMPLEMENTATIONS = YES;
				CLANG_WARN_DIRECT_OBJC_ISA_USAGE = YES_ERROR;
				CLANG_WARN_DOCUMENTATION_COMMENTS = YES;
				CLANG_WARN_EMPTY_BODY = YES;
				CLANG_WARN_ENUM_CONVERSION = YES;
				CLANG_WARN_INFINITE_RECURSION = YES;
				CLANG_WARN_INT_CONVERSION = YES;
				CLANG_WARN_NON_LITERAL_NULL_CONVERSION = YES;
				CLANG_WARN_OBJC_IMPLICIT_RETAIN_SELF = YES;
				CLANG_WARN_OBJC_LITERAL_CONVERSION = YES;
				CLANG_WARN_OBJC_ROOT_CLASS = YES_ERROR;
				CLANG_WARN_QUOTED_INCLUDE_IN_FRAMEWORK_HEADER = YES;
				CLANG_WARN_RANGE_LOOP_ANALYSIS = YES;
				CLANG_WARN_STRICT_PROTOTYPES = YES;
				CLANG_WARN_SUSPICIOUS_MOVE = YES;
				CLANG_WARN_UNGUARDED_AVAILABILITY = YES_AGGRESSIVE;
				CLANG_WARN_UNREACHABLE_CODE = YES;
				CLANG_WARN__DUPLICATE_METHOD_MATCH = YES;
				COPY_PHASE_STRIP = NO;
				DEBUG_INFORMATION_FORMAT = "dwarf-with-dsym";
				ENABLE_NS_ASSERTIONS = NO;
				ENABLE_STRICT_OBJC_MSGSEND = YES;
				GCC_C_LANGUAGE_STANDARD = gnu11;
				GCC_NO_COMMON_BLOCKS = YES;
				GCC_WARN_64_TO_32_BIT_CONVERSION = YES;
				GCC_WARN_ABOUT_RETURN_TYPE = YES_ERROR;
				GCC_WARN_UNDECLARED_SELECTOR = YES;
				GCC_WARN_UNINITIALIZED_AUTOS = YES_AGGRESSIVE;
				GCC_WARN_UNUSED_FUNCTION = YES;
				GCC_WARN_UNUSED_VARIABLE = YES;
				IPHONEOS_DEPLOYMENT_TARGET = 15.0;
				MTL_ENABLE_DEBUG_INFO = NO;
				MTL_FAST_MATH = YES;
				ONLY_ACTIVE_ARCH = NO;
				SDKROOT = iphoneos;
				SWIFT_COMPILATION_MODE = wholemodule;
				SWIFT_OPTIMIZATION_LEVEL = "-O";
				VALIDATE_PRODUCT = YES;
			};
			name = Release;
		};
		9BA27FE7297D7271007013B2 /* Debug */ = {
			isa = XCBuildConfiguration;
			buildSettings = {
				ASSETCATALOG_COMPILER_APPICON_NAME = AppIcon;
				ASSETCATALOG_COMPILER_GLOBAL_ACCENT_COLOR_NAME = AccentColor;
				ASSETCATALOG_COMPILER_INCLUDE_ALL_APPICON_ASSETS = NO;
				CLANG_ENABLE_MODULES = YES;
				CODE_SIGN_ENTITLEMENTS = Decimus/Decimus.entitlements;
				"CODE_SIGN_IDENTITY[sdk=macosx*]" = "Apple Development";
				CODE_SIGN_STYLE = Automatic;
				CURRENT_PROJECT_VERSION = 1;
				DEVELOPMENT_ASSET_PATHS = "\"Decimus/Preview Content\"";
				DEVELOPMENT_TEAM = R77C67VW87;
				"ENABLE_HARDENED_RUNTIME[sdk=macosx*]" = YES;
				ENABLE_PREVIEWS = YES;
				FRAMEWORK_SEARCH_PATHS = "";
				GCC_LINK_WITH_DYNAMIC_LIBRARIES = YES;
				GENERATE_INFOPLIST_FILE = YES;
				HEADER_SEARCH_PATHS = (
					"$(inherited)",
					"$(PROJECT_DIR)/dependencies/new-qmedia/dependencies/libquicr/dependencies/transport/include",
					"$(PROJECT_DIR)/dependencies/new-qmedia/dependencies/libquicr/dependencies/qname/**",
					"$(PROJECT_DIR)/dependencies/new-qmedia/dependencies/libquicr/include",
					"$(PROJECT_DIR)/dependencies/new-qmedia/dependencies/numero-uri/**",
					"$(PROJECT_DIR)/dependencies/new-qmedia/dependencies/sframe/**",
					"$(PROJECT_DIR)/dependencies/new-qmedia/include",
					"$(PROJECT_DIR)/dependencies/new-qmedia/src",
					"$(PROJECT_DIR)/dependencies/libjitter/**",
					"$(PROJECT_DIR)/dependencies/build-catalyst-new-qmedia/**",
					"$(PROJECT_DIR)/dependencies/build-catalyst-x86-new-qmedia/**",
					"$(PROJECT_DIR)/dependencies/build-ios-new-qmedia/**",
					"$(PROJECT_DIR)/dependencies/build-iossim-new-qmedia/**",
					"$(PROJECT_DIR)/dependencies/new-qmedia/dependencies/libquicr/dependencies/transport/dependencies/logger/include/**",
				);
				INFOPLIST_FILE = Decimus/Info.plist;
				INFOPLIST_KEY_CFBundleDisplayName = Decimus;
				INFOPLIST_KEY_LSApplicationCategoryType = "public.app-category.business";
				INFOPLIST_KEY_NSCameraUsageDescription = "Decimus needs your camera in order for others to see you in calls";
				INFOPLIST_KEY_NSMicrophoneUsageDescription = "Decimus needs your camera in order for others to see you in calls";
				INFOPLIST_KEY_UIApplicationSceneManifest_Generation = YES;
				INFOPLIST_KEY_UIApplicationSupportsIndirectInputEvents = YES;
				INFOPLIST_KEY_UILaunchScreen_Generation = YES;
				INFOPLIST_KEY_UIStatusBarStyle = "";
				INFOPLIST_KEY_UISupportedInterfaceOrientations_iPad = "UIInterfaceOrientationPortrait UIInterfaceOrientationPortraitUpsideDown UIInterfaceOrientationLandscapeLeft UIInterfaceOrientationLandscapeRight";
				INFOPLIST_KEY_UISupportedInterfaceOrientations_iPhone = "UIInterfaceOrientationPortrait UIInterfaceOrientationLandscapeLeft UIInterfaceOrientationLandscapeRight";
				IPHONEOS_DEPLOYMENT_TARGET = 16.0;
				LD_RUNPATH_SEARCH_PATHS = (
					"$(inherited)",
					"@executable_path/Frameworks",
				);
				LIBRARY_SEARCH_PATHS = (
					"$(inherited)",
					"$(PROJECT_DIR)",
				);
				MACOSX_DEPLOYMENT_TARGET = "$(RECOMMENDED_MACOSX_DEPLOYMENT_TARGET)";
				MARKETING_VERSION = 1.0;
				ONLY_ACTIVE_ARCH = YES;
				OTHER_LDFLAGS = "";
				PRODUCT_BUNDLE_IDENTIFIER = com.cisco.quicr.decimus;
				PRODUCT_NAME = "$(TARGET_NAME)";
				SUPPORTED_PLATFORMS = "iphoneos iphonesimulator";
				SUPPORTS_MACCATALYST = YES;
				SUPPORTS_MAC_DESIGNED_FOR_IPHONE_IPAD = NO;
				SWIFT_EMIT_LOC_STRINGS = YES;
				SWIFT_OBJC_BRIDGING_HEADER = "Decimus/Lib/Decimus-Bridging-Header.h";
				SWIFT_OPTIMIZATION_LEVEL = "-Onone";
				SWIFT_VERSION = 5.0;
				TARGETED_DEVICE_FAMILY = "1,2";
				USE_HEADERMAP = NO;
			};
			name = Debug;
		};
		9BA27FE8297D7271007013B2 /* Release */ = {
			isa = XCBuildConfiguration;
			buildSettings = {
				ASSETCATALOG_COMPILER_APPICON_NAME = AppIcon;
				ASSETCATALOG_COMPILER_GLOBAL_ACCENT_COLOR_NAME = AccentColor;
				ASSETCATALOG_COMPILER_INCLUDE_ALL_APPICON_ASSETS = NO;
				CLANG_ENABLE_MODULES = YES;
				CODE_SIGN_ENTITLEMENTS = Decimus/Decimus.entitlements;
				"CODE_SIGN_IDENTITY[sdk=macosx*]" = "Apple Development";
				CODE_SIGN_STYLE = Automatic;
				CURRENT_PROJECT_VERSION = 1;
				DEVELOPMENT_ASSET_PATHS = "\"Decimus/Preview Content\"";
				DEVELOPMENT_TEAM = R77C67VW87;
				"ENABLE_HARDENED_RUNTIME[sdk=macosx*]" = YES;
				ENABLE_PREVIEWS = YES;
				FRAMEWORK_SEARCH_PATHS = "";
				GCC_LINK_WITH_DYNAMIC_LIBRARIES = YES;
				GENERATE_INFOPLIST_FILE = YES;
				HEADER_SEARCH_PATHS = (
					"$(inherited)",
					"$(PROJECT_DIR)/dependencies/new-qmedia/dependencies/libquicr/dependencies/transport/include",
					"$(PROJECT_DIR)/dependencies/new-qmedia/dependencies/libquicr/dependencies/qname/**",
					"$(PROJECT_DIR)/dependencies/new-qmedia/dependencies/libquicr/include",
					"$(PROJECT_DIR)/dependencies/new-qmedia/dependencies/numero-uri/**",
					"$(PROJECT_DIR)/dependencies/new-qmedia/dependencies/sframe/**",
					"$(PROJECT_DIR)/dependencies/new-qmedia/include",
					"$(PROJECT_DIR)/dependencies/new-qmedia/src",
					"$(PROJECT_DIR)/dependencies/libjitter/**",
					"$(PROJECT_DIR)/dependencies/build-catalyst-new-qmedia/**",
					"$(PROJECT_DIR)/dependencies/build-catalyst-x86-new-qmedia/**",
					"$(PROJECT_DIR)/dependencies/build-ios-new-qmedia/**",
					"$(PROJECT_DIR)/dependencies/build-iossim-new-qmedia/**",
					"$(PROJECT_DIR)/dependencies/new-qmedia/dependencies/libquicr/dependencies/transport/dependencies/logger/include/**",
				);
				INFOPLIST_FILE = Decimus/Info.plist;
				INFOPLIST_KEY_CFBundleDisplayName = Decimus;
				INFOPLIST_KEY_LSApplicationCategoryType = "public.app-category.business";
				INFOPLIST_KEY_NSCameraUsageDescription = "Decimus needs your camera in order for others to see you in calls";
				INFOPLIST_KEY_NSMicrophoneUsageDescription = "Decimus needs your camera in order for others to see you in calls";
				INFOPLIST_KEY_UIApplicationSceneManifest_Generation = YES;
				INFOPLIST_KEY_UIApplicationSupportsIndirectInputEvents = YES;
				INFOPLIST_KEY_UILaunchScreen_Generation = YES;
				INFOPLIST_KEY_UIStatusBarStyle = "";
				INFOPLIST_KEY_UISupportedInterfaceOrientations_iPad = "UIInterfaceOrientationPortrait UIInterfaceOrientationPortraitUpsideDown UIInterfaceOrientationLandscapeLeft UIInterfaceOrientationLandscapeRight";
				INFOPLIST_KEY_UISupportedInterfaceOrientations_iPhone = "UIInterfaceOrientationPortrait UIInterfaceOrientationLandscapeLeft UIInterfaceOrientationLandscapeRight";
				IPHONEOS_DEPLOYMENT_TARGET = 16.0;
				LD_RUNPATH_SEARCH_PATHS = (
					"$(inherited)",
					"@executable_path/Frameworks",
				);
				LIBRARY_SEARCH_PATHS = (
					"$(inherited)",
					"$(PROJECT_DIR)",
				);
				MACOSX_DEPLOYMENT_TARGET = "$(RECOMMENDED_MACOSX_DEPLOYMENT_TARGET)";
				MARKETING_VERSION = 1.0;
				ONLY_ACTIVE_ARCH = YES;
				OTHER_LDFLAGS = "";
				PRODUCT_BUNDLE_IDENTIFIER = com.cisco.quicr.decimus;
				PRODUCT_NAME = "$(TARGET_NAME)";
				SUPPORTED_PLATFORMS = "iphoneos iphonesimulator";
				SUPPORTS_MACCATALYST = YES;
				SUPPORTS_MAC_DESIGNED_FOR_IPHONE_IPAD = NO;
				SWIFT_EMIT_LOC_STRINGS = YES;
				SWIFT_OBJC_BRIDGING_HEADER = "Decimus/Lib/Decimus-Bridging-Header.h";
				SWIFT_VERSION = 5.0;
				TARGETED_DEVICE_FAMILY = "1,2";
				USE_HEADERMAP = NO;
			};
			name = Release;
		};
/* End XCBuildConfiguration section */

/* Begin XCConfigurationList section */
		9B85952129F04522008C813C /* Build configuration list for PBXNativeTarget "Tests" */ = {
			isa = XCConfigurationList;
			buildConfigurations = (
				9B85952229F04522008C813C /* Debug */,
				9B85952329F04522008C813C /* Release */,
			);
			defaultConfigurationIsVisible = 0;
			defaultConfigurationName = Release;
		};
		9BA27FBD297D7270007013B2 /* Build configuration list for PBXProject "Decimus" */ = {
			isa = XCConfigurationList;
			buildConfigurations = (
				9BA27FE4297D7271007013B2 /* Debug */,
				9BA27FE5297D7271007013B2 /* Release */,
			);
			defaultConfigurationIsVisible = 0;
			defaultConfigurationName = Release;
		};
		9BA27FE6297D7271007013B2 /* Build configuration list for PBXNativeTarget "Decimus" */ = {
			isa = XCConfigurationList;
			buildConfigurations = (
				9BA27FE7297D7271007013B2 /* Debug */,
				9BA27FE8297D7271007013B2 /* Release */,
			);
			defaultConfigurationIsVisible = 0;
			defaultConfigurationName = Release;
		};
/* End XCConfigurationList section */

/* Begin XCRemoteSwiftPackageReference section */
		188ABB542A792E9C00B31A6E /* XCRemoteSwiftPackageReference "swift-opus" */ = {
			isa = XCRemoteSwiftPackageReference;
			repositoryURL = "https://github.com/RichLogan/swift-opus.git";
			requirement = {
				branch = "ctl-plc";
				kind = branch;
			};
		};
		18BF45762B0E0F3D006E8E24 /* XCRemoteSwiftPackageReference "TPCircularBuffer" */ = {
			isa = XCRemoteSwiftPackageReference;
			repositoryURL = "https://github.com/michaeltyson/TPCircularBuffer.git";
			requirement = {
				kind = upToNextMajorVersion;
				minimumVersion = 1.6.2;
			};
		};
		18C89A382A13D1E4005B333B /* XCRemoteSwiftPackageReference "influxdb-client-swift" */ = {
			isa = XCRemoteSwiftPackageReference;
			repositoryURL = "https://github.com/influxdata/influxdb-client-swift";
			requirement = {
				kind = upToNextMajorVersion;
				minimumVersion = 1.0.0;
			};
		};
		9B165A1F298807A40017079F /* XCRemoteSwiftPackageReference "SwiftLint" */ = {
			isa = XCRemoteSwiftPackageReference;
			repositoryURL = "https://github.com/evfemist/SwiftLint";
			requirement = {
				branch = main;
				kind = branch;
			};
		};
		9BDD5B11299697DE00C01D54 /* XCRemoteSwiftPackageReference "swift-collections" */ = {
			isa = XCRemoteSwiftPackageReference;
			repositoryURL = "https://github.com/apple/swift-collections.git";
			requirement = {
				kind = upToNextMajorVersion;
				minimumVersion = 1.0.0;
			};
		};
		FFA0E84E2A6F25A20027603B /* XCRemoteSwiftPackageReference "WrappingHStack" */ = {
			isa = XCRemoteSwiftPackageReference;
			repositoryURL = "https://github.com/ksemianov/WrappingHStack";
			requirement = {
				kind = upToNextMajorVersion;
				minimumVersion = 0.1.3;
			};
		};
/* End XCRemoteSwiftPackageReference section */

/* Begin XCSwiftPackageProductDependency section */
		188ABB552A792E9C00B31A6E /* Opus */ = {
			isa = XCSwiftPackageProductDependency;
			package = 188ABB542A792E9C00B31A6E /* XCRemoteSwiftPackageReference "swift-opus" */;
			productName = Opus;
		};
		18BF45772B0E0F3D006E8E24 /* TPCircularBuffer */ = {
			isa = XCSwiftPackageProductDependency;
			package = 18BF45762B0E0F3D006E8E24 /* XCRemoteSwiftPackageReference "TPCircularBuffer" */;
			productName = TPCircularBuffer;
		};
		18C89A392A13D1E4005B333B /* InfluxDBSwift */ = {
			isa = XCSwiftPackageProductDependency;
			package = 18C89A382A13D1E4005B333B /* XCRemoteSwiftPackageReference "influxdb-client-swift" */;
			productName = InfluxDBSwift;
		};
		18F7C4D92AB1C7BD005EDB88 /* OrderedCollections */ = {
			isa = XCSwiftPackageProductDependency;
			package = 9BDD5B11299697DE00C01D54 /* XCRemoteSwiftPackageReference "swift-collections" */;
			productName = OrderedCollections;
		};
		9BDD5B12299697DE00C01D54 /* DequeModule */ = {
			isa = XCSwiftPackageProductDependency;
			package = 9BDD5B11299697DE00C01D54 /* XCRemoteSwiftPackageReference "swift-collections" */;
			productName = DequeModule;
		};
		FFA0E84F2A6F25A20027603B /* WrappingHStack */ = {
			isa = XCSwiftPackageProductDependency;
			package = FFA0E84E2A6F25A20027603B /* XCRemoteSwiftPackageReference "WrappingHStack" */;
			productName = WrappingHStack;
		};
/* End XCSwiftPackageProductDependency section */
	};
	rootObject = 9BA27FBA297D7270007013B2 /* Project object */;
}<|MERGE_RESOLUTION|>--- conflicted
+++ resolved
@@ -151,6 +151,7 @@
 /* End PBXCopyFilesBuildPhase section */
 
 /* Begin PBXFileReference section */
+		180E74622B0E376B0045B9D6 /* ProfileSet.h */ = {isa = PBXFileReference; fileEncoding = 4; lastKnownFileType = sourcecode.c.h; path = ProfileSet.h; sourceTree = "<group>"; };
 		18162CEC2AB1C28300A75199 /* TransportConfigSettings.swift */ = {isa = PBXFileReference; fileEncoding = 4; lastKnownFileType = sourcecode.swift; path = TransportConfigSettings.swift; sourceTree = "<group>"; };
 		1848B86C2ABAE21B00275F71 /* DecimusAudioEngine.swift */ = {isa = PBXFileReference; lastKnownFileType = sourcecode.swift; path = DecimusAudioEngine.swift; sourceTree = "<group>"; };
 		1848B86E2ABAE51A00275F71 /* OSStatusError.swift */ = {isa = PBXFileReference; lastKnownFileType = sourcecode.swift; path = OSStatusError.swift; sourceTree = "<group>"; };
@@ -160,9 +161,6 @@
 		186397A02ADE0B9100FBF877 /* VideoDevices.swift */ = {isa = PBXFileReference; lastKnownFileType = sourcecode.swift; path = VideoDevices.swift; sourceTree = "<group>"; };
 		1867950A2AD58E54008F99C6 /* PreviewView.swift */ = {isa = PBXFileReference; lastKnownFileType = sourcecode.swift; path = PreviewView.swift; sourceTree = "<group>"; };
 		18865CC62A81356100B9A647 /* SubscriptionSettingsView.swift */ = {isa = PBXFileReference; lastKnownFileType = sourcecode.swift; path = SubscriptionSettingsView.swift; sourceTree = "<group>"; };
-<<<<<<< HEAD
-		18865CC82A851DFC00B9A647 /* ProfileSet.h */ = {isa = PBXFileReference; lastKnownFileType = sourcecode.c.h; path = ProfileSet.h; sourceTree = "<group>"; };
-=======
 		18A108CF2AA60DAB00FDC0A5 /* CpuUsage.swift */ = {isa = PBXFileReference; fileEncoding = 4; lastKnownFileType = sourcecode.swift; path = CpuUsage.swift; sourceTree = "<group>"; };
 		18B2F4072AC59582008E3BFD /* TestVideoJitterBuffer.swift */ = {isa = PBXFileReference; fileEncoding = 4; lastKnownFileType = sourcecode.swift; path = TestVideoJitterBuffer.swift; sourceTree = "<group>"; };
 		18B2F4092AC5B9C5008E3BFD /* VideoDequeuer.swift */ = {isa = PBXFileReference; lastKnownFileType = sourcecode.swift; path = VideoDequeuer.swift; sourceTree = "<group>"; };
@@ -171,7 +169,6 @@
 		18BF456D2B0CD632006E8E24 /* VTDecoder.swift */ = {isa = PBXFileReference; fileEncoding = 4; lastKnownFileType = sourcecode.swift; path = VTDecoder.swift; sourceTree = "<group>"; };
 		18BF456E2B0CD632006E8E24 /* VTEncoder.swift */ = {isa = PBXFileReference; fileEncoding = 4; lastKnownFileType = sourcecode.swift; path = VTEncoder.swift; sourceTree = "<group>"; };
 		18BF456F2B0CD632006E8E24 /* HEVCUtilities.swift */ = {isa = PBXFileReference; fileEncoding = 4; lastKnownFileType = sourcecode.swift; path = HEVCUtilities.swift; sourceTree = "<group>"; };
->>>>>>> d5a20c15
 		18C89A3B2A13D30B005B333B /* MetricsSubmitter.swift */ = {isa = PBXFileReference; lastKnownFileType = sourcecode.swift; path = MetricsSubmitter.swift; sourceTree = "<group>"; };
 		18C89A3D2A13D315005B333B /* Measurement.swift */ = {isa = PBXFileReference; lastKnownFileType = sourcecode.swift; path = Measurement.swift; sourceTree = "<group>"; };
 		18C89A3F2A13D334005B333B /* InfluxMetricsSubmitter.swift */ = {isa = PBXFileReference; lastKnownFileType = sourcecode.swift; path = InfluxMetricsSubmitter.swift; sourceTree = "<group>"; };
@@ -351,6 +348,7 @@
 		9B48068A298301ED0040F5D4 /* QMedia */ = {
 			isa = PBXGroup;
 			children = (
+				180E74622B0E376B0045B9D6 /* ProfileSet.h */,
 				D78619432A28FC9D00EC0556 /* QControllerGW.h */,
 				D78619442A28FC9D00EC0556 /* QControllerGW.mm */,
 				D78619452A28FC9D00EC0556 /* QControllerGWObjC.h */,
@@ -358,11 +356,7 @@
 				D78619412A28FC9C00EC0556 /* QMediaDelegates.h */,
 				D78619422A28FC9C00EC0556 /* QMediaDelegates.mm */,
 				9B48068B298301FD0040F5D4 /* QMediaTypes.swift */,
-<<<<<<< HEAD
-				18865CC82A851DFC00B9A647 /* ProfileSet.h */,
-=======
 				9BCC0E7F2AB0713000BA97F6 /* TransportConfig.h */,
->>>>>>> d5a20c15
 			);
 			path = QMedia;
 			sourceTree = "<group>";
@@ -870,7 +864,7 @@
 				"CODE_SIGN_IDENTITY[sdk=macosx*]" = "Apple Development";
 				CODE_SIGN_STYLE = Automatic;
 				CURRENT_PROJECT_VERSION = 1;
-				DEVELOPMENT_TEAM = "";
+				DEVELOPMENT_TEAM = R77C67VW87;
 				GENERATE_INFOPLIST_FILE = YES;
 				IPHONEOS_DEPLOYMENT_TARGET = 16.1;
 				MACOSX_DEPLOYMENT_TARGET = 10.15;
@@ -894,7 +888,7 @@
 				"CODE_SIGN_IDENTITY[sdk=macosx*]" = "Apple Development";
 				CODE_SIGN_STYLE = Automatic;
 				CURRENT_PROJECT_VERSION = 1;
-				DEVELOPMENT_TEAM = "";
+				DEVELOPMENT_TEAM = R77C67VW87;
 				GENERATE_INFOPLIST_FILE = YES;
 				IPHONEOS_DEPLOYMENT_TARGET = 16.1;
 				MACOSX_DEPLOYMENT_TARGET = 10.15;
