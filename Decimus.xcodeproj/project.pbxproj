// !$*UTF8*$!
{
	archiveVersion = 1;
	classes = {
	};
	objectVersion = 56;
	objects = {

/* Begin PBXBuildFile section */
		9B165A112983E5C10017079F /* Loopback.swift in Sources */ = {isa = PBXBuildFile; fileRef = 9B165A102983E5C10017079F /* Loopback.swift */; };
		9B165A132984012D0017079F /* ApplicationMode.swift in Sources */ = {isa = PBXBuildFile; fileRef = 9B165A122984012D0017079F /* ApplicationMode.swift */; };
		9B165A1529840B610017079F /* QMediaPubSub.swift in Sources */ = {isa = PBXBuildFile; fileRef = 9B165A1429840B610017079F /* QMediaPubSub.swift */; };
		9B480660297E9DDF0040F5D4 /* AudioVideoDevices.swift in Sources */ = {isa = PBXBuildFile; fileRef = 9B48065F297E9DDF0040F5D4 /* AudioVideoDevices.swift */; };
		9B480662297EAF170040F5D4 /* InCallView.swift in Sources */ = {isa = PBXBuildFile; fileRef = 9B480661297EAF170040F5D4 /* InCallView.swift */; };
		9B480664297EBD930040F5D4 /* H264Decoder.swift in Sources */ = {isa = PBXBuildFile; fileRef = 9B480663297EBD930040F5D4 /* H264Decoder.swift */; };
		9B480668297EFEE20040F5D4 /* PipelineManager.swift in Sources */ = {isa = PBXBuildFile; fileRef = 9B480667297EFEE20040F5D4 /* PipelineManager.swift */; };
		9B48066A297EFF040040F5D4 /* DecoderElement.swift in Sources */ = {isa = PBXBuildFile; fileRef = 9B480669297EFF040040F5D4 /* DecoderElement.swift */; };
		9B48066C297F051D0040F5D4 /* EncoderElement.swift in Sources */ = {isa = PBXBuildFile; fileRef = 9B48066B297F051D0040F5D4 /* EncoderElement.swift */; };
		9B48066E297F19700040F5D4 /* CaptureManager.swift in Sources */ = {isa = PBXBuildFile; fileRef = 9B48066D297F19700040F5D4 /* CaptureManager.swift */; };
		9B480671297F320E0040F5D4 /* PreviewView.swift in Sources */ = {isa = PBXBuildFile; fileRef = 9B480670297F320E0040F5D4 /* PreviewView.swift */; };
		9B4806812980170B0040F5D4 /* H264Encoder.swift in Sources */ = {isa = PBXBuildFile; fileRef = 9B4806802980170B0040F5D4 /* H264Encoder.swift */; };
		9B4806832981D4400040F5D4 /* AudioEncoder.swift in Sources */ = {isa = PBXBuildFile; fileRef = 9B4806822981D4400040F5D4 /* AudioEncoder.swift */; };
		9B480685298284F40040F5D4 /* OpusDecoder.swift in Sources */ = {isa = PBXBuildFile; fileRef = 9B480684298284F40040F5D4 /* OpusDecoder.swift */; };
		9B480687298289910040F5D4 /* AVEngineAudioPlayer.swift in Sources */ = {isa = PBXBuildFile; fileRef = 9B480686298289910040F5D4 /* AVEngineAudioPlayer.swift */; };
		9B48068929829FB90040F5D4 /* VideoParticipant.swift in Sources */ = {isa = PBXBuildFile; fileRef = 9B48068829829FB90040F5D4 /* VideoParticipant.swift */; };
		9B48068C298301FD0040F5D4 /* QMedia.swift in Sources */ = {isa = PBXBuildFile; fileRef = 9B48068B298301FD0040F5D4 /* QMedia.swift */; };
		9B555198299B8B4F0025906D /* RawLoopback.swift in Sources */ = {isa = PBXBuildFile; fileRef = 9B555197299B8B4F0025906D /* RawLoopback.swift */; };
		9B5992B62A02A2C3009B899E /* AudioPlayer.swift in Sources */ = {isa = PBXBuildFile; fileRef = 9B5992B52A02A2C3009B899E /* AudioPlayer.swift */; };
		9B647C9C29A6267B000AD358 /* PCMExtensions.swift in Sources */ = {isa = PBXBuildFile; fileRef = 9B647C9B29A6267B000AD358 /* PCMExtensions.swift */; };
		9B76FFE2298D5566006B5267 /* neo_media_client.xcframework in Frameworks */ = {isa = PBXBuildFile; fileRef = 9B76FFE1298D5566006B5267 /* neo_media_client.xcframework */; };
		9B76FFE3298D5570006B5267 /* neo_media_client.xcframework in Embed Libraries */ = {isa = PBXBuildFile; fileRef = 9B76FFE1298D5566006B5267 /* neo_media_client.xcframework */; settings = {ATTRIBUTES = (CodeSignOnCopy, RemoveHeadersOnCopy, ); }; };
<<<<<<< HEAD
		9B87FB4E2A02A85100C92DD1 /* AudioUnitPlayer.swift in Sources */ = {isa = PBXBuildFile; fileRef = 9B87FB4D2A02A85100C92DD1 /* AudioUnitPlayer.swift */; };
		9B87FB502A02A8A000C92DD1 /* AudioUnitHelpers.swift in Sources */ = {isa = PBXBuildFile; fileRef = 9B87FB4F2A02A8A000C92DD1 /* AudioUnitHelpers.swift */; };
		9B87FB522A02AA6300C92DD1 /* TestAudioUnitHelpers.swift in Sources */ = {isa = PBXBuildFile; fileRef = 9B87FB512A02AA6300C92DD1 /* TestAudioUnitHelpers.swift */; };
		9B87FB552A02B0CA00C92DD1 /* TPCircularBuffer in Frameworks */ = {isa = PBXBuildFile; productRef = 9B87FB542A02B0CA00C92DD1 /* TPCircularBuffer */; };
=======
		9B87FB622A03B91E00C92DD1 /* SettingsView.swift in Sources */ = {isa = PBXBuildFile; fileRef = 9B87FB612A03B91E00C92DD1 /* SettingsView.swift */; };
>>>>>>> 13ab5730
		9BA27FC6297D7270007013B2 /* DecimusApp.swift in Sources */ = {isa = PBXBuildFile; fileRef = 9BA27FC5297D7270007013B2 /* DecimusApp.swift */; };
		9BA27FCA297D7271007013B2 /* Assets.xcassets in Resources */ = {isa = PBXBuildFile; fileRef = 9BA27FC9297D7271007013B2 /* Assets.xcassets */; };
		9BA27FCD297D7271007013B2 /* Preview Assets.xcassets in Resources */ = {isa = PBXBuildFile; fileRef = 9BA27FCC297D7271007013B2 /* Preview Assets.xcassets */; };
		9BA27FF3297D7562007013B2 /* SidebarView.swift in Sources */ = {isa = PBXBuildFile; fileRef = 9BA27FF2297D7562007013B2 /* SidebarView.swift */; };
		9BA27FF5297D787F007013B2 /* QMediaConfigCall.swift in Sources */ = {isa = PBXBuildFile; fileRef = 9BA27FF4297D787F007013B2 /* QMediaConfigCall.swift */; };
		9BA27FF8297DCF3C007013B2 /* CallSetupView.swift in Sources */ = {isa = PBXBuildFile; fileRef = 9BA27FF7297DCF3C007013B2 /* CallSetupView.swift */; };
		9BA27FFB297DD8D9007013B2 /* CallConfig.swift in Sources */ = {isa = PBXBuildFile; fileRef = 9BA27FFA297DD8D9007013B2 /* CallConfig.swift */; };
		9BAD55BD29B0B77700D9B65F /* ErrorWriter.swift in Sources */ = {isa = PBXBuildFile; fileRef = 9BAD55BC29B0B77700D9B65F /* ErrorWriter.swift */; };
		9BC692DE29F128D700062A2A /* TestPCMExtensions.swift in Sources */ = {isa = PBXBuildFile; fileRef = 9BC692DD29F128D700062A2A /* TestPCMExtensions.swift */; };
		9BDD5AEE2996414400C01D54 /* PassthroughDecoder.swift in Sources */ = {isa = PBXBuildFile; fileRef = 9BDD5AED2996414400C01D54 /* PassthroughDecoder.swift */; };
		9BDD5AF02996496300C01D54 /* PassthroughEncoder.swift in Sources */ = {isa = PBXBuildFile; fileRef = 9BDD5AEF2996496300C01D54 /* PassthroughEncoder.swift */; };
		9BDD5AF42996732E00C01D54 /* MediaBuffer.swift in Sources */ = {isa = PBXBuildFile; fileRef = 9BDD5AF32996732E00C01D54 /* MediaBuffer.swift */; };
		9BDD5AF62996736B00C01D54 /* SampleExtensions.swift in Sources */ = {isa = PBXBuildFile; fileRef = 9BDD5AF52996736B00C01D54 /* SampleExtensions.swift */; };
		9BDD5B13299697DE00C01D54 /* DequeModule in Frameworks */ = {isa = PBXBuildFile; productRef = 9BDD5B12299697DE00C01D54 /* DequeModule */; };
		9BDD5B162996A84B00C01D54 /* Opus in Frameworks */ = {isa = PBXBuildFile; productRef = 9BDD5B152996A84B00C01D54 /* Opus */; };
		9BDD5B182996A86500C01D54 /* LibOpusDecoder.swift in Sources */ = {isa = PBXBuildFile; fileRef = 9BDD5B172996A86500C01D54 /* LibOpusDecoder.swift */; };
		9BDD5B1A299A395B00C01D54 /* LibOpusEncoder.swift in Sources */ = {isa = PBXBuildFile; fileRef = 9BDD5B19299A395B00C01D54 /* LibOpusEncoder.swift */; };
		FF01709629C10013000E23A6 /* FormInput.swift in Sources */ = {isa = PBXBuildFile; fileRef = FF01709529C10013000E23A6 /* FormInput.swift */; };
		FF1C5C2D29DD110600887833 /* CallControls.swift in Sources */ = {isa = PBXBuildFile; fileRef = FF1C5C2A29DD110600887833 /* CallControls.swift */; };
		FF1C5C2E29DD110600887833 /* LeaveModal.swift in Sources */ = {isa = PBXBuildFile; fileRef = FF1C5C2B29DD110600887833 /* LeaveModal.swift */; };
		FF1C5C2F29DD110600887833 /* VideoGrid.swift in Sources */ = {isa = PBXBuildFile; fileRef = FF1C5C2C29DD110600887833 /* VideoGrid.swift */; };
		FF4DA06D29FAEF4F00A01E5D /* ViewExtensions.swift in Sources */ = {isa = PBXBuildFile; fileRef = FF4DA06C29FAEF4F00A01E5D /* ViewExtensions.swift */; };
		FF6D6D302A00410400B535DA /* fonts in Resources */ = {isa = PBXBuildFile; fileRef = FF6D6D2F2A00410400B535DA /* fonts */; };
		FF6D6D522A00415300B535DA /* CiscoSansTT-MediumOblique.woff2 in Resources */ = {isa = PBXBuildFile; fileRef = FF6D6D512A00410A00B535DA /* CiscoSansTT-MediumOblique.woff2 */; };
		FF6D6D532A00415300B535DA /* CiscoSansTTThinOblique.woff2 in Resources */ = {isa = PBXBuildFile; fileRef = FF6D6D3F2A00410A00B535DA /* CiscoSansTTThinOblique.woff2 */; };
		FF6D6D542A00415300B535DA /* CiscoSansTT-Medium.woff2 in Resources */ = {isa = PBXBuildFile; fileRef = FF6D6D492A00410A00B535DA /* CiscoSansTT-Medium.woff2 */; };
		FF6D6D552A00415300B535DA /* CiscoSansTTRegular.woff in Resources */ = {isa = PBXBuildFile; fileRef = FF6D6D3D2A00410A00B535DA /* CiscoSansTTRegular.woff */; };
		FF6D6D562A00415300B535DA /* CiscoSansTTExtraLight.woff in Resources */ = {isa = PBXBuildFile; fileRef = FF6D6D342A00410A00B535DA /* CiscoSansTTExtraLight.woff */; };
		FF6D6D572A00415300B535DA /* CiscoSansTTHeavy.woff2 in Resources */ = {isa = PBXBuildFile; fileRef = FF6D6D462A00410A00B535DA /* CiscoSansTTHeavy.woff2 */; };
		FF6D6D582A00415300B535DA /* CiscoSansTTLight.woff in Resources */ = {isa = PBXBuildFile; fileRef = FF6D6D372A00410A00B535DA /* CiscoSansTTLight.woff */; };
		FF6D6D592A00415300B535DA /* CiscoSansTTHeavyOblique.woff2 in Resources */ = {isa = PBXBuildFile; fileRef = FF6D6D4B2A00410A00B535DA /* CiscoSansTTHeavyOblique.woff2 */; };
		FF6D6D5A2A00415300B535DA /* CiscoSansTTBold.woff in Resources */ = {isa = PBXBuildFile; fileRef = FF6D6D4A2A00410A00B535DA /* CiscoSansTTBold.woff */; };
		FF6D6D5B2A00415300B535DA /* CiscoSansTTCondBold.woff in Resources */ = {isa = PBXBuildFile; fileRef = FF6D6D332A00410A00B535DA /* CiscoSansTTCondBold.woff */; };
		FF6D6D5C2A00415300B535DA /* CiscoSansTTRegularOblique.woff2 in Resources */ = {isa = PBXBuildFile; fileRef = FF6D6D4C2A00410A00B535DA /* CiscoSansTTRegularOblique.woff2 */; };
		FF6D6D5D2A00415300B535DA /* CiscoSansTTExtraLight.woff2 in Resources */ = {isa = PBXBuildFile; fileRef = FF6D6D392A00410A00B535DA /* CiscoSansTTExtraLight.woff2 */; };
		FF6D6D5E2A00415300B535DA /* CiscoSansTTLightOblique.woff2 in Resources */ = {isa = PBXBuildFile; fileRef = FF6D6D472A00410A00B535DA /* CiscoSansTTLightOblique.woff2 */; };
		FF6D6D5F2A00415300B535DA /* CiscoSansTTHeavy.woff in Resources */ = {isa = PBXBuildFile; fileRef = FF6D6D322A00410A00B535DA /* CiscoSansTTHeavy.woff */; };
		FF6D6D602A00415300B535DA /* CiscoSansTTLight.woff2 in Resources */ = {isa = PBXBuildFile; fileRef = FF6D6D382A00410A00B535DA /* CiscoSansTTLight.woff2 */; };
		FF6D6D612A00415300B535DA /* CiscoSansTTBoldOblique.woff2 in Resources */ = {isa = PBXBuildFile; fileRef = FF6D6D3B2A00410A00B535DA /* CiscoSansTTBoldOblique.woff2 */; };
		FF6D6D622A00415300B535DA /* CiscoSansTTBold.woff2 in Resources */ = {isa = PBXBuildFile; fileRef = FF6D6D402A00410A00B535DA /* CiscoSansTTBold.woff2 */; };
		FF6D6D632A00415300B535DA /* CiscoSansTTCondRegular.woff2 in Resources */ = {isa = PBXBuildFile; fileRef = FF6D6D3A2A00410A00B535DA /* CiscoSansTTCondRegular.woff2 */; };
		FF6D6D642A00415300B535DA /* CiscoSansTTHeavyOblique.woff in Resources */ = {isa = PBXBuildFile; fileRef = FF6D6D3E2A00410A00B535DA /* CiscoSansTTHeavyOblique.woff */; };
		FF6D6D652A00415300B535DA /* CiscoSansTT-MediumOblique.woff in Resources */ = {isa = PBXBuildFile; fileRef = FF6D6D442A00410A00B535DA /* CiscoSansTT-MediumOblique.woff */; };
		FF6D6D662A00415300B535DA /* CiscoSansTTRegular.woff2 in Resources */ = {isa = PBXBuildFile; fileRef = FF6D6D452A00410A00B535DA /* CiscoSansTTRegular.woff2 */; };
		FF6D6D672A00415300B535DA /* CiscoSansTTRegularOblique.woff in Resources */ = {isa = PBXBuildFile; fileRef = FF6D6D4E2A00410A00B535DA /* CiscoSansTTRegularOblique.woff */; };
		FF6D6D682A00415300B535DA /* CiscoSansTTCondRegular.woff in Resources */ = {isa = PBXBuildFile; fileRef = FF6D6D362A00410A00B535DA /* CiscoSansTTCondRegular.woff */; };
		FF6D6D692A00415300B535DA /* CiscoSansTTThin.woff2 in Resources */ = {isa = PBXBuildFile; fileRef = FF6D6D3C2A00410A00B535DA /* CiscoSansTTThin.woff2 */; };
		FF6D6D6A2A00415300B535DA /* CiscoSansTTCondBold.woff2 in Resources */ = {isa = PBXBuildFile; fileRef = FF6D6D432A00410A00B535DA /* CiscoSansTTCondBold.woff2 */; };
		FF6D6D6B2A00415300B535DA /* CiscoSansTTExtraLightOblique.woff in Resources */ = {isa = PBXBuildFile; fileRef = FF6D6D352A00410A00B535DA /* CiscoSansTTExtraLightOblique.woff */; };
		FF6D6D6C2A00415300B535DA /* CiscoSansTTBoldOblique.woff in Resources */ = {isa = PBXBuildFile; fileRef = FF6D6D482A00410A00B535DA /* CiscoSansTTBoldOblique.woff */; };
		FF6D6D6D2A00415300B535DA /* CiscoSansTTLightOblique.woff in Resources */ = {isa = PBXBuildFile; fileRef = FF6D6D4F2A00410A00B535DA /* CiscoSansTTLightOblique.woff */; };
		FF6D6D6E2A00415300B535DA /* CiscoSansTTExtraLightOblique.woff2 in Resources */ = {isa = PBXBuildFile; fileRef = FF6D6D502A00410A00B535DA /* CiscoSansTTExtraLightOblique.woff2 */; };
		FF6D6D6F2A00415300B535DA /* CiscoSansTTThinOblique.woff in Resources */ = {isa = PBXBuildFile; fileRef = FF6D6D4D2A00410A00B535DA /* CiscoSansTTThinOblique.woff */; };
		FF6D6D702A00415300B535DA /* CiscoSansTT-Medium.woff in Resources */ = {isa = PBXBuildFile; fileRef = FF6D6D412A00410A00B535DA /* CiscoSansTT-Medium.woff */; };
		FF6D6D712A00415300B535DA /* CiscoSansTTThin.woff in Resources */ = {isa = PBXBuildFile; fileRef = FF6D6D422A00410A00B535DA /* CiscoSansTTThin.woff */; };
		FFA4CEE929DF7BA20035A857 /* RadioButtonGroup.swift in Sources */ = {isa = PBXBuildFile; fileRef = FFA4CEE829DF7BA20035A857 /* RadioButtonGroup.swift */; };
		FFB8CBE529C148B70093C623 /* ActionPicker.swift in Sources */ = {isa = PBXBuildFile; fileRef = FFB8CBE429C148B70093C623 /* ActionPicker.swift */; };
		FFBF2FB729BFE48100D769CF /* ActionButton.swift in Sources */ = {isa = PBXBuildFile; fileRef = FFBF2FB629BFE48100D769CF /* ActionButton.swift */; };
/* End PBXBuildFile section */

/* Begin PBXContainerItemProxy section */
		9B85951F29F04521008C813C /* PBXContainerItemProxy */ = {
			isa = PBXContainerItemProxy;
			containerPortal = 9BA27FBA297D7270007013B2 /* Project object */;
			proxyType = 1;
			remoteGlobalIDString = 9BA27FC1297D7270007013B2;
			remoteInfo = Decimus;
		};
/* End PBXContainerItemProxy section */

/* Begin PBXCopyFilesBuildPhase section */
		9B48069429830E350040F5D4 /* Embed Libraries */ = {
			isa = PBXCopyFilesBuildPhase;
			buildActionMask = 2147483647;
			dstPath = "";
			dstSubfolderSpec = 10;
			files = (
				9B76FFE3298D5570006B5267 /* neo_media_client.xcframework in Embed Libraries */,
			);
			name = "Embed Libraries";
			runOnlyForDeploymentPostprocessing = 0;
		};
/* End PBXCopyFilesBuildPhase section */

/* Begin PBXFileReference section */
		185D628E29BF3C5A0011E634 /* Info.plist */ = {isa = PBXFileReference; lastKnownFileType = text.plist; path = Info.plist; sourceTree = "<group>"; };
		9B165A102983E5C10017079F /* Loopback.swift */ = {isa = PBXFileReference; lastKnownFileType = sourcecode.swift; path = Loopback.swift; sourceTree = "<group>"; };
		9B165A122984012D0017079F /* ApplicationMode.swift */ = {isa = PBXFileReference; lastKnownFileType = sourcecode.swift; path = ApplicationMode.swift; sourceTree = "<group>"; };
		9B165A1429840B610017079F /* QMediaPubSub.swift */ = {isa = PBXFileReference; lastKnownFileType = sourcecode.swift; path = QMediaPubSub.swift; sourceTree = "<group>"; };
		9B48065F297E9DDF0040F5D4 /* AudioVideoDevices.swift */ = {isa = PBXFileReference; lastKnownFileType = sourcecode.swift; path = AudioVideoDevices.swift; sourceTree = "<group>"; };
		9B480661297EAF170040F5D4 /* InCallView.swift */ = {isa = PBXFileReference; lastKnownFileType = sourcecode.swift; path = InCallView.swift; sourceTree = "<group>"; };
		9B480663297EBD930040F5D4 /* H264Decoder.swift */ = {isa = PBXFileReference; lastKnownFileType = sourcecode.swift; path = H264Decoder.swift; sourceTree = "<group>"; };
		9B480667297EFEE20040F5D4 /* PipelineManager.swift */ = {isa = PBXFileReference; lastKnownFileType = sourcecode.swift; path = PipelineManager.swift; sourceTree = "<group>"; };
		9B480669297EFF040040F5D4 /* DecoderElement.swift */ = {isa = PBXFileReference; lastKnownFileType = sourcecode.swift; path = DecoderElement.swift; sourceTree = "<group>"; };
		9B48066B297F051D0040F5D4 /* EncoderElement.swift */ = {isa = PBXFileReference; lastKnownFileType = sourcecode.swift; path = EncoderElement.swift; sourceTree = "<group>"; };
		9B48066D297F19700040F5D4 /* CaptureManager.swift */ = {isa = PBXFileReference; lastKnownFileType = sourcecode.swift; path = CaptureManager.swift; sourceTree = "<group>"; };
		9B480670297F320E0040F5D4 /* PreviewView.swift */ = {isa = PBXFileReference; lastKnownFileType = sourcecode.swift; path = PreviewView.swift; sourceTree = "<group>"; };
		9B4806802980170B0040F5D4 /* H264Encoder.swift */ = {isa = PBXFileReference; lastKnownFileType = sourcecode.swift; path = H264Encoder.swift; sourceTree = "<group>"; };
		9B4806822981D4400040F5D4 /* AudioEncoder.swift */ = {isa = PBXFileReference; lastKnownFileType = sourcecode.swift; path = AudioEncoder.swift; sourceTree = "<group>"; };
		9B480684298284F40040F5D4 /* OpusDecoder.swift */ = {isa = PBXFileReference; lastKnownFileType = sourcecode.swift; path = OpusDecoder.swift; sourceTree = "<group>"; };
		9B480686298289910040F5D4 /* AVEngineAudioPlayer.swift */ = {isa = PBXFileReference; lastKnownFileType = sourcecode.swift; path = AVEngineAudioPlayer.swift; sourceTree = "<group>"; };
		9B48068829829FB90040F5D4 /* VideoParticipant.swift */ = {isa = PBXFileReference; lastKnownFileType = sourcecode.swift; path = VideoParticipant.swift; sourceTree = "<group>"; };
		9B48068B298301FD0040F5D4 /* QMedia.swift */ = {isa = PBXFileReference; lastKnownFileType = sourcecode.swift; path = QMedia.swift; sourceTree = "<group>"; };
		9B48068D29830CCB0040F5D4 /* Decimus-Bridging-Header.h */ = {isa = PBXFileReference; lastKnownFileType = sourcecode.c.h; path = "Decimus-Bridging-Header.h"; sourceTree = "<group>"; };
		9B555197299B8B4F0025906D /* RawLoopback.swift */ = {isa = PBXFileReference; lastKnownFileType = sourcecode.swift; path = RawLoopback.swift; sourceTree = "<group>"; };
		9B5992B52A02A2C3009B899E /* AudioPlayer.swift */ = {isa = PBXFileReference; lastKnownFileType = sourcecode.swift; path = AudioPlayer.swift; sourceTree = "<group>"; };
		9B647C9B29A6267B000AD358 /* PCMExtensions.swift */ = {isa = PBXFileReference; lastKnownFileType = sourcecode.swift; path = PCMExtensions.swift; sourceTree = "<group>"; };
		9B76FFE1298D5566006B5267 /* neo_media_client.xcframework */ = {isa = PBXFileReference; lastKnownFileType = wrapper.xcframework; name = neo_media_client.xcframework; path = dependencies/neo_media_client.xcframework; sourceTree = "<group>"; };
		9B85951429F03147008C813C /* TestPlan.xctestplan */ = {isa = PBXFileReference; lastKnownFileType = text; path = TestPlan.xctestplan; sourceTree = "<group>"; };
		9B85951B29F04521008C813C /* Tests.xctest */ = {isa = PBXFileReference; explicitFileType = wrapper.cfbundle; includeInIndex = 0; path = Tests.xctest; sourceTree = BUILT_PRODUCTS_DIR; };
<<<<<<< HEAD
		9B87FB4D2A02A85100C92DD1 /* AudioUnitPlayer.swift */ = {isa = PBXFileReference; lastKnownFileType = sourcecode.swift; path = AudioUnitPlayer.swift; sourceTree = "<group>"; };
		9B87FB4F2A02A8A000C92DD1 /* AudioUnitHelpers.swift */ = {isa = PBXFileReference; lastKnownFileType = sourcecode.swift; path = AudioUnitHelpers.swift; sourceTree = "<group>"; };
		9B87FB512A02AA6300C92DD1 /* TestAudioUnitHelpers.swift */ = {isa = PBXFileReference; lastKnownFileType = sourcecode.swift; path = TestAudioUnitHelpers.swift; sourceTree = "<group>"; };
=======
		9B87FB612A03B91E00C92DD1 /* SettingsView.swift */ = {isa = PBXFileReference; lastKnownFileType = sourcecode.swift; path = SettingsView.swift; sourceTree = "<group>"; };
>>>>>>> 13ab5730
		9BA27FC2297D7270007013B2 /* Decimus.app */ = {isa = PBXFileReference; explicitFileType = wrapper.application; includeInIndex = 0; path = Decimus.app; sourceTree = BUILT_PRODUCTS_DIR; };
		9BA27FC5297D7270007013B2 /* DecimusApp.swift */ = {isa = PBXFileReference; lastKnownFileType = sourcecode.swift; path = DecimusApp.swift; sourceTree = "<group>"; };
		9BA27FC9297D7271007013B2 /* Assets.xcassets */ = {isa = PBXFileReference; lastKnownFileType = folder.assetcatalog; path = Assets.xcassets; sourceTree = "<group>"; };
		9BA27FCC297D7271007013B2 /* Preview Assets.xcassets */ = {isa = PBXFileReference; lastKnownFileType = folder.assetcatalog; path = "Preview Assets.xcassets"; sourceTree = "<group>"; };
		9BA27FEF297D7352007013B2 /* Decimus.entitlements */ = {isa = PBXFileReference; lastKnownFileType = text.plist.entitlements; path = Decimus.entitlements; sourceTree = "<group>"; };
		9BA27FF2297D7562007013B2 /* SidebarView.swift */ = {isa = PBXFileReference; lastKnownFileType = sourcecode.swift; path = SidebarView.swift; sourceTree = "<group>"; };
		9BA27FF4297D787F007013B2 /* QMediaConfigCall.swift */ = {isa = PBXFileReference; lastKnownFileType = sourcecode.swift; path = QMediaConfigCall.swift; sourceTree = "<group>"; };
		9BA27FF7297DCF3C007013B2 /* CallSetupView.swift */ = {isa = PBXFileReference; lastKnownFileType = sourcecode.swift; path = CallSetupView.swift; sourceTree = "<group>"; };
		9BA27FFA297DD8D9007013B2 /* CallConfig.swift */ = {isa = PBXFileReference; lastKnownFileType = sourcecode.swift; path = CallConfig.swift; sourceTree = "<group>"; };
		9BAD55BC29B0B77700D9B65F /* ErrorWriter.swift */ = {isa = PBXFileReference; lastKnownFileType = sourcecode.swift; path = ErrorWriter.swift; sourceTree = "<group>"; };
		9BC692DD29F128D700062A2A /* TestPCMExtensions.swift */ = {isa = PBXFileReference; lastKnownFileType = sourcecode.swift; path = TestPCMExtensions.swift; sourceTree = "<group>"; };
		9BDD5AED2996414400C01D54 /* PassthroughDecoder.swift */ = {isa = PBXFileReference; lastKnownFileType = sourcecode.swift; path = PassthroughDecoder.swift; sourceTree = "<group>"; };
		9BDD5AEF2996496300C01D54 /* PassthroughEncoder.swift */ = {isa = PBXFileReference; lastKnownFileType = sourcecode.swift; path = PassthroughEncoder.swift; sourceTree = "<group>"; };
		9BDD5AF32996732E00C01D54 /* MediaBuffer.swift */ = {isa = PBXFileReference; lastKnownFileType = sourcecode.swift; path = MediaBuffer.swift; sourceTree = "<group>"; };
		9BDD5AF52996736B00C01D54 /* SampleExtensions.swift */ = {isa = PBXFileReference; lastKnownFileType = sourcecode.swift; path = SampleExtensions.swift; sourceTree = "<group>"; };
		9BDD5B172996A86500C01D54 /* LibOpusDecoder.swift */ = {isa = PBXFileReference; lastKnownFileType = sourcecode.swift; path = LibOpusDecoder.swift; sourceTree = "<group>"; };
		9BDD5B19299A395B00C01D54 /* LibOpusEncoder.swift */ = {isa = PBXFileReference; lastKnownFileType = sourcecode.swift; path = LibOpusEncoder.swift; sourceTree = "<group>"; };
		9BEFCC5029BB89F8001A780A /* ci_post_clone.sh */ = {isa = PBXFileReference; lastKnownFileType = text.script.sh; path = ci_post_clone.sh; sourceTree = "<group>"; };
		FF01709529C10013000E23A6 /* FormInput.swift */ = {isa = PBXFileReference; lastKnownFileType = sourcecode.swift; path = FormInput.swift; sourceTree = "<group>"; };
		FF1C5C2A29DD110600887833 /* CallControls.swift */ = {isa = PBXFileReference; fileEncoding = 4; lastKnownFileType = sourcecode.swift; path = CallControls.swift; sourceTree = "<group>"; };
		FF1C5C2B29DD110600887833 /* LeaveModal.swift */ = {isa = PBXFileReference; fileEncoding = 4; lastKnownFileType = sourcecode.swift; path = LeaveModal.swift; sourceTree = "<group>"; };
		FF1C5C2C29DD110600887833 /* VideoGrid.swift */ = {isa = PBXFileReference; fileEncoding = 4; lastKnownFileType = sourcecode.swift; path = VideoGrid.swift; sourceTree = "<group>"; };
		FF4DA06C29FAEF4F00A01E5D /* ViewExtensions.swift */ = {isa = PBXFileReference; lastKnownFileType = sourcecode.swift; path = ViewExtensions.swift; sourceTree = "<group>"; };
		FF6D6D2F2A00410400B535DA /* fonts */ = {isa = PBXFileReference; lastKnownFileType = folder; name = fonts; path = "dependencies/momentum-ui/core/fonts"; sourceTree = "<group>"; };
		FF6D6D322A00410A00B535DA /* CiscoSansTTHeavy.woff */ = {isa = PBXFileReference; lastKnownFileType = file; path = CiscoSansTTHeavy.woff; sourceTree = "<group>"; };
		FF6D6D332A00410A00B535DA /* CiscoSansTTCondBold.woff */ = {isa = PBXFileReference; lastKnownFileType = file; path = CiscoSansTTCondBold.woff; sourceTree = "<group>"; };
		FF6D6D342A00410A00B535DA /* CiscoSansTTExtraLight.woff */ = {isa = PBXFileReference; lastKnownFileType = file; path = CiscoSansTTExtraLight.woff; sourceTree = "<group>"; };
		FF6D6D352A00410A00B535DA /* CiscoSansTTExtraLightOblique.woff */ = {isa = PBXFileReference; lastKnownFileType = file; path = CiscoSansTTExtraLightOblique.woff; sourceTree = "<group>"; };
		FF6D6D362A00410A00B535DA /* CiscoSansTTCondRegular.woff */ = {isa = PBXFileReference; lastKnownFileType = file; path = CiscoSansTTCondRegular.woff; sourceTree = "<group>"; };
		FF6D6D372A00410A00B535DA /* CiscoSansTTLight.woff */ = {isa = PBXFileReference; lastKnownFileType = file; path = CiscoSansTTLight.woff; sourceTree = "<group>"; };
		FF6D6D382A00410A00B535DA /* CiscoSansTTLight.woff2 */ = {isa = PBXFileReference; lastKnownFileType = file; path = CiscoSansTTLight.woff2; sourceTree = "<group>"; };
		FF6D6D392A00410A00B535DA /* CiscoSansTTExtraLight.woff2 */ = {isa = PBXFileReference; lastKnownFileType = file; path = CiscoSansTTExtraLight.woff2; sourceTree = "<group>"; };
		FF6D6D3A2A00410A00B535DA /* CiscoSansTTCondRegular.woff2 */ = {isa = PBXFileReference; lastKnownFileType = file; path = CiscoSansTTCondRegular.woff2; sourceTree = "<group>"; };
		FF6D6D3B2A00410A00B535DA /* CiscoSansTTBoldOblique.woff2 */ = {isa = PBXFileReference; lastKnownFileType = file; path = CiscoSansTTBoldOblique.woff2; sourceTree = "<group>"; };
		FF6D6D3C2A00410A00B535DA /* CiscoSansTTThin.woff2 */ = {isa = PBXFileReference; lastKnownFileType = file; path = CiscoSansTTThin.woff2; sourceTree = "<group>"; };
		FF6D6D3D2A00410A00B535DA /* CiscoSansTTRegular.woff */ = {isa = PBXFileReference; lastKnownFileType = file; path = CiscoSansTTRegular.woff; sourceTree = "<group>"; };
		FF6D6D3E2A00410A00B535DA /* CiscoSansTTHeavyOblique.woff */ = {isa = PBXFileReference; lastKnownFileType = file; path = CiscoSansTTHeavyOblique.woff; sourceTree = "<group>"; };
		FF6D6D3F2A00410A00B535DA /* CiscoSansTTThinOblique.woff2 */ = {isa = PBXFileReference; lastKnownFileType = file; path = CiscoSansTTThinOblique.woff2; sourceTree = "<group>"; };
		FF6D6D402A00410A00B535DA /* CiscoSansTTBold.woff2 */ = {isa = PBXFileReference; lastKnownFileType = file; path = CiscoSansTTBold.woff2; sourceTree = "<group>"; };
		FF6D6D412A00410A00B535DA /* CiscoSansTT-Medium.woff */ = {isa = PBXFileReference; lastKnownFileType = file; path = "CiscoSansTT-Medium.woff"; sourceTree = "<group>"; };
		FF6D6D422A00410A00B535DA /* CiscoSansTTThin.woff */ = {isa = PBXFileReference; lastKnownFileType = file; path = CiscoSansTTThin.woff; sourceTree = "<group>"; };
		FF6D6D432A00410A00B535DA /* CiscoSansTTCondBold.woff2 */ = {isa = PBXFileReference; lastKnownFileType = file; path = CiscoSansTTCondBold.woff2; sourceTree = "<group>"; };
		FF6D6D442A00410A00B535DA /* CiscoSansTT-MediumOblique.woff */ = {isa = PBXFileReference; lastKnownFileType = file; path = "CiscoSansTT-MediumOblique.woff"; sourceTree = "<group>"; };
		FF6D6D452A00410A00B535DA /* CiscoSansTTRegular.woff2 */ = {isa = PBXFileReference; lastKnownFileType = file; path = CiscoSansTTRegular.woff2; sourceTree = "<group>"; };
		FF6D6D462A00410A00B535DA /* CiscoSansTTHeavy.woff2 */ = {isa = PBXFileReference; lastKnownFileType = file; path = CiscoSansTTHeavy.woff2; sourceTree = "<group>"; };
		FF6D6D472A00410A00B535DA /* CiscoSansTTLightOblique.woff2 */ = {isa = PBXFileReference; lastKnownFileType = file; path = CiscoSansTTLightOblique.woff2; sourceTree = "<group>"; };
		FF6D6D482A00410A00B535DA /* CiscoSansTTBoldOblique.woff */ = {isa = PBXFileReference; lastKnownFileType = file; path = CiscoSansTTBoldOblique.woff; sourceTree = "<group>"; };
		FF6D6D492A00410A00B535DA /* CiscoSansTT-Medium.woff2 */ = {isa = PBXFileReference; lastKnownFileType = file; path = "CiscoSansTT-Medium.woff2"; sourceTree = "<group>"; };
		FF6D6D4A2A00410A00B535DA /* CiscoSansTTBold.woff */ = {isa = PBXFileReference; lastKnownFileType = file; path = CiscoSansTTBold.woff; sourceTree = "<group>"; };
		FF6D6D4B2A00410A00B535DA /* CiscoSansTTHeavyOblique.woff2 */ = {isa = PBXFileReference; lastKnownFileType = file; path = CiscoSansTTHeavyOblique.woff2; sourceTree = "<group>"; };
		FF6D6D4C2A00410A00B535DA /* CiscoSansTTRegularOblique.woff2 */ = {isa = PBXFileReference; lastKnownFileType = file; path = CiscoSansTTRegularOblique.woff2; sourceTree = "<group>"; };
		FF6D6D4D2A00410A00B535DA /* CiscoSansTTThinOblique.woff */ = {isa = PBXFileReference; lastKnownFileType = file; path = CiscoSansTTThinOblique.woff; sourceTree = "<group>"; };
		FF6D6D4E2A00410A00B535DA /* CiscoSansTTRegularOblique.woff */ = {isa = PBXFileReference; lastKnownFileType = file; path = CiscoSansTTRegularOblique.woff; sourceTree = "<group>"; };
		FF6D6D4F2A00410A00B535DA /* CiscoSansTTLightOblique.woff */ = {isa = PBXFileReference; lastKnownFileType = file; path = CiscoSansTTLightOblique.woff; sourceTree = "<group>"; };
		FF6D6D502A00410A00B535DA /* CiscoSansTTExtraLightOblique.woff2 */ = {isa = PBXFileReference; lastKnownFileType = file; path = CiscoSansTTExtraLightOblique.woff2; sourceTree = "<group>"; };
		FF6D6D512A00410A00B535DA /* CiscoSansTT-MediumOblique.woff2 */ = {isa = PBXFileReference; lastKnownFileType = file; path = "CiscoSansTT-MediumOblique.woff2"; sourceTree = "<group>"; };
		FFA4CEE829DF7BA20035A857 /* RadioButtonGroup.swift */ = {isa = PBXFileReference; lastKnownFileType = sourcecode.swift; path = RadioButtonGroup.swift; sourceTree = "<group>"; };
		FFB8CBE429C148B70093C623 /* ActionPicker.swift */ = {isa = PBXFileReference; lastKnownFileType = sourcecode.swift; path = ActionPicker.swift; sourceTree = "<group>"; };
		FFBF2FB629BFE48100D769CF /* ActionButton.swift */ = {isa = PBXFileReference; lastKnownFileType = sourcecode.swift; path = ActionButton.swift; sourceTree = "<group>"; };
/* End PBXFileReference section */

/* Begin PBXFrameworksBuildPhase section */
		9B85951829F04521008C813C /* Frameworks */ = {
			isa = PBXFrameworksBuildPhase;
			buildActionMask = 2147483647;
			files = (
			);
			runOnlyForDeploymentPostprocessing = 0;
		};
		9BA27FBF297D7270007013B2 /* Frameworks */ = {
			isa = PBXFrameworksBuildPhase;
			buildActionMask = 2147483647;
			files = (
				9B76FFE2298D5566006B5267 /* neo_media_client.xcframework in Frameworks */,
				9BDD5B13299697DE00C01D54 /* DequeModule in Frameworks */,
				9BDD5B162996A84B00C01D54 /* Opus in Frameworks */,
				9B87FB552A02B0CA00C92DD1 /* TPCircularBuffer in Frameworks */,
			);
			runOnlyForDeploymentPostprocessing = 0;
		};
/* End PBXFrameworksBuildPhase section */

/* Begin PBXGroup section */
		9B165A0F2983E5B30017079F /* ApplicationModes */ = {
			isa = PBXGroup;
			children = (
				9B165A102983E5C10017079F /* Loopback.swift */,
				9B165A122984012D0017079F /* ApplicationMode.swift */,
				9B165A1429840B610017079F /* QMediaPubSub.swift */,
				9B555197299B8B4F0025906D /* RawLoopback.swift */,
			);
			path = ApplicationModes;
			sourceTree = "<group>";
		};
		9B48067F298016FD0040F5D4 /* Codec */ = {
			isa = PBXGroup;
			children = (
				9B480663297EBD930040F5D4 /* H264Decoder.swift */,
				9B4806802980170B0040F5D4 /* H264Encoder.swift */,
				9B4806822981D4400040F5D4 /* AudioEncoder.swift */,
				9B480684298284F40040F5D4 /* OpusDecoder.swift */,
				9BDD5AED2996414400C01D54 /* PassthroughDecoder.swift */,
				9BDD5AEF2996496300C01D54 /* PassthroughEncoder.swift */,
				9BDD5B172996A86500C01D54 /* LibOpusDecoder.swift */,
				9BDD5B19299A395B00C01D54 /* LibOpusEncoder.swift */,
				9B647C9B29A6267B000AD358 /* PCMExtensions.swift */,
			);
			path = Codec;
			sourceTree = "<group>";
		};
		9B48068A298301ED0040F5D4 /* QMedia */ = {
			isa = PBXGroup;
			children = (
				9B48068B298301FD0040F5D4 /* QMedia.swift */,
				9B48068D29830CCB0040F5D4 /* Decimus-Bridging-Header.h */,
			);
			path = QMedia;
			sourceTree = "<group>";
		};
		9B76FFE0298D5566006B5267 /* Frameworks */ = {
			isa = PBXGroup;
			children = (
				9B76FFE1298D5566006B5267 /* neo_media_client.xcframework */,
			);
			name = Frameworks;
			sourceTree = "<group>";
		};
		9B85951C29F04521008C813C /* Tests */ = {
			isa = PBXGroup;
			children = (
				9BC692DD29F128D700062A2A /* TestPCMExtensions.swift */,
				9B87FB512A02AA6300C92DD1 /* TestAudioUnitHelpers.swift */,
			);
			path = Tests;
			sourceTree = "<group>";
		};
		9B87FB4C2A02A84000C92DD1 /* AudioUnit */ = {
			isa = PBXGroup;
			children = (
				9B87FB4D2A02A85100C92DD1 /* AudioUnitPlayer.swift */,
				9B87FB4F2A02A8A000C92DD1 /* AudioUnitHelpers.swift */,
			);
			path = AudioUnit;
			sourceTree = "<group>";
		};
		9BA27FB9297D7270007013B2 = {
			isa = PBXGroup;
			children = (
				FF6D6D2F2A00410400B535DA /* fonts */,
				9B85951429F03147008C813C /* TestPlan.xctestplan */,
				9BEFCC4F29BB89D9001A780A /* ci_scripts */,
				9B165A0F2983E5B30017079F /* ApplicationModes */,
				9BA27FC4297D7270007013B2 /* Decimus */,
				9B85951C29F04521008C813C /* Tests */,
				9BA27FC3297D7270007013B2 /* Products */,
				9B76FFE0298D5566006B5267 /* Frameworks */,
			);
			sourceTree = "<group>";
		};
		9BA27FC3297D7270007013B2 /* Products */ = {
			isa = PBXGroup;
			children = (
				9BA27FC2297D7270007013B2 /* Decimus.app */,
				9B85951B29F04521008C813C /* Tests.xctest */,
			);
			name = Products;
			sourceTree = "<group>";
		};
		9BA27FC4297D7270007013B2 /* Decimus */ = {
			isa = PBXGroup;
			children = (
				9B87FB4C2A02A84000C92DD1 /* AudioUnit */,
				185D628E29BF3C5A0011E634 /* Info.plist */,
				9B48068A298301ED0040F5D4 /* QMedia */,
				9B48067F298016FD0040F5D4 /* Codec */,
				9BA27FF9297DD8CA007013B2 /* Models */,
				9BA27FF6297D7D61007013B2 /* Views */,
				FF6D6D312A00410A00B535DA /* fonts */,
				9BA27FEF297D7352007013B2 /* Decimus.entitlements */,
				9BA27FC5297D7270007013B2 /* DecimusApp.swift */,
				9BA27FC9297D7271007013B2 /* Assets.xcassets */,
				9BA27FCB297D7271007013B2 /* Preview Content */,
				9B48065F297E9DDF0040F5D4 /* AudioVideoDevices.swift */,
				9B480667297EFEE20040F5D4 /* PipelineManager.swift */,
				9B480669297EFF040040F5D4 /* DecoderElement.swift */,
				9B48066B297F051D0040F5D4 /* EncoderElement.swift */,
				9B48066D297F19700040F5D4 /* CaptureManager.swift */,
				9B480686298289910040F5D4 /* AVEngineAudioPlayer.swift */,
				9BDD5AF52996736B00C01D54 /* SampleExtensions.swift */,
				9BAD55BC29B0B77700D9B65F /* ErrorWriter.swift */,
				9B5992B52A02A2C3009B899E /* AudioPlayer.swift */,
			);
			path = Decimus;
			sourceTree = "<group>";
		};
		9BA27FCB297D7271007013B2 /* Preview Content */ = {
			isa = PBXGroup;
			children = (
				9BA27FCC297D7271007013B2 /* Preview Assets.xcassets */,
			);
			path = "Preview Content";
			sourceTree = "<group>";
		};
		9BA27FF6297D7D61007013B2 /* Views */ = {
			isa = PBXGroup;
			children = (
				FFBF2FB529BFE47000D769CF /* Components */,
				9B480670297F320E0040F5D4 /* PreviewView.swift */,
				9BA27FF2297D7562007013B2 /* SidebarView.swift */,
				9BA27FF4297D787F007013B2 /* QMediaConfigCall.swift */,
				9B480661297EAF170040F5D4 /* InCallView.swift */,
				9BA27FF7297DCF3C007013B2 /* CallSetupView.swift */,
				9B87FB612A03B91E00C92DD1 /* SettingsView.swift */,
			);
			path = Views;
			sourceTree = "<group>";
		};
		9BA27FF9297DD8CA007013B2 /* Models */ = {
			isa = PBXGroup;
			children = (
				9BA27FFA297DD8D9007013B2 /* CallConfig.swift */,
				9B48068829829FB90040F5D4 /* VideoParticipant.swift */,
				9BDD5AF32996732E00C01D54 /* MediaBuffer.swift */,
			);
			path = Models;
			sourceTree = "<group>";
		};
		9BEFCC4F29BB89D9001A780A /* ci_scripts */ = {
			isa = PBXGroup;
			children = (
				9BEFCC5029BB89F8001A780A /* ci_post_clone.sh */,
			);
			path = ci_scripts;
			sourceTree = "<group>";
		};
		FF6D6D312A00410A00B535DA /* fonts */ = {
			isa = PBXGroup;
			children = (
				FF6D6D412A00410A00B535DA /* CiscoSansTT-Medium.woff */,
				FF6D6D492A00410A00B535DA /* CiscoSansTT-Medium.woff2 */,
				FF6D6D442A00410A00B535DA /* CiscoSansTT-MediumOblique.woff */,
				FF6D6D512A00410A00B535DA /* CiscoSansTT-MediumOblique.woff2 */,
				FF6D6D4A2A00410A00B535DA /* CiscoSansTTBold.woff */,
				FF6D6D402A00410A00B535DA /* CiscoSansTTBold.woff2 */,
				FF6D6D482A00410A00B535DA /* CiscoSansTTBoldOblique.woff */,
				FF6D6D3B2A00410A00B535DA /* CiscoSansTTBoldOblique.woff2 */,
				FF6D6D332A00410A00B535DA /* CiscoSansTTCondBold.woff */,
				FF6D6D432A00410A00B535DA /* CiscoSansTTCondBold.woff2 */,
				FF6D6D362A00410A00B535DA /* CiscoSansTTCondRegular.woff */,
				FF6D6D3A2A00410A00B535DA /* CiscoSansTTCondRegular.woff2 */,
				FF6D6D342A00410A00B535DA /* CiscoSansTTExtraLight.woff */,
				FF6D6D392A00410A00B535DA /* CiscoSansTTExtraLight.woff2 */,
				FF6D6D352A00410A00B535DA /* CiscoSansTTExtraLightOblique.woff */,
				FF6D6D502A00410A00B535DA /* CiscoSansTTExtraLightOblique.woff2 */,
				FF6D6D322A00410A00B535DA /* CiscoSansTTHeavy.woff */,
				FF6D6D462A00410A00B535DA /* CiscoSansTTHeavy.woff2 */,
				FF6D6D3E2A00410A00B535DA /* CiscoSansTTHeavyOblique.woff */,
				FF6D6D4B2A00410A00B535DA /* CiscoSansTTHeavyOblique.woff2 */,
				FF6D6D372A00410A00B535DA /* CiscoSansTTLight.woff */,
				FF6D6D382A00410A00B535DA /* CiscoSansTTLight.woff2 */,
				FF6D6D4F2A00410A00B535DA /* CiscoSansTTLightOblique.woff */,
				FF6D6D472A00410A00B535DA /* CiscoSansTTLightOblique.woff2 */,
				FF6D6D3D2A00410A00B535DA /* CiscoSansTTRegular.woff */,
				FF6D6D452A00410A00B535DA /* CiscoSansTTRegular.woff2 */,
				FF6D6D4E2A00410A00B535DA /* CiscoSansTTRegularOblique.woff */,
				FF6D6D4C2A00410A00B535DA /* CiscoSansTTRegularOblique.woff2 */,
				FF6D6D422A00410A00B535DA /* CiscoSansTTThin.woff */,
				FF6D6D3C2A00410A00B535DA /* CiscoSansTTThin.woff2 */,
				FF6D6D4D2A00410A00B535DA /* CiscoSansTTThinOblique.woff */,
				FF6D6D3F2A00410A00B535DA /* CiscoSansTTThinOblique.woff2 */,
			);
			name = fonts;
			path = "dependencies/momentum-ui/core/fonts";
			sourceTree = SOURCE_ROOT;
		};
		FFBF2FB529BFE47000D769CF /* Components */ = {
			isa = PBXGroup;
			children = (
				FF1C5C2A29DD110600887833 /* CallControls.swift */,
				FF1C5C2B29DD110600887833 /* LeaveModal.swift */,
				FF1C5C2C29DD110600887833 /* VideoGrid.swift */,
				FFBF2FB629BFE48100D769CF /* ActionButton.swift */,
				FF01709529C10013000E23A6 /* FormInput.swift */,
				FFB8CBE429C148B70093C623 /* ActionPicker.swift */,
				FFA4CEE829DF7BA20035A857 /* RadioButtonGroup.swift */,
				FF4DA06C29FAEF4F00A01E5D /* ViewExtensions.swift */,
			);
			path = Components;
			sourceTree = "<group>";
		};
/* End PBXGroup section */

/* Begin PBXNativeTarget section */
		9B85951A29F04521008C813C /* Tests */ = {
			isa = PBXNativeTarget;
			buildConfigurationList = 9B85952129F04522008C813C /* Build configuration list for PBXNativeTarget "Tests" */;
			buildPhases = (
				9B85951729F04521008C813C /* Sources */,
				9B85951829F04521008C813C /* Frameworks */,
				9B85951929F04521008C813C /* Resources */,
			);
			buildRules = (
			);
			dependencies = (
				9B85952029F04521008C813C /* PBXTargetDependency */,
			);
			name = Tests;
			productName = Tests;
			productReference = 9B85951B29F04521008C813C /* Tests.xctest */;
			productType = "com.apple.product-type.bundle.unit-test";
		};
		9BA27FC1297D7270007013B2 /* Decimus */ = {
			isa = PBXNativeTarget;
			buildConfigurationList = 9BA27FE6297D7271007013B2 /* Build configuration list for PBXNativeTarget "Decimus" */;
			buildPhases = (
				9B76FFD9298D4836006B5267 /* Build QMedia */,
				9BA27FBE297D7270007013B2 /* Sources */,
				9BA27FBF297D7270007013B2 /* Frameworks */,
				9BA27FC0297D7270007013B2 /* Resources */,
				9B48069429830E350040F5D4 /* Embed Libraries */,
			);
			buildRules = (
			);
			dependencies = (
				9B165A21298807AF0017079F /* PBXTargetDependency */,
			);
			name = Decimus;
			packageProductDependencies = (
				9BDD5B12299697DE00C01D54 /* DequeModule */,
				9BDD5B152996A84B00C01D54 /* Opus */,
				9B87FB542A02B0CA00C92DD1 /* TPCircularBuffer */,
			);
			productName = Decimus;
			productReference = 9BA27FC2297D7270007013B2 /* Decimus.app */;
			productType = "com.apple.product-type.application";
		};
/* End PBXNativeTarget section */

/* Begin PBXProject section */
		9BA27FBA297D7270007013B2 /* Project object */ = {
			isa = PBXProject;
			attributes = {
				BuildIndependentTargetsInParallel = 1;
				LastSwiftUpdateCheck = 1410;
				LastUpgradeCheck = 1410;
				TargetAttributes = {
					9B85951A29F04521008C813C = {
						CreatedOnToolsVersion = 14.1;
						TestTargetID = 9BA27FC1297D7270007013B2;
					};
					9BA27FC1297D7270007013B2 = {
						CreatedOnToolsVersion = 14.1;
						LastSwiftMigration = 1410;
					};
				};
			};
			buildConfigurationList = 9BA27FBD297D7270007013B2 /* Build configuration list for PBXProject "Decimus" */;
			compatibilityVersion = "Xcode 14.0";
			developmentRegion = en;
			hasScannedForEncodings = 0;
			knownRegions = (
				en,
				Base,
			);
			mainGroup = 9BA27FB9297D7270007013B2;
			packageReferences = (
				9B165A1F298807A40017079F /* XCRemoteSwiftPackageReference "SwiftLint" */,
				9BDD5B11299697DE00C01D54 /* XCRemoteSwiftPackageReference "swift-collections" */,
				9BDD5B142996A84B00C01D54 /* XCRemoteSwiftPackageReference "swift-opus" */,
				9B87FB532A02B0CA00C92DD1 /* XCRemoteSwiftPackageReference "TPCircularBuffer" */,
			);
			productRefGroup = 9BA27FC3297D7270007013B2 /* Products */;
			projectDirPath = "";
			projectRoot = "";
			targets = (
				9BA27FC1297D7270007013B2 /* Decimus */,
				9B85951A29F04521008C813C /* Tests */,
			);
		};
/* End PBXProject section */

/* Begin PBXResourcesBuildPhase section */
		9B85951929F04521008C813C /* Resources */ = {
			isa = PBXResourcesBuildPhase;
			buildActionMask = 2147483647;
			files = (
			);
			runOnlyForDeploymentPostprocessing = 0;
		};
		9BA27FC0297D7270007013B2 /* Resources */ = {
			isa = PBXResourcesBuildPhase;
			buildActionMask = 2147483647;
			files = (
				FF6D6D612A00415300B535DA /* CiscoSansTTBoldOblique.woff2 in Resources */,
				FF6D6D592A00415300B535DA /* CiscoSansTTHeavyOblique.woff2 in Resources */,
				FF6D6D712A00415300B535DA /* CiscoSansTTThin.woff in Resources */,
				FF6D6D632A00415300B535DA /* CiscoSansTTCondRegular.woff2 in Resources */,
				FF6D6D572A00415300B535DA /* CiscoSansTTHeavy.woff2 in Resources */,
				FF6D6D602A00415300B535DA /* CiscoSansTTLight.woff2 in Resources */,
				FF6D6D652A00415300B535DA /* CiscoSansTT-MediumOblique.woff in Resources */,
				FF6D6D5F2A00415300B535DA /* CiscoSansTTHeavy.woff in Resources */,
				FF6D6D682A00415300B535DA /* CiscoSansTTCondRegular.woff in Resources */,
				FF6D6D582A00415300B535DA /* CiscoSansTTLight.woff in Resources */,
				FF6D6D532A00415300B535DA /* CiscoSansTTThinOblique.woff2 in Resources */,
				FF6D6D6A2A00415300B535DA /* CiscoSansTTCondBold.woff2 in Resources */,
				FF6D6D6E2A00415300B535DA /* CiscoSansTTExtraLightOblique.woff2 in Resources */,
				FF6D6D302A00410400B535DA /* fonts in Resources */,
				FF6D6D552A00415300B535DA /* CiscoSansTTRegular.woff in Resources */,
				FF6D6D642A00415300B535DA /* CiscoSansTTHeavyOblique.woff in Resources */,
				FF6D6D5E2A00415300B535DA /* CiscoSansTTLightOblique.woff2 in Resources */,
				FF6D6D6C2A00415300B535DA /* CiscoSansTTBoldOblique.woff in Resources */,
				FF6D6D5D2A00415300B535DA /* CiscoSansTTExtraLight.woff2 in Resources */,
				FF6D6D5C2A00415300B535DA /* CiscoSansTTRegularOblique.woff2 in Resources */,
				FF6D6D542A00415300B535DA /* CiscoSansTT-Medium.woff2 in Resources */,
				FF6D6D692A00415300B535DA /* CiscoSansTTThin.woff2 in Resources */,
				FF6D6D5B2A00415300B535DA /* CiscoSansTTCondBold.woff in Resources */,
				FF6D6D622A00415300B535DA /* CiscoSansTTBold.woff2 in Resources */,
				FF6D6D6D2A00415300B535DA /* CiscoSansTTLightOblique.woff in Resources */,
				FF6D6D662A00415300B535DA /* CiscoSansTTRegular.woff2 in Resources */,
				FF6D6D702A00415300B535DA /* CiscoSansTT-Medium.woff in Resources */,
				FF6D6D562A00415300B535DA /* CiscoSansTTExtraLight.woff in Resources */,
				9BA27FCD297D7271007013B2 /* Preview Assets.xcassets in Resources */,
				FF6D6D672A00415300B535DA /* CiscoSansTTRegularOblique.woff in Resources */,
				FF6D6D522A00415300B535DA /* CiscoSansTT-MediumOblique.woff2 in Resources */,
				9BA27FCA297D7271007013B2 /* Assets.xcassets in Resources */,
				FF6D6D6B2A00415300B535DA /* CiscoSansTTExtraLightOblique.woff in Resources */,
				FF6D6D5A2A00415300B535DA /* CiscoSansTTBold.woff in Resources */,
				FF6D6D6F2A00415300B535DA /* CiscoSansTTThinOblique.woff in Resources */,
			);
			runOnlyForDeploymentPostprocessing = 0;
		};
/* End PBXResourcesBuildPhase section */

/* Begin PBXShellScriptBuildPhase section */
		9B76FFD9298D4836006B5267 /* Build QMedia */ = {
			isa = PBXShellScriptBuildPhase;
			alwaysOutOfDate = 1;
			buildActionMask = 2147483647;
			files = (
			);
			inputFileListPaths = (
			);
			inputPaths = (
			);
			name = "Build QMedia";
			outputFileListPaths = (
			);
			outputPaths = (
				"$(PROJECT_DIR)/dependencies/neo_media_client.framework",
			);
			runOnlyForDeploymentPostprocessing = 0;
			shellPath = /bin/sh;
			shellScript = "$SRCROOT/dependencies/build-qmedia-framework.sh\n";
		};
/* End PBXShellScriptBuildPhase section */

/* Begin PBXSourcesBuildPhase section */
		9B85951729F04521008C813C /* Sources */ = {
			isa = PBXSourcesBuildPhase;
			buildActionMask = 2147483647;
			files = (
				9B87FB522A02AA6300C92DD1 /* TestAudioUnitHelpers.swift in Sources */,
				9BC692DE29F128D700062A2A /* TestPCMExtensions.swift in Sources */,
			);
			runOnlyForDeploymentPostprocessing = 0;
		};
		9BA27FBE297D7270007013B2 /* Sources */ = {
			isa = PBXSourcesBuildPhase;
			buildActionMask = 2147483647;
			files = (
				9B480660297E9DDF0040F5D4 /* AudioVideoDevices.swift in Sources */,
				9B480685298284F40040F5D4 /* OpusDecoder.swift in Sources */,
				FF1C5C2F29DD110600887833 /* VideoGrid.swift in Sources */,
				9BA27FC6297D7270007013B2 /* DecimusApp.swift in Sources */,
				9B48068C298301FD0040F5D4 /* QMedia.swift in Sources */,
				9B87FB622A03B91E00C92DD1 /* SettingsView.swift in Sources */,
				9B4806832981D4400040F5D4 /* AudioEncoder.swift in Sources */,
				9B480671297F320E0040F5D4 /* PreviewView.swift in Sources */,
				9BA27FF5297D787F007013B2 /* QMediaConfigCall.swift in Sources */,
				9B48066A297EFF040040F5D4 /* DecoderElement.swift in Sources */,
				9BDD5AF02996496300C01D54 /* PassthroughEncoder.swift in Sources */,
				9B480662297EAF170040F5D4 /* InCallView.swift in Sources */,
				9BA27FFB297DD8D9007013B2 /* CallConfig.swift in Sources */,
				9B165A132984012D0017079F /* ApplicationMode.swift in Sources */,
				9B4806812980170B0040F5D4 /* H264Encoder.swift in Sources */,
				FFBF2FB729BFE48100D769CF /* ActionButton.swift in Sources */,
				9B480687298289910040F5D4 /* AVEngineAudioPlayer.swift in Sources */,
				9B48066C297F051D0040F5D4 /* EncoderElement.swift in Sources */,
				FF4DA06D29FAEF4F00A01E5D /* ViewExtensions.swift in Sources */,
				9B87FB4E2A02A85100C92DD1 /* AudioUnitPlayer.swift in Sources */,
				9BDD5AF62996736B00C01D54 /* SampleExtensions.swift in Sources */,
				FF01709629C10013000E23A6 /* FormInput.swift in Sources */,
				9B165A112983E5C10017079F /* Loopback.swift in Sources */,
				9B48068929829FB90040F5D4 /* VideoParticipant.swift in Sources */,
				FF1C5C2D29DD110600887833 /* CallControls.swift in Sources */,
				9BDD5B182996A86500C01D54 /* LibOpusDecoder.swift in Sources */,
				9BDD5AF42996732E00C01D54 /* MediaBuffer.swift in Sources */,
				FFB8CBE529C148B70093C623 /* ActionPicker.swift in Sources */,
				9BAD55BD29B0B77700D9B65F /* ErrorWriter.swift in Sources */,
				9B5992B62A02A2C3009B899E /* AudioPlayer.swift in Sources */,
				9BDD5AEE2996414400C01D54 /* PassthroughDecoder.swift in Sources */,
				9B555198299B8B4F0025906D /* RawLoopback.swift in Sources */,
				9B48066E297F19700040F5D4 /* CaptureManager.swift in Sources */,
				9BA27FF8297DCF3C007013B2 /* CallSetupView.swift in Sources */,
				9B480664297EBD930040F5D4 /* H264Decoder.swift in Sources */,
				9B480668297EFEE20040F5D4 /* PipelineManager.swift in Sources */,
				FFA4CEE929DF7BA20035A857 /* RadioButtonGroup.swift in Sources */,
				9B647C9C29A6267B000AD358 /* PCMExtensions.swift in Sources */,
				9B165A1529840B610017079F /* QMediaPubSub.swift in Sources */,
				FF1C5C2E29DD110600887833 /* LeaveModal.swift in Sources */,
				9B87FB502A02A8A000C92DD1 /* AudioUnitHelpers.swift in Sources */,
				9BA27FF3297D7562007013B2 /* SidebarView.swift in Sources */,
				9BDD5B1A299A395B00C01D54 /* LibOpusEncoder.swift in Sources */,
			);
			runOnlyForDeploymentPostprocessing = 0;
		};
/* End PBXSourcesBuildPhase section */

/* Begin PBXTargetDependency section */
		9B165A21298807AF0017079F /* PBXTargetDependency */ = {
			isa = PBXTargetDependency;
			productRef = 9B165A20298807AF0017079F /* SwiftLintPlugin */;
		};
		9B85952029F04521008C813C /* PBXTargetDependency */ = {
			isa = PBXTargetDependency;
			target = 9BA27FC1297D7270007013B2 /* Decimus */;
			targetProxy = 9B85951F29F04521008C813C /* PBXContainerItemProxy */;
		};
/* End PBXTargetDependency section */

/* Begin XCBuildConfiguration section */
		9B85952229F04522008C813C /* Debug */ = {
			isa = XCBuildConfiguration;
			buildSettings = {
				BUNDLE_LOADER = "$(TEST_HOST)";
				"CODE_SIGN_IDENTITY[sdk=macosx*]" = "Apple Development";
				CODE_SIGN_STYLE = Automatic;
				CURRENT_PROJECT_VERSION = 1;
				DEVELOPMENT_TEAM = "";
				GENERATE_INFOPLIST_FILE = YES;
				IPHONEOS_DEPLOYMENT_TARGET = 16.1;
				MARKETING_VERSION = 1.0;
				PRODUCT_BUNDLE_IDENTIFIER = com.cisco.quicr.decimus.Tests;
				PRODUCT_NAME = "$(TARGET_NAME)";
				SUPPORTED_PLATFORMS = "iphoneos iphonesimulator";
				SUPPORTS_MACCATALYST = YES;
				SUPPORTS_MAC_DESIGNED_FOR_IPHONE_IPAD = YES;
				SWIFT_EMIT_LOC_STRINGS = NO;
				SWIFT_VERSION = 5.0;
				TARGETED_DEVICE_FAMILY = "1,2";
				TEST_HOST = "$(BUILT_PRODUCTS_DIR)/Decimus.app/$(BUNDLE_EXECUTABLE_FOLDER_PATH)/Decimus";
			};
			name = Debug;
		};
		9B85952329F04522008C813C /* Release */ = {
			isa = XCBuildConfiguration;
			buildSettings = {
				BUNDLE_LOADER = "$(TEST_HOST)";
				"CODE_SIGN_IDENTITY[sdk=macosx*]" = "Apple Development";
				CODE_SIGN_STYLE = Automatic;
				CURRENT_PROJECT_VERSION = 1;
				DEVELOPMENT_TEAM = "";
				GENERATE_INFOPLIST_FILE = YES;
				IPHONEOS_DEPLOYMENT_TARGET = 16.1;
				MARKETING_VERSION = 1.0;
				PRODUCT_BUNDLE_IDENTIFIER = com.cisco.quicr.decimus.Tests;
				PRODUCT_NAME = "$(TARGET_NAME)";
				SUPPORTED_PLATFORMS = "iphoneos iphonesimulator";
				SUPPORTS_MACCATALYST = YES;
				SUPPORTS_MAC_DESIGNED_FOR_IPHONE_IPAD = YES;
				SWIFT_EMIT_LOC_STRINGS = NO;
				SWIFT_VERSION = 5.0;
				TARGETED_DEVICE_FAMILY = "1,2";
				TEST_HOST = "$(BUILT_PRODUCTS_DIR)/Decimus.app/$(BUNDLE_EXECUTABLE_FOLDER_PATH)/Decimus";
			};
			name = Release;
		};
		9BA27FE4297D7271007013B2 /* Debug */ = {
			isa = XCBuildConfiguration;
			buildSettings = {
				ALWAYS_SEARCH_USER_PATHS = NO;
				ARCHS = "$(ARCHS_STANDARD)";
				CLANG_ANALYZER_NONNULL = YES;
				CLANG_ANALYZER_NUMBER_OBJECT_CONVERSION = YES_AGGRESSIVE;
				CLANG_CXX_LANGUAGE_STANDARD = "gnu++20";
				CLANG_ENABLE_MODULES = YES;
				CLANG_ENABLE_OBJC_ARC = YES;
				CLANG_ENABLE_OBJC_WEAK = YES;
				CLANG_WARN_BLOCK_CAPTURE_AUTORELEASING = YES;
				CLANG_WARN_BOOL_CONVERSION = YES;
				CLANG_WARN_COMMA = YES;
				CLANG_WARN_CONSTANT_CONVERSION = YES;
				CLANG_WARN_DEPRECATED_OBJC_IMPLEMENTATIONS = YES;
				CLANG_WARN_DIRECT_OBJC_ISA_USAGE = YES_ERROR;
				CLANG_WARN_DOCUMENTATION_COMMENTS = YES;
				CLANG_WARN_EMPTY_BODY = YES;
				CLANG_WARN_ENUM_CONVERSION = YES;
				CLANG_WARN_INFINITE_RECURSION = YES;
				CLANG_WARN_INT_CONVERSION = YES;
				CLANG_WARN_NON_LITERAL_NULL_CONVERSION = YES;
				CLANG_WARN_OBJC_IMPLICIT_RETAIN_SELF = YES;
				CLANG_WARN_OBJC_LITERAL_CONVERSION = YES;
				CLANG_WARN_OBJC_ROOT_CLASS = YES_ERROR;
				CLANG_WARN_QUOTED_INCLUDE_IN_FRAMEWORK_HEADER = YES;
				CLANG_WARN_RANGE_LOOP_ANALYSIS = YES;
				CLANG_WARN_STRICT_PROTOTYPES = YES;
				CLANG_WARN_SUSPICIOUS_MOVE = YES;
				CLANG_WARN_UNGUARDED_AVAILABILITY = YES_AGGRESSIVE;
				CLANG_WARN_UNREACHABLE_CODE = YES;
				CLANG_WARN__DUPLICATE_METHOD_MATCH = YES;
				COPY_PHASE_STRIP = NO;
				DEBUG_INFORMATION_FORMAT = dwarf;
				ENABLE_STRICT_OBJC_MSGSEND = YES;
				ENABLE_TESTABILITY = YES;
				GCC_C_LANGUAGE_STANDARD = gnu11;
				GCC_DYNAMIC_NO_PIC = NO;
				GCC_NO_COMMON_BLOCKS = YES;
				GCC_OPTIMIZATION_LEVEL = 0;
				GCC_PREPROCESSOR_DEFINITIONS = (
					"DEBUG=1",
					"$(inherited)",
				);
				GCC_WARN_64_TO_32_BIT_CONVERSION = YES;
				GCC_WARN_ABOUT_RETURN_TYPE = YES_ERROR;
				GCC_WARN_UNDECLARED_SELECTOR = YES;
				GCC_WARN_UNINITIALIZED_AUTOS = YES_AGGRESSIVE;
				GCC_WARN_UNUSED_FUNCTION = YES;
				GCC_WARN_UNUSED_VARIABLE = YES;
				IPHONEOS_DEPLOYMENT_TARGET = 15.0;
				MTL_ENABLE_DEBUG_INFO = INCLUDE_SOURCE;
				MTL_FAST_MATH = YES;
				ONLY_ACTIVE_ARCH = YES;
				SDKROOT = iphoneos;
				SWIFT_ACTIVE_COMPILATION_CONDITIONS = DEBUG;
				SWIFT_OPTIMIZATION_LEVEL = "-Onone";
			};
			name = Debug;
		};
		9BA27FE5297D7271007013B2 /* Release */ = {
			isa = XCBuildConfiguration;
			buildSettings = {
				ALWAYS_SEARCH_USER_PATHS = NO;
				ARCHS = "$(ARCHS_STANDARD)";
				CLANG_ANALYZER_NONNULL = YES;
				CLANG_ANALYZER_NUMBER_OBJECT_CONVERSION = YES_AGGRESSIVE;
				CLANG_CXX_LANGUAGE_STANDARD = "gnu++20";
				CLANG_ENABLE_MODULES = YES;
				CLANG_ENABLE_OBJC_ARC = YES;
				CLANG_ENABLE_OBJC_WEAK = YES;
				CLANG_WARN_BLOCK_CAPTURE_AUTORELEASING = YES;
				CLANG_WARN_BOOL_CONVERSION = YES;
				CLANG_WARN_COMMA = YES;
				CLANG_WARN_CONSTANT_CONVERSION = YES;
				CLANG_WARN_DEPRECATED_OBJC_IMPLEMENTATIONS = YES;
				CLANG_WARN_DIRECT_OBJC_ISA_USAGE = YES_ERROR;
				CLANG_WARN_DOCUMENTATION_COMMENTS = YES;
				CLANG_WARN_EMPTY_BODY = YES;
				CLANG_WARN_ENUM_CONVERSION = YES;
				CLANG_WARN_INFINITE_RECURSION = YES;
				CLANG_WARN_INT_CONVERSION = YES;
				CLANG_WARN_NON_LITERAL_NULL_CONVERSION = YES;
				CLANG_WARN_OBJC_IMPLICIT_RETAIN_SELF = YES;
				CLANG_WARN_OBJC_LITERAL_CONVERSION = YES;
				CLANG_WARN_OBJC_ROOT_CLASS = YES_ERROR;
				CLANG_WARN_QUOTED_INCLUDE_IN_FRAMEWORK_HEADER = YES;
				CLANG_WARN_RANGE_LOOP_ANALYSIS = YES;
				CLANG_WARN_STRICT_PROTOTYPES = YES;
				CLANG_WARN_SUSPICIOUS_MOVE = YES;
				CLANG_WARN_UNGUARDED_AVAILABILITY = YES_AGGRESSIVE;
				CLANG_WARN_UNREACHABLE_CODE = YES;
				CLANG_WARN__DUPLICATE_METHOD_MATCH = YES;
				COPY_PHASE_STRIP = NO;
				DEBUG_INFORMATION_FORMAT = "dwarf-with-dsym";
				ENABLE_NS_ASSERTIONS = NO;
				ENABLE_STRICT_OBJC_MSGSEND = YES;
				GCC_C_LANGUAGE_STANDARD = gnu11;
				GCC_NO_COMMON_BLOCKS = YES;
				GCC_WARN_64_TO_32_BIT_CONVERSION = YES;
				GCC_WARN_ABOUT_RETURN_TYPE = YES_ERROR;
				GCC_WARN_UNDECLARED_SELECTOR = YES;
				GCC_WARN_UNINITIALIZED_AUTOS = YES_AGGRESSIVE;
				GCC_WARN_UNUSED_FUNCTION = YES;
				GCC_WARN_UNUSED_VARIABLE = YES;
				IPHONEOS_DEPLOYMENT_TARGET = 15.0;
				MTL_ENABLE_DEBUG_INFO = NO;
				MTL_FAST_MATH = YES;
				ONLY_ACTIVE_ARCH = NO;
				SDKROOT = iphoneos;
				SWIFT_COMPILATION_MODE = wholemodule;
				SWIFT_OPTIMIZATION_LEVEL = "-O";
				VALIDATE_PRODUCT = YES;
			};
			name = Release;
		};
		9BA27FE7297D7271007013B2 /* Debug */ = {
			isa = XCBuildConfiguration;
			buildSettings = {
				ASSETCATALOG_COMPILER_APPICON_NAME = AppIcon;
				ASSETCATALOG_COMPILER_GLOBAL_ACCENT_COLOR_NAME = AccentColor;
				ASSETCATALOG_COMPILER_INCLUDE_ALL_APPICON_ASSETS = NO;
				CLANG_ENABLE_MODULES = YES;
				CODE_SIGN_ENTITLEMENTS = Decimus/Decimus.entitlements;
				"CODE_SIGN_IDENTITY[sdk=macosx*]" = "Apple Development";
				CODE_SIGN_STYLE = Automatic;
				CURRENT_PROJECT_VERSION = 1;
				DEVELOPMENT_ASSET_PATHS = "\"Decimus/Preview Content\"";
				DEVELOPMENT_TEAM = "";
				"ENABLE_HARDENED_RUNTIME[sdk=macosx*]" = YES;
				ENABLE_PREVIEWS = YES;
				FRAMEWORK_SEARCH_PATHS = "";
				GCC_LINK_WITH_DYNAMIC_LIBRARIES = YES;
				GENERATE_INFOPLIST_FILE = YES;
				INFOPLIST_FILE = Decimus/Info.plist;
				INFOPLIST_KEY_CFBundleDisplayName = Decimus;
				INFOPLIST_KEY_LSApplicationCategoryType = "public.app-category.business";
				INFOPLIST_KEY_NSCameraUsageDescription = "Decimus needs your camera in order for others to see you in calls";
				INFOPLIST_KEY_NSMicrophoneUsageDescription = "Decimus needs your camera in order for others to see you in calls";
				INFOPLIST_KEY_UIApplicationSceneManifest_Generation = YES;
				INFOPLIST_KEY_UIApplicationSupportsIndirectInputEvents = YES;
				INFOPLIST_KEY_UILaunchScreen_Generation = YES;
				INFOPLIST_KEY_UIStatusBarStyle = "";
				INFOPLIST_KEY_UISupportedInterfaceOrientations_iPad = "UIInterfaceOrientationPortrait UIInterfaceOrientationPortraitUpsideDown UIInterfaceOrientationLandscapeLeft UIInterfaceOrientationLandscapeRight";
				INFOPLIST_KEY_UISupportedInterfaceOrientations_iPhone = "UIInterfaceOrientationPortrait UIInterfaceOrientationLandscapeLeft UIInterfaceOrientationLandscapeRight";
				IPHONEOS_DEPLOYMENT_TARGET = 16.0;
				LD_RUNPATH_SEARCH_PATHS = (
					"$(inherited)",
					"@executable_path/Frameworks",
				);
				LIBRARY_SEARCH_PATHS = (
					"$(inherited)",
					"$(PROJECT_DIR)",
				);
				MACOSX_DEPLOYMENT_TARGET = "$(RECOMMENDED_MACOSX_DEPLOYMENT_TARGET)";
				MARKETING_VERSION = 1.0;
				ONLY_ACTIVE_ARCH = YES;
				OTHER_LDFLAGS = "";
				PRODUCT_BUNDLE_IDENTIFIER = com.cisco.quicr.decimus;
				PRODUCT_NAME = "$(TARGET_NAME)";
				SUPPORTED_PLATFORMS = "iphoneos iphonesimulator";
				SUPPORTS_MACCATALYST = YES;
				SUPPORTS_MAC_DESIGNED_FOR_IPHONE_IPAD = NO;
				SWIFT_EMIT_LOC_STRINGS = YES;
				SWIFT_OBJC_BRIDGING_HEADER = "Decimus/QMedia/Decimus-Bridging-Header.h";
				SWIFT_OPTIMIZATION_LEVEL = "-Onone";
				SWIFT_VERSION = 5.0;
				TARGETED_DEVICE_FAMILY = "1,2";
			};
			name = Debug;
		};
		9BA27FE8297D7271007013B2 /* Release */ = {
			isa = XCBuildConfiguration;
			buildSettings = {
				ASSETCATALOG_COMPILER_APPICON_NAME = AppIcon;
				ASSETCATALOG_COMPILER_GLOBAL_ACCENT_COLOR_NAME = AccentColor;
				ASSETCATALOG_COMPILER_INCLUDE_ALL_APPICON_ASSETS = NO;
				CLANG_ENABLE_MODULES = YES;
				CODE_SIGN_ENTITLEMENTS = Decimus/Decimus.entitlements;
				"CODE_SIGN_IDENTITY[sdk=macosx*]" = "Apple Development";
				CODE_SIGN_STYLE = Automatic;
				CURRENT_PROJECT_VERSION = 1;
				DEVELOPMENT_ASSET_PATHS = "\"Decimus/Preview Content\"";
				DEVELOPMENT_TEAM = "";
				"ENABLE_HARDENED_RUNTIME[sdk=macosx*]" = YES;
				ENABLE_PREVIEWS = YES;
				FRAMEWORK_SEARCH_PATHS = "";
				GCC_LINK_WITH_DYNAMIC_LIBRARIES = YES;
				GENERATE_INFOPLIST_FILE = YES;
				INFOPLIST_FILE = Decimus/Info.plist;
				INFOPLIST_KEY_CFBundleDisplayName = Decimus;
				INFOPLIST_KEY_LSApplicationCategoryType = "public.app-category.business";
				INFOPLIST_KEY_NSCameraUsageDescription = "Decimus needs your camera in order for others to see you in calls";
				INFOPLIST_KEY_NSMicrophoneUsageDescription = "Decimus needs your camera in order for others to see you in calls";
				INFOPLIST_KEY_UIApplicationSupportsIndirectInputEvents = YES;
				INFOPLIST_KEY_UILaunchScreen_Generation = YES;
				INFOPLIST_KEY_UIStatusBarStyle = "";
				INFOPLIST_KEY_UISupportedInterfaceOrientations_iPad = "UIInterfaceOrientationPortrait UIInterfaceOrientationPortraitUpsideDown UIInterfaceOrientationLandscapeLeft UIInterfaceOrientationLandscapeRight";
				INFOPLIST_KEY_UISupportedInterfaceOrientations_iPhone = "UIInterfaceOrientationPortrait UIInterfaceOrientationLandscapeLeft UIInterfaceOrientationLandscapeRight";
				IPHONEOS_DEPLOYMENT_TARGET = 16.0;
				LD_RUNPATH_SEARCH_PATHS = (
					"$(inherited)",
					"@executable_path/Frameworks",
				);
				LIBRARY_SEARCH_PATHS = (
					"$(inherited)",
					"$(PROJECT_DIR)",
				);
				MACOSX_DEPLOYMENT_TARGET = "$(RECOMMENDED_MACOSX_DEPLOYMENT_TARGET)";
				MARKETING_VERSION = 1.0;
				ONLY_ACTIVE_ARCH = YES;
				OTHER_LDFLAGS = "";
				PRODUCT_BUNDLE_IDENTIFIER = com.cisco.quicr.decimus;
				PRODUCT_NAME = "$(TARGET_NAME)";
				SUPPORTED_PLATFORMS = "iphoneos iphonesimulator";
				SUPPORTS_MACCATALYST = YES;
				SUPPORTS_MAC_DESIGNED_FOR_IPHONE_IPAD = NO;
				SWIFT_EMIT_LOC_STRINGS = YES;
				SWIFT_OBJC_BRIDGING_HEADER = "Decimus/QMedia/Decimus-Bridging-Header.h";
				SWIFT_VERSION = 5.0;
				TARGETED_DEVICE_FAMILY = "1,2";
			};
			name = Release;
		};
/* End XCBuildConfiguration section */

/* Begin XCConfigurationList section */
		9B85952129F04522008C813C /* Build configuration list for PBXNativeTarget "Tests" */ = {
			isa = XCConfigurationList;
			buildConfigurations = (
				9B85952229F04522008C813C /* Debug */,
				9B85952329F04522008C813C /* Release */,
			);
			defaultConfigurationIsVisible = 0;
			defaultConfigurationName = Release;
		};
		9BA27FBD297D7270007013B2 /* Build configuration list for PBXProject "Decimus" */ = {
			isa = XCConfigurationList;
			buildConfigurations = (
				9BA27FE4297D7271007013B2 /* Debug */,
				9BA27FE5297D7271007013B2 /* Release */,
			);
			defaultConfigurationIsVisible = 0;
			defaultConfigurationName = Release;
		};
		9BA27FE6297D7271007013B2 /* Build configuration list for PBXNativeTarget "Decimus" */ = {
			isa = XCConfigurationList;
			buildConfigurations = (
				9BA27FE7297D7271007013B2 /* Debug */,
				9BA27FE8297D7271007013B2 /* Release */,
			);
			defaultConfigurationIsVisible = 0;
			defaultConfigurationName = Release;
		};
/* End XCConfigurationList section */

/* Begin XCRemoteSwiftPackageReference section */
		9B165A1F298807A40017079F /* XCRemoteSwiftPackageReference "SwiftLint" */ = {
			isa = XCRemoteSwiftPackageReference;
			repositoryURL = "https://github.com/evfemist/SwiftLint";
			requirement = {
				branch = main;
				kind = branch;
			};
		};
		9B87FB532A02B0CA00C92DD1 /* XCRemoteSwiftPackageReference "TPCircularBuffer" */ = {
			isa = XCRemoteSwiftPackageReference;
			repositoryURL = "git@github.com:michaeltyson/TPCircularBuffer.git";
			requirement = {
				kind = upToNextMajorVersion;
				minimumVersion = 1.0.0;
			};
		};
		9BDD5B11299697DE00C01D54 /* XCRemoteSwiftPackageReference "swift-collections" */ = {
			isa = XCRemoteSwiftPackageReference;
			repositoryURL = "https://github.com/apple/swift-collections.git";
			requirement = {
				kind = upToNextMajorVersion;
				minimumVersion = 1.0.0;
			};
		};
		9BDD5B142996A84B00C01D54 /* XCRemoteSwiftPackageReference "swift-opus" */ = {
			isa = XCRemoteSwiftPackageReference;
			repositoryURL = "git@github.com:alta/swift-opus.git";
			requirement = {
				kind = upToNextMajorVersion;
				minimumVersion = 0.0.2;
			};
		};
/* End XCRemoteSwiftPackageReference section */

/* Begin XCSwiftPackageProductDependency section */
		9B165A20298807AF0017079F /* SwiftLintPlugin */ = {
			isa = XCSwiftPackageProductDependency;
			package = 9B165A1F298807A40017079F /* XCRemoteSwiftPackageReference "SwiftLint" */;
			productName = "plugin:SwiftLintPlugin";
		};
		9B87FB542A02B0CA00C92DD1 /* TPCircularBuffer */ = {
			isa = XCSwiftPackageProductDependency;
			package = 9B87FB532A02B0CA00C92DD1 /* XCRemoteSwiftPackageReference "TPCircularBuffer" */;
			productName = TPCircularBuffer;
		};
		9BDD5B12299697DE00C01D54 /* DequeModule */ = {
			isa = XCSwiftPackageProductDependency;
			package = 9BDD5B11299697DE00C01D54 /* XCRemoteSwiftPackageReference "swift-collections" */;
			productName = DequeModule;
		};
		9BDD5B152996A84B00C01D54 /* Opus */ = {
			isa = XCSwiftPackageProductDependency;
			package = 9BDD5B142996A84B00C01D54 /* XCRemoteSwiftPackageReference "swift-opus" */;
			productName = Opus;
		};
/* End XCSwiftPackageProductDependency section */
	};
	rootObject = 9BA27FBA297D7270007013B2 /* Project object */;
}<|MERGE_RESOLUTION|>--- conflicted
+++ resolved
@@ -29,14 +29,11 @@
 		9B647C9C29A6267B000AD358 /* PCMExtensions.swift in Sources */ = {isa = PBXBuildFile; fileRef = 9B647C9B29A6267B000AD358 /* PCMExtensions.swift */; };
 		9B76FFE2298D5566006B5267 /* neo_media_client.xcframework in Frameworks */ = {isa = PBXBuildFile; fileRef = 9B76FFE1298D5566006B5267 /* neo_media_client.xcframework */; };
 		9B76FFE3298D5570006B5267 /* neo_media_client.xcframework in Embed Libraries */ = {isa = PBXBuildFile; fileRef = 9B76FFE1298D5566006B5267 /* neo_media_client.xcframework */; settings = {ATTRIBUTES = (CodeSignOnCopy, RemoveHeadersOnCopy, ); }; };
-<<<<<<< HEAD
 		9B87FB4E2A02A85100C92DD1 /* AudioUnitPlayer.swift in Sources */ = {isa = PBXBuildFile; fileRef = 9B87FB4D2A02A85100C92DD1 /* AudioUnitPlayer.swift */; };
 		9B87FB502A02A8A000C92DD1 /* AudioUnitHelpers.swift in Sources */ = {isa = PBXBuildFile; fileRef = 9B87FB4F2A02A8A000C92DD1 /* AudioUnitHelpers.swift */; };
 		9B87FB522A02AA6300C92DD1 /* TestAudioUnitHelpers.swift in Sources */ = {isa = PBXBuildFile; fileRef = 9B87FB512A02AA6300C92DD1 /* TestAudioUnitHelpers.swift */; };
 		9B87FB552A02B0CA00C92DD1 /* TPCircularBuffer in Frameworks */ = {isa = PBXBuildFile; productRef = 9B87FB542A02B0CA00C92DD1 /* TPCircularBuffer */; };
-=======
 		9B87FB622A03B91E00C92DD1 /* SettingsView.swift in Sources */ = {isa = PBXBuildFile; fileRef = 9B87FB612A03B91E00C92DD1 /* SettingsView.swift */; };
->>>>>>> 13ab5730
 		9BA27FC6297D7270007013B2 /* DecimusApp.swift in Sources */ = {isa = PBXBuildFile; fileRef = 9BA27FC5297D7270007013B2 /* DecimusApp.swift */; };
 		9BA27FCA297D7271007013B2 /* Assets.xcassets in Resources */ = {isa = PBXBuildFile; fileRef = 9BA27FC9297D7271007013B2 /* Assets.xcassets */; };
 		9BA27FCD297D7271007013B2 /* Preview Assets.xcassets in Resources */ = {isa = PBXBuildFile; fileRef = 9BA27FCC297D7271007013B2 /* Preview Assets.xcassets */; };
@@ -147,13 +144,10 @@
 		9B76FFE1298D5566006B5267 /* neo_media_client.xcframework */ = {isa = PBXFileReference; lastKnownFileType = wrapper.xcframework; name = neo_media_client.xcframework; path = dependencies/neo_media_client.xcframework; sourceTree = "<group>"; };
 		9B85951429F03147008C813C /* TestPlan.xctestplan */ = {isa = PBXFileReference; lastKnownFileType = text; path = TestPlan.xctestplan; sourceTree = "<group>"; };
 		9B85951B29F04521008C813C /* Tests.xctest */ = {isa = PBXFileReference; explicitFileType = wrapper.cfbundle; includeInIndex = 0; path = Tests.xctest; sourceTree = BUILT_PRODUCTS_DIR; };
-<<<<<<< HEAD
 		9B87FB4D2A02A85100C92DD1 /* AudioUnitPlayer.swift */ = {isa = PBXFileReference; lastKnownFileType = sourcecode.swift; path = AudioUnitPlayer.swift; sourceTree = "<group>"; };
 		9B87FB4F2A02A8A000C92DD1 /* AudioUnitHelpers.swift */ = {isa = PBXFileReference; lastKnownFileType = sourcecode.swift; path = AudioUnitHelpers.swift; sourceTree = "<group>"; };
 		9B87FB512A02AA6300C92DD1 /* TestAudioUnitHelpers.swift */ = {isa = PBXFileReference; lastKnownFileType = sourcecode.swift; path = TestAudioUnitHelpers.swift; sourceTree = "<group>"; };
-=======
 		9B87FB612A03B91E00C92DD1 /* SettingsView.swift */ = {isa = PBXFileReference; lastKnownFileType = sourcecode.swift; path = SettingsView.swift; sourceTree = "<group>"; };
->>>>>>> 13ab5730
 		9BA27FC2297D7270007013B2 /* Decimus.app */ = {isa = PBXFileReference; explicitFileType = wrapper.application; includeInIndex = 0; path = Decimus.app; sourceTree = BUILT_PRODUCTS_DIR; };
 		9BA27FC5297D7270007013B2 /* DecimusApp.swift */ = {isa = PBXFileReference; lastKnownFileType = sourcecode.swift; path = DecimusApp.swift; sourceTree = "<group>"; };
 		9BA27FC9297D7271007013B2 /* Assets.xcassets */ = {isa = PBXFileReference; lastKnownFileType = folder.assetcatalog; path = Assets.xcassets; sourceTree = "<group>"; };
