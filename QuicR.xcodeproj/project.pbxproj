// !$*UTF8*$!
{
	archiveVersion = 1;
	classes = {
	};
	objectVersion = 56;
	objects = {

/* Begin PBXBuildFile section */
		180E74642B0E4F5E0045B9D6 /* VideoHandler.swift in Sources */ = {isa = PBXBuildFile; fileRef = 180E74632B0E4F5E0045B9D6 /* VideoHandler.swift */; };
		18162CED2AB1C28300A75199 /* TransportConfigSettings.swift in Sources */ = {isa = PBXBuildFile; fileRef = 18162CEC2AB1C28300A75199 /* TransportConfigSettings.swift */; };
		1848B86D2ABAE21B00275F71 /* DecimusAudioEngine.swift in Sources */ = {isa = PBXBuildFile; fileRef = 1848B86C2ABAE21B00275F71 /* DecimusAudioEngine.swift */; };
		1848B86F2ABAE51A00275F71 /* OSStatusError.swift in Sources */ = {isa = PBXBuildFile; fileRef = 1848B86E2ABAE51A00275F71 /* OSStatusError.swift */; };
		184912882A3A51FC00773D39 /* OpusSubscription.swift in Sources */ = {isa = PBXBuildFile; fileRef = 184912872A3A51FC00773D39 /* OpusSubscription.swift */; };
		1849128A2A3B560200773D39 /* clibjitter.xcframework in Frameworks */ = {isa = PBXBuildFile; fileRef = 184912892A3B560200773D39 /* clibjitter.xcframework */; };
		1849128B2A3B560200773D39 /* clibjitter.xcframework in Embed Libraries */ = {isa = PBXBuildFile; fileRef = 184912892A3B560200773D39 /* clibjitter.xcframework */; settings = {ATTRIBUTES = (CodeSignOnCopy, RemoveHeadersOnCopy, ); }; };
		186397A12ADE0B9100FBF877 /* VideoDevices.swift in Sources */ = {isa = PBXBuildFile; fileRef = 186397A02ADE0B9100FBF877 /* VideoDevices.swift */; };
		186763552B2B69FD00339421 /* VideoHandler+Measurement.swift in Sources */ = {isa = PBXBuildFile; fileRef = 186763542B2B69FD00339421 /* VideoHandler+Measurement.swift */; };
		186763572B2B6B1100339421 /* CaptureManager+Measurement.swift in Sources */ = {isa = PBXBuildFile; fileRef = 186763562B2B6B1100339421 /* CaptureManager+Measurement.swift */; };
		186763592B2B6B3B00339421 /* JitterBuffer+Measurement.swift in Sources */ = {isa = PBXBuildFile; fileRef = 186763582B2B6B3B00339421 /* JitterBuffer+Measurement.swift */; };
		1867635B2B2B6B8200339421 /* OpusPublication+Measurement.swift in Sources */ = {isa = PBXBuildFile; fileRef = 1867635A2B2B6B8200339421 /* OpusPublication+Measurement.swift */; };
		1867635D2B2B6BB000339421 /* H264Publication+Measurement.swift in Sources */ = {isa = PBXBuildFile; fileRef = 1867635C2B2B6BB000339421 /* H264Publication+Measurement.swift */; };
		1867635F2B2B6BE600339421 /* OpusSubscription+Measurement.swift in Sources */ = {isa = PBXBuildFile; fileRef = 1867635E2B2B6BE600339421 /* OpusSubscription+Measurement.swift */; };
		1867950B2AD58E54008F99C6 /* PreviewView.swift in Sources */ = {isa = PBXBuildFile; fileRef = 1867950A2AD58E54008F99C6 /* PreviewView.swift */; };
		187DE36D2C997A180090FB68 /* TestCallController.swift in Sources */ = {isa = PBXBuildFile; fileRef = 187DE36C2C997A140090FB68 /* TestCallController.swift */; };
		187DE36F2C997AFE0090FB68 /* TestOpusPublication.swift in Sources */ = {isa = PBXBuildFile; fileRef = 187DE36E2C997AFA0090FB68 /* TestOpusPublication.swift */; };
		187DE3712C997C7A0090FB68 /* TestVideoSubscription.swift in Sources */ = {isa = PBXBuildFile; fileRef = 187DE3702C997C770090FB68 /* TestVideoSubscription.swift */; };
		187DE3732C997D2F0090FB68 /* TestOpusSubscription.swift in Sources */ = {isa = PBXBuildFile; fileRef = 187DE3722C997D290090FB68 /* TestOpusSubscription.swift */; };
		18865CC72A81356100B9A647 /* SubscriptionSettingsView.swift in Sources */ = {isa = PBXBuildFile; fileRef = 18865CC62A81356100B9A647 /* SubscriptionSettingsView.swift */; };
		188ABB562A792E9C00B31A6E /* Opus in Frameworks */ = {isa = PBXBuildFile; productRef = 188ABB552A792E9C00B31A6E /* Opus */; };
		18A108D02AA60DAB00FDC0A5 /* CpuUsage.swift in Sources */ = {isa = PBXBuildFile; fileRef = 18A108CF2AA60DAB00FDC0A5 /* CpuUsage.swift */; };
		18A130C02B4D7E8700F17372 /* OpusHandler.swift in Sources */ = {isa = PBXBuildFile; fileRef = 18A130BF2B4D7E8700F17372 /* OpusHandler.swift */; };
		18B2F4082AC59582008E3BFD /* TestVideoJitterBuffer.swift in Sources */ = {isa = PBXBuildFile; fileRef = 18B2F4072AC59582008E3BFD /* TestVideoJitterBuffer.swift */; };
		18B2F40A2AC5B9C5008E3BFD /* VideoDequeuer.swift in Sources */ = {isa = PBXBuildFile; fileRef = 18B2F4092AC5B9C5008E3BFD /* VideoDequeuer.swift */; };
		18BF45702B0CD632006E8E24 /* VTDecoder.swift in Sources */ = {isa = PBXBuildFile; fileRef = 18BF456D2B0CD632006E8E24 /* VTDecoder.swift */; };
		18BF45712B0CD632006E8E24 /* VTEncoder.swift in Sources */ = {isa = PBXBuildFile; fileRef = 18BF456E2B0CD632006E8E24 /* VTEncoder.swift */; };
		18BF45722B0CD632006E8E24 /* HEVCUtilities.swift in Sources */ = {isa = PBXBuildFile; fileRef = 18BF456F2B0CD632006E8E24 /* HEVCUtilities.swift */; };
		18BF45782B0E0F3D006E8E24 /* TPCircularBuffer in Frameworks */ = {isa = PBXBuildFile; productRef = 18BF45772B0E0F3D006E8E24 /* TPCircularBuffer */; };
		18C89A3A2A13D1E4005B333B /* InfluxDBSwift in Frameworks */ = {isa = PBXBuildFile; productRef = 18C89A392A13D1E4005B333B /* InfluxDBSwift */; };
		18C89A3C2A13D30B005B333B /* MetricsSubmitter.swift in Sources */ = {isa = PBXBuildFile; fileRef = 18C89A3B2A13D30B005B333B /* MetricsSubmitter.swift */; };
		18C89A3E2A13D315005B333B /* Measurement.swift in Sources */ = {isa = PBXBuildFile; fileRef = 18C89A3D2A13D315005B333B /* Measurement.swift */; };
		18C89A402A13D334005B333B /* InfluxMetricsSubmitter.swift in Sources */ = {isa = PBXBuildFile; fileRef = 18C89A3F2A13D334005B333B /* InfluxMetricsSubmitter.swift */; };
		18C89A422A13EB1E005B333B /* InfluxConfig.swift in Sources */ = {isa = PBXBuildFile; fileRef = 18C89A412A13EB1E005B333B /* InfluxConfig.swift */; };
		18C89A442A13ED24005B333B /* MockSubmitter.swift in Sources */ = {isa = PBXBuildFile; fileRef = 18C89A432A13ED24005B333B /* MockSubmitter.swift */; };
		18C89A462A14E667005B333B /* AppStorageWrapper.swift in Sources */ = {isa = PBXBuildFile; fileRef = 18C89A452A14E667005B333B /* AppStorageWrapper.swift */; };
		18C89A4B2A14EF1F005B333B /* InfluxSettingsView.swift in Sources */ = {isa = PBXBuildFile; fileRef = 18C89A4A2A14EF1F005B333B /* InfluxSettingsView.swift */; };
		18EC340D2A69CFD6004FE2EE /* VideoView.swift in Sources */ = {isa = PBXBuildFile; fileRef = 18EC340C2A69CFD6004FE2EE /* VideoView.swift */; };
		18F7C4D82AB1C7AA005EDB88 /* JitterBuffer.swift in Sources */ = {isa = PBXBuildFile; fileRef = 18F7C4D72AB1C7AA005EDB88 /* JitterBuffer.swift */; };
		18F7C4DA2AB1C7BD005EDB88 /* OrderedCollections in Frameworks */ = {isa = PBXBuildFile; productRef = 18F7C4D92AB1C7BD005EDB88 /* OrderedCollections */; };
		9B0E0F1C2C4A9A0300F06D6E /* TestNumberView.swift in Sources */ = {isa = PBXBuildFile; fileRef = 9B0E0F1B2C4A9A0300F06D6E /* TestNumberView.swift */; };
		9B1143BB2BADBC0A003A2D2D /* VideoSubscriptionSet+Measurement.swift in Sources */ = {isa = PBXBuildFile; fileRef = 9B1143BA2BADBC0A003A2D2D /* VideoSubscriptionSet+Measurement.swift */; };
		9B1246322CD8EB83004C020C /* QFullTrackName.mm in Sources */ = {isa = PBXBuildFile; fileRef = 9B1246312CD8EB7F004C020C /* QFullTrackName.mm */; };
<<<<<<< HEAD
		9B1246342CD90927004C020C /* SubscriptionPopover.swift in Sources */ = {isa = PBXBuildFile; fileRef = 9B1246332CD90923004C020C /* SubscriptionPopover.swift */; };
		9B1246362CD90B03004C020C /* PublicationPopover.swift in Sources */ = {isa = PBXBuildFile; fileRef = 9B1246352CD90B00004C020C /* PublicationPopover.swift */; };
=======
>>>>>>> bf9da5cd
		9B131C672B7E467500B29D77 /* ApplicationH264SEIs.swift in Sources */ = {isa = PBXBuildFile; fileRef = 9B131C662B7E467500B29D77 /* ApplicationH264SEIs.swift */; };
		9B131C692B7E476500B29D77 /* DecimusVideoFrame.swift in Sources */ = {isa = PBXBuildFile; fileRef = 9B131C682B7E476500B29D77 /* DecimusVideoFrame.swift */; };
		9B131E332B7E4A1C00B29D77 /* ApplicationHEVCSEIs.swift in Sources */ = {isa = PBXBuildFile; fileRef = 9B131E322B7E4A1C00B29D77 /* ApplicationHEVCSEIs.swift */; };
		9B131E352B7E548700B29D77 /* CMSampleBuffer+Attachments.swift in Sources */ = {isa = PBXBuildFile; fileRef = 9B131E342B7E548700B29D77 /* CMSampleBuffer+Attachments.swift */; };
		9B165A1529840B610017079F /* CallController.swift in Sources */ = {isa = PBXBuildFile; fileRef = 9B165A1429840B610017079F /* CallController.swift */; };
		9B1F2C102C946071007548D1 /* CallController+Measurement.swift in Sources */ = {isa = PBXBuildFile; fileRef = 9B1F2C0F2C94606C007548D1 /* CallController+Measurement.swift */; };
		9B1F2C122C948ECE007548D1 /* TrackMeasurement.swift in Sources */ = {isa = PBXBuildFile; fileRef = 9B1F2C112C948ECB007548D1 /* TrackMeasurement.swift */; };
		9B308B992CAAEE7400BF2361 /* LabeledToggle.swift in Sources */ = {isa = PBXBuildFile; fileRef = 9B308B982CAAEE6F00BF2361 /* LabeledToggle.swift */; };
		9B3E44172C8F1FD60000B98D /* Publication.swift in Sources */ = {isa = PBXBuildFile; fileRef = 9B3E44162C8F1FD60000B98D /* Publication.swift */; };
		9B3F86852C58F4B800B5B8BA /* CircularBuffer.swift in Sources */ = {isa = PBXBuildFile; fileRef = 9B3F86842C58F4B800B5B8BA /* CircularBuffer.swift */; };
		9B4788D42B972F990056CE7E /* TestVideoSubscriptionSet.swift in Sources */ = {isa = PBXBuildFile; fileRef = 9B4788D32B972F990056CE7E /* TestVideoSubscriptionSet.swift */; };
		9B480662297EAF170040F5D4 /* InCallView.swift in Sources */ = {isa = PBXBuildFile; fileRef = 9B480661297EAF170040F5D4 /* InCallView.swift */; };
		9B48066E297F19700040F5D4 /* CaptureManager.swift in Sources */ = {isa = PBXBuildFile; fileRef = 9B48066D297F19700040F5D4 /* CaptureManager.swift */; };
		9B48068929829FB90040F5D4 /* VideoParticipant.swift in Sources */ = {isa = PBXBuildFile; fileRef = 9B48068829829FB90040F5D4 /* VideoParticipant.swift */; };
		9B48068C298301FD0040F5D4 /* QMediaTypes.swift in Sources */ = {isa = PBXBuildFile; fileRef = 9B48068B298301FD0040F5D4 /* QMediaTypes.swift */; };
		9B61384E2C904E25006E5E11 /* VideoSubscription.swift in Sources */ = {isa = PBXBuildFile; fileRef = 9B61384D2C904E25006E5E11 /* VideoSubscription.swift */; };
		9B6138502C90893C006E5E11 /* TestPublication.swift in Sources */ = {isa = PBXBuildFile; fileRef = 9B61384F2C90893C006E5E11 /* TestPublication.swift */; };
		9B7F40022ACB1914003333C3 /* H264Utilities.swift in Sources */ = {isa = PBXBuildFile; fileRef = 9B7F40012ACB1914003333C3 /* H264Utilities.swift */; };
		9B7F40042ACB5808003333C3 /* TestVideoUtilities.swift in Sources */ = {isa = PBXBuildFile; fileRef = 9B7F40032ACB5808003333C3 /* TestVideoUtilities.swift */; };
		9B87FB622A03B91E00C92DD1 /* SettingsView.swift in Sources */ = {isa = PBXBuildFile; fileRef = 9B87FB612A03B91E00C92DD1 /* SettingsView.swift */; };
		9B8B6F682B9B01F700FBB0D1 /* Atomics in Frameworks */ = {isa = PBXBuildFile; productRef = 9B8B6F672B9B01F700FBB0D1 /* Atomics */; };
		9B8B9D512BF37CC400F7AE34 /* VideoUtilities.swift in Sources */ = {isa = PBXBuildFile; fileRef = 9B8B9D502BF37CC400F7AE34 /* VideoUtilities.swift */; };
		9B8B9D532BF3A42C00F7AE34 /* TestDecimusVideoFrame.swift in Sources */ = {isa = PBXBuildFile; fileRef = 9B8B9D522BF3A42C00F7AE34 /* TestDecimusVideoFrame.swift */; };
		9B8E14DB2C7E935E009D8C24 /* QPublishTrackHandlerObjC.mm in Sources */ = {isa = PBXBuildFile; fileRef = 9B8E14D62C7E935E009D8C24 /* QPublishTrackHandlerObjC.mm */; };
		9B8E14DC2C7E935E009D8C24 /* QSubscribeTrackHandlerObjC.mm in Sources */ = {isa = PBXBuildFile; fileRef = 9B8E14D92C7E935E009D8C24 /* QSubscribeTrackHandlerObjC.mm */; };
		9B8E14DD2C7E935E009D8C24 /* QClientObjC.mm in Sources */ = {isa = PBXBuildFile; fileRef = 9B8E14D32C7E935E009D8C24 /* QClientObjC.mm */; };
		9B9622DC2A7A669A00949234 /* QHelpers.swift in Sources */ = {isa = PBXBuildFile; fileRef = 9B9622DB2A7A669A00949234 /* QHelpers.swift */; };
		9B9622DE2A7A6A3A00949234 /* TestQHelpers.swift in Sources */ = {isa = PBXBuildFile; fileRef = 9B9622DD2A7A6A3A00949234 /* TestQHelpers.swift */; };
		9B9BD43D2A464A47008B30C4 /* OpusPublication.swift in Sources */ = {isa = PBXBuildFile; fileRef = 9B9BD43C2A464A47008B30C4 /* OpusPublication.swift */; };
		9BA27FC6297D7270007013B2 /* DecimusApp.swift in Sources */ = {isa = PBXBuildFile; fileRef = 9BA27FC5297D7270007013B2 /* DecimusApp.swift */; };
		9BA27FCA297D7271007013B2 /* Assets.xcassets in Resources */ = {isa = PBXBuildFile; fileRef = 9BA27FC9297D7271007013B2 /* Assets.xcassets */; };
		9BA27FCD297D7271007013B2 /* Preview Assets.xcassets in Resources */ = {isa = PBXBuildFile; fileRef = 9BA27FCC297D7271007013B2 /* Preview Assets.xcassets */; };
		9BA27FF5297D787F007013B2 /* ConfigCallView.swift in Sources */ = {isa = PBXBuildFile; fileRef = 9BA27FF4297D787F007013B2 /* ConfigCallView.swift */; };
		9BA27FF8297DCF3C007013B2 /* CallSetupView.swift in Sources */ = {isa = PBXBuildFile; fileRef = 9BA27FF7297DCF3C007013B2 /* CallSetupView.swift */; };
		9BA27FFB297DD8D9007013B2 /* CallConfig.swift in Sources */ = {isa = PBXBuildFile; fileRef = 9BA27FFA297DD8D9007013B2 /* CallConfig.swift */; };
		9BAD55BD29B0B77700D9B65F /* ErrorWriter.swift in Sources */ = {isa = PBXBuildFile; fileRef = 9BAD55BC29B0B77700D9B65F /* ErrorWriter.swift */; };
		9BB0C7F82C871A6D005899B9 /* LowOverheadContainer.swift in Sources */ = {isa = PBXBuildFile; fileRef = 9BB0C7F72C871A6D005899B9 /* LowOverheadContainer.swift */; };
		9BB0F71A2C29CAB500253A82 /* TestMeasurementRegistration.swift in Sources */ = {isa = PBXBuildFile; fileRef = 9BB0F7192C29CAB500253A82 /* TestMeasurementRegistration.swift */; };
		9BC53C9A2BFDEC7800BB39C6 /* TestVideoPublication.swift in Sources */ = {isa = PBXBuildFile; fileRef = 9BC53C992BFDEC7800BB39C6 /* TestVideoPublication.swift */; };
		9BC53C9C2BFE075300BB39C6 /* VarianceCalculator.swift in Sources */ = {isa = PBXBuildFile; fileRef = 9BC53C9B2BFE075300BB39C6 /* VarianceCalculator.swift */; };
		9BC53C9E2BFE0AA000BB39C6 /* VarianceCalculator+Measurement.swift in Sources */ = {isa = PBXBuildFile; fileRef = 9BC53C9D2BFE0AA000BB39C6 /* VarianceCalculator+Measurement.swift */; };
		9BC53CA02BFE151700BB39C6 /* TestVarianceCalculator.swift in Sources */ = {isa = PBXBuildFile; fileRef = 9BC53C9F2BFE151700BB39C6 /* TestVarianceCalculator.swift */; };
		9BC53E0B2B84E0150056C154 /* TestApplicationSEIs.swift in Sources */ = {isa = PBXBuildFile; fileRef = 9BC53E0A2B84E0150056C154 /* TestApplicationSEIs.swift */; };
		9BCA87032C3423F500DA4F41 /* NumberView.swift in Sources */ = {isa = PBXBuildFile; fileRef = 9BCA87022C3423F500DA4F41 /* NumberView.swift */; };
		9BD96EFD2AC2DAA200EC794C /* VideoJitterBufferSettingsView.swift in Sources */ = {isa = PBXBuildFile; fileRef = 9BD96EFC2AC2DAA200EC794C /* VideoJitterBufferSettingsView.swift */; };
		9BDA15D12C7FD83E00494BFD /* FullTrackName.swift in Sources */ = {isa = PBXBuildFile; fileRef = 9BDA15D02C7FD83700494BFD /* FullTrackName.swift */; };
		9BDA15D32C7FF3E300494BFD /* quicr.xcframework in Frameworks */ = {isa = PBXBuildFile; fileRef = 9BDA15D22C7FF3E300494BFD /* quicr.xcframework */; };
		9BDA15D42C7FF3E300494BFD /* quicr.xcframework in Embed Libraries */ = {isa = PBXBuildFile; fileRef = 9BDA15D22C7FF3E300494BFD /* quicr.xcframework */; settings = {ATTRIBUTES = (CodeSignOnCopy, RemoveHeadersOnCopy, ); }; };
		9BDD5B13299697DE00C01D54 /* DequeModule in Frameworks */ = {isa = PBXBuildFile; productRef = 9BDD5B12299697DE00C01D54 /* DequeModule */; };
		9BDD5B182996A86500C01D54 /* LibOpusDecoder.swift in Sources */ = {isa = PBXBuildFile; fileRef = 9BDD5B172996A86500C01D54 /* LibOpusDecoder.swift */; };
		9BDD5B1A299A395B00C01D54 /* LibOpusEncoder.swift in Sources */ = {isa = PBXBuildFile; fileRef = 9BDD5B19299A395B00C01D54 /* LibOpusEncoder.swift */; };
		9BDE868B2B70ECC6009467A7 /* SwiftInterop.m in Sources */ = {isa = PBXBuildFile; fileRef = 9BDE868A2B70ECC6009467A7 /* SwiftInterop.m */; };
		9BE6B7C72C9D92940069FE9F /* TokenStorage.swift in Sources */ = {isa = PBXBuildFile; fileRef = 9BE6B7C62C9D92890069FE9F /* TokenStorage.swift */; };
		9BE6B7C92C9D92C20069FE9F /* TestTokenStorage.swift in Sources */ = {isa = PBXBuildFile; fileRef = 9BE6B7C82C9D92BF0069FE9F /* TestTokenStorage.swift */; };
		9BEC9D9A2B860DB800768EB6 /* ApplicationSEIs.swift in Sources */ = {isa = PBXBuildFile; fileRef = 9BEC9D992B860DB800768EB6 /* ApplicationSEIs.swift */; };
		9BFD6DF72C29709A00D6A1AE /* MeasurementRegistration.swift in Sources */ = {isa = PBXBuildFile; fileRef = 9BFD6DF62C29709A00D6A1AE /* MeasurementRegistration.swift */; };
		D7D156392AD73DE600B4E4F2 /* EncodedFrameBufferAllocator.mm in Sources */ = {isa = PBXBuildFile; fileRef = D7D156382AD73DE600B4E4F2 /* EncodedFrameBufferAllocator.mm */; };
		FF01709629C10013000E23A6 /* FormInput.swift in Sources */ = {isa = PBXBuildFile; fileRef = FF01709529C10013000E23A6 /* FormInput.swift */; };
		FF1C5C2D29DD110600887833 /* CallControls.swift in Sources */ = {isa = PBXBuildFile; fileRef = FF1C5C2A29DD110600887833 /* CallControls.swift */; };
		FF1C5C2E29DD110600887833 /* LeaveModal.swift in Sources */ = {isa = PBXBuildFile; fileRef = FF1C5C2B29DD110600887833 /* LeaveModal.swift */; };
		FF1C5C2F29DD110600887833 /* VideoGrid.swift in Sources */ = {isa = PBXBuildFile; fileRef = FF1C5C2C29DD110600887833 /* VideoGrid.swift */; };
		FF2498B02A534E8E00C6D66D /* H264Publication.swift in Sources */ = {isa = PBXBuildFile; fileRef = FF2498AF2A534E8E00C6D66D /* H264Publication.swift */; };
		FF2498B22A53575D00C6D66D /* PublicationFactory.swift in Sources */ = {isa = PBXBuildFile; fileRef = FF2498B12A53575D00C6D66D /* PublicationFactory.swift */; };
		FF2498B42A55E8CC00C6D66D /* SubscriptionFactory.swift in Sources */ = {isa = PBXBuildFile; fileRef = FF2498B32A55E8CC00C6D66D /* SubscriptionFactory.swift */; };
		FF2498B72A55E95E00C6D66D /* VideoSubscriptionSet.swift in Sources */ = {isa = PBXBuildFile; fileRef = FF2498B62A55E95E00C6D66D /* VideoSubscriptionSet.swift */; };
		FF3334002AA77D8B00DDE4AD /* ManifestTypes.swift in Sources */ = {isa = PBXBuildFile; fileRef = FF3333FF2AA77D8B00DDE4AD /* ManifestTypes.swift */; };
		FF3B952C2A60C1EF00CE463F /* QJitterBuffer.mm in Sources */ = {isa = PBXBuildFile; fileRef = FF3B952B2A60C1EF00CE463F /* QJitterBuffer.mm */; };
		FF4DA06D29FAEF4F00A01E5D /* ViewExtensions.swift in Sources */ = {isa = PBXBuildFile; fileRef = FF4DA06C29FAEF4F00A01E5D /* ViewExtensions.swift */; };
		FF6D6D302A00410400B535DA /* fonts in Resources */ = {isa = PBXBuildFile; fileRef = FF6D6D2F2A00410400B535DA /* fonts */; };
		FF6D6D522A00415300B535DA /* CiscoSansTT-MediumOblique.woff2 in Resources */ = {isa = PBXBuildFile; fileRef = FF6D6D512A00410A00B535DA /* CiscoSansTT-MediumOblique.woff2 */; };
		FF6D6D532A00415300B535DA /* CiscoSansTTThinOblique.woff2 in Resources */ = {isa = PBXBuildFile; fileRef = FF6D6D3F2A00410A00B535DA /* CiscoSansTTThinOblique.woff2 */; };
		FF6D6D542A00415300B535DA /* CiscoSansTT-Medium.woff2 in Resources */ = {isa = PBXBuildFile; fileRef = FF6D6D492A00410A00B535DA /* CiscoSansTT-Medium.woff2 */; };
		FF6D6D552A00415300B535DA /* CiscoSansTTRegular.woff in Resources */ = {isa = PBXBuildFile; fileRef = FF6D6D3D2A00410A00B535DA /* CiscoSansTTRegular.woff */; };
		FF6D6D562A00415300B535DA /* CiscoSansTTExtraLight.woff in Resources */ = {isa = PBXBuildFile; fileRef = FF6D6D342A00410A00B535DA /* CiscoSansTTExtraLight.woff */; };
		FF6D6D572A00415300B535DA /* CiscoSansTTHeavy.woff2 in Resources */ = {isa = PBXBuildFile; fileRef = FF6D6D462A00410A00B535DA /* CiscoSansTTHeavy.woff2 */; };
		FF6D6D582A00415300B535DA /* CiscoSansTTLight.woff in Resources */ = {isa = PBXBuildFile; fileRef = FF6D6D372A00410A00B535DA /* CiscoSansTTLight.woff */; };
		FF6D6D592A00415300B535DA /* CiscoSansTTHeavyOblique.woff2 in Resources */ = {isa = PBXBuildFile; fileRef = FF6D6D4B2A00410A00B535DA /* CiscoSansTTHeavyOblique.woff2 */; };
		FF6D6D5A2A00415300B535DA /* CiscoSansTTBold.woff in Resources */ = {isa = PBXBuildFile; fileRef = FF6D6D4A2A00410A00B535DA /* CiscoSansTTBold.woff */; };
		FF6D6D5B2A00415300B535DA /* CiscoSansTTCondBold.woff in Resources */ = {isa = PBXBuildFile; fileRef = FF6D6D332A00410A00B535DA /* CiscoSansTTCondBold.woff */; };
		FF6D6D5C2A00415300B535DA /* CiscoSansTTRegularOblique.woff2 in Resources */ = {isa = PBXBuildFile; fileRef = FF6D6D4C2A00410A00B535DA /* CiscoSansTTRegularOblique.woff2 */; };
		FF6D6D5D2A00415300B535DA /* CiscoSansTTExtraLight.woff2 in Resources */ = {isa = PBXBuildFile; fileRef = FF6D6D392A00410A00B535DA /* CiscoSansTTExtraLight.woff2 */; };
		FF6D6D5E2A00415300B535DA /* CiscoSansTTLightOblique.woff2 in Resources */ = {isa = PBXBuildFile; fileRef = FF6D6D472A00410A00B535DA /* CiscoSansTTLightOblique.woff2 */; };
		FF6D6D5F2A00415300B535DA /* CiscoSansTTHeavy.woff in Resources */ = {isa = PBXBuildFile; fileRef = FF6D6D322A00410A00B535DA /* CiscoSansTTHeavy.woff */; };
		FF6D6D602A00415300B535DA /* CiscoSansTTLight.woff2 in Resources */ = {isa = PBXBuildFile; fileRef = FF6D6D382A00410A00B535DA /* CiscoSansTTLight.woff2 */; };
		FF6D6D612A00415300B535DA /* CiscoSansTTBoldOblique.woff2 in Resources */ = {isa = PBXBuildFile; fileRef = FF6D6D3B2A00410A00B535DA /* CiscoSansTTBoldOblique.woff2 */; };
		FF6D6D622A00415300B535DA /* CiscoSansTTBold.woff2 in Resources */ = {isa = PBXBuildFile; fileRef = FF6D6D402A00410A00B535DA /* CiscoSansTTBold.woff2 */; };
		FF6D6D632A00415300B535DA /* CiscoSansTTCondRegular.woff2 in Resources */ = {isa = PBXBuildFile; fileRef = FF6D6D3A2A00410A00B535DA /* CiscoSansTTCondRegular.woff2 */; };
		FF6D6D642A00415300B535DA /* CiscoSansTTHeavyOblique.woff in Resources */ = {isa = PBXBuildFile; fileRef = FF6D6D3E2A00410A00B535DA /* CiscoSansTTHeavyOblique.woff */; };
		FF6D6D652A00415300B535DA /* CiscoSansTT-MediumOblique.woff in Resources */ = {isa = PBXBuildFile; fileRef = FF6D6D442A00410A00B535DA /* CiscoSansTT-MediumOblique.woff */; };
		FF6D6D662A00415300B535DA /* CiscoSansTTRegular.woff2 in Resources */ = {isa = PBXBuildFile; fileRef = FF6D6D452A00410A00B535DA /* CiscoSansTTRegular.woff2 */; };
		FF6D6D672A00415300B535DA /* CiscoSansTTRegularOblique.woff in Resources */ = {isa = PBXBuildFile; fileRef = FF6D6D4E2A00410A00B535DA /* CiscoSansTTRegularOblique.woff */; };
		FF6D6D682A00415300B535DA /* CiscoSansTTCondRegular.woff in Resources */ = {isa = PBXBuildFile; fileRef = FF6D6D362A00410A00B535DA /* CiscoSansTTCondRegular.woff */; };
		FF6D6D692A00415300B535DA /* CiscoSansTTThin.woff2 in Resources */ = {isa = PBXBuildFile; fileRef = FF6D6D3C2A00410A00B535DA /* CiscoSansTTThin.woff2 */; };
		FF6D6D6A2A00415300B535DA /* CiscoSansTTCondBold.woff2 in Resources */ = {isa = PBXBuildFile; fileRef = FF6D6D432A00410A00B535DA /* CiscoSansTTCondBold.woff2 */; };
		FF6D6D6B2A00415300B535DA /* CiscoSansTTExtraLightOblique.woff in Resources */ = {isa = PBXBuildFile; fileRef = FF6D6D352A00410A00B535DA /* CiscoSansTTExtraLightOblique.woff */; };
		FF6D6D6C2A00415300B535DA /* CiscoSansTTBoldOblique.woff in Resources */ = {isa = PBXBuildFile; fileRef = FF6D6D482A00410A00B535DA /* CiscoSansTTBoldOblique.woff */; };
		FF6D6D6D2A00415300B535DA /* CiscoSansTTLightOblique.woff in Resources */ = {isa = PBXBuildFile; fileRef = FF6D6D4F2A00410A00B535DA /* CiscoSansTTLightOblique.woff */; };
		FF6D6D6E2A00415300B535DA /* CiscoSansTTExtraLightOblique.woff2 in Resources */ = {isa = PBXBuildFile; fileRef = FF6D6D502A00410A00B535DA /* CiscoSansTTExtraLightOblique.woff2 */; };
		FF6D6D6F2A00415300B535DA /* CiscoSansTTThinOblique.woff in Resources */ = {isa = PBXBuildFile; fileRef = FF6D6D4D2A00410A00B535DA /* CiscoSansTTThinOblique.woff */; };
		FF6D6D702A00415300B535DA /* CiscoSansTT-Medium.woff in Resources */ = {isa = PBXBuildFile; fileRef = FF6D6D412A00410A00B535DA /* CiscoSansTT-Medium.woff */; };
		FF6D6D712A00415300B535DA /* CiscoSansTTThin.woff in Resources */ = {isa = PBXBuildFile; fileRef = FF6D6D422A00410A00B535DA /* CiscoSansTTThin.woff */; };
		FF6D6D752A01CCAE00B535DA /* ManifestController.swift in Sources */ = {isa = PBXBuildFile; fileRef = FF6D6D742A01CCAE00B535DA /* ManifestController.swift */; };
		FF6D6D792A0422CE00B535DA /* CodecFactory.swift in Sources */ = {isa = PBXBuildFile; fileRef = FF6D6D782A0422CE00B535DA /* CodecFactory.swift */; };
		FFA0E8502A6F25A20027603B /* WrappingHStack in Frameworks */ = {isa = PBXBuildFile; productRef = FFA0E84F2A6F25A20027603B /* WrappingHStack */; };
		FFB8CBE529C148B70093C623 /* ActionPicker.swift in Sources */ = {isa = PBXBuildFile; fileRef = FFB8CBE429C148B70093C623 /* ActionPicker.swift */; };
		FFBF2FB729BFE48100D769CF /* ActionButton.swift in Sources */ = {isa = PBXBuildFile; fileRef = FFBF2FB629BFE48100D769CF /* ActionButton.swift */; };
		FFFF72D72A27D47D00D4D5EE /* ErrorView.swift in Sources */ = {isa = PBXBuildFile; fileRef = FFFF72D62A27D47D00D4D5EE /* ErrorView.swift */; };
		FFFF72D92A27FBEA00D4D5EE /* RelayConfig.swift in Sources */ = {isa = PBXBuildFile; fileRef = FFFF72D82A27FBEA00D4D5EE /* RelayConfig.swift */; };
		FFFF72DB2A280A8000D4D5EE /* RelaySettingsView.swift in Sources */ = {isa = PBXBuildFile; fileRef = FFFF72DA2A280A8000D4D5EE /* RelaySettingsView.swift */; };
		FFFF72DD2A280B6300D4D5EE /* ManifestSettingsView.swift in Sources */ = {isa = PBXBuildFile; fileRef = FFFF72DC2A280B6300D4D5EE /* ManifestSettingsView.swift */; };
/* End PBXBuildFile section */

/* Begin PBXContainerItemProxy section */
		9B85951F29F04521008C813C /* PBXContainerItemProxy */ = {
			isa = PBXContainerItemProxy;
			containerPortal = 9BA27FBA297D7270007013B2 /* Project object */;
			proxyType = 1;
			remoteGlobalIDString = 9BA27FC1297D7270007013B2;
			remoteInfo = Decimus;
		};
/* End PBXContainerItemProxy section */

/* Begin PBXCopyFilesBuildPhase section */
		D7883CA42A2E82A200B88A61 /* Embed Libraries */ = {
			isa = PBXCopyFilesBuildPhase;
			buildActionMask = 2147483647;
			dstPath = "";
			dstSubfolderSpec = 10;
			files = (
				9BDA15D42C7FF3E300494BFD /* quicr.xcframework in Embed Libraries */,
				1849128B2A3B560200773D39 /* clibjitter.xcframework in Embed Libraries */,
			);
			name = "Embed Libraries";
			runOnlyForDeploymentPostprocessing = 0;
		};
/* End PBXCopyFilesBuildPhase section */

/* Begin PBXFileReference section */
		180E74632B0E4F5E0045B9D6 /* VideoHandler.swift */ = {isa = PBXFileReference; lastKnownFileType = sourcecode.swift; path = VideoHandler.swift; sourceTree = "<group>"; };
		18162CEC2AB1C28300A75199 /* TransportConfigSettings.swift */ = {isa = PBXFileReference; fileEncoding = 4; lastKnownFileType = sourcecode.swift; path = TransportConfigSettings.swift; sourceTree = "<group>"; };
		1848B86C2ABAE21B00275F71 /* DecimusAudioEngine.swift */ = {isa = PBXFileReference; lastKnownFileType = sourcecode.swift; path = DecimusAudioEngine.swift; sourceTree = "<group>"; };
		1848B86E2ABAE51A00275F71 /* OSStatusError.swift */ = {isa = PBXFileReference; lastKnownFileType = sourcecode.swift; path = OSStatusError.swift; sourceTree = "<group>"; };
		184912872A3A51FC00773D39 /* OpusSubscription.swift */ = {isa = PBXFileReference; lastKnownFileType = sourcecode.swift; path = OpusSubscription.swift; sourceTree = "<group>"; };
		184912892A3B560200773D39 /* clibjitter.xcframework */ = {isa = PBXFileReference; lastKnownFileType = wrapper.xcframework; name = clibjitter.xcframework; path = dependencies/clibjitter.xcframework; sourceTree = "<group>"; };
		185D628E29BF3C5A0011E634 /* Info.plist */ = {isa = PBXFileReference; lastKnownFileType = text.plist; path = Info.plist; sourceTree = "<group>"; };
		186397A02ADE0B9100FBF877 /* VideoDevices.swift */ = {isa = PBXFileReference; lastKnownFileType = sourcecode.swift; path = VideoDevices.swift; sourceTree = "<group>"; };
		186763542B2B69FD00339421 /* VideoHandler+Measurement.swift */ = {isa = PBXFileReference; lastKnownFileType = sourcecode.swift; path = "VideoHandler+Measurement.swift"; sourceTree = "<group>"; };
		186763562B2B6B1100339421 /* CaptureManager+Measurement.swift */ = {isa = PBXFileReference; lastKnownFileType = sourcecode.swift; path = "CaptureManager+Measurement.swift"; sourceTree = "<group>"; };
		186763582B2B6B3B00339421 /* JitterBuffer+Measurement.swift */ = {isa = PBXFileReference; lastKnownFileType = sourcecode.swift; path = "JitterBuffer+Measurement.swift"; sourceTree = "<group>"; };
		1867635A2B2B6B8200339421 /* OpusPublication+Measurement.swift */ = {isa = PBXFileReference; lastKnownFileType = sourcecode.swift; path = "OpusPublication+Measurement.swift"; sourceTree = "<group>"; };
		1867635C2B2B6BB000339421 /* H264Publication+Measurement.swift */ = {isa = PBXFileReference; lastKnownFileType = sourcecode.swift; path = "H264Publication+Measurement.swift"; sourceTree = "<group>"; };
		1867635E2B2B6BE600339421 /* OpusSubscription+Measurement.swift */ = {isa = PBXFileReference; lastKnownFileType = sourcecode.swift; path = "OpusSubscription+Measurement.swift"; sourceTree = "<group>"; };
		1867950A2AD58E54008F99C6 /* PreviewView.swift */ = {isa = PBXFileReference; lastKnownFileType = sourcecode.swift; path = PreviewView.swift; sourceTree = "<group>"; };
		187DE36C2C997A140090FB68 /* TestCallController.swift */ = {isa = PBXFileReference; lastKnownFileType = sourcecode.swift; path = TestCallController.swift; sourceTree = "<group>"; };
		187DE36E2C997AFA0090FB68 /* TestOpusPublication.swift */ = {isa = PBXFileReference; lastKnownFileType = sourcecode.swift; path = TestOpusPublication.swift; sourceTree = "<group>"; };
		187DE3702C997C770090FB68 /* TestVideoSubscription.swift */ = {isa = PBXFileReference; lastKnownFileType = sourcecode.swift; path = TestVideoSubscription.swift; sourceTree = "<group>"; };
		187DE3722C997D290090FB68 /* TestOpusSubscription.swift */ = {isa = PBXFileReference; lastKnownFileType = sourcecode.swift; path = TestOpusSubscription.swift; sourceTree = "<group>"; };
		18865CC62A81356100B9A647 /* SubscriptionSettingsView.swift */ = {isa = PBXFileReference; lastKnownFileType = sourcecode.swift; path = SubscriptionSettingsView.swift; sourceTree = "<group>"; };
		18A108CF2AA60DAB00FDC0A5 /* CpuUsage.swift */ = {isa = PBXFileReference; fileEncoding = 4; lastKnownFileType = sourcecode.swift; path = CpuUsage.swift; sourceTree = "<group>"; };
		18A130BF2B4D7E8700F17372 /* OpusHandler.swift */ = {isa = PBXFileReference; lastKnownFileType = sourcecode.swift; path = OpusHandler.swift; sourceTree = "<group>"; };
		18B2F4072AC59582008E3BFD /* TestVideoJitterBuffer.swift */ = {isa = PBXFileReference; fileEncoding = 4; lastKnownFileType = sourcecode.swift; path = TestVideoJitterBuffer.swift; sourceTree = "<group>"; };
		18B2F4092AC5B9C5008E3BFD /* VideoDequeuer.swift */ = {isa = PBXFileReference; lastKnownFileType = sourcecode.swift; path = VideoDequeuer.swift; sourceTree = "<group>"; };
		18BF456D2B0CD632006E8E24 /* VTDecoder.swift */ = {isa = PBXFileReference; fileEncoding = 4; lastKnownFileType = sourcecode.swift; path = VTDecoder.swift; sourceTree = "<group>"; };
		18BF456E2B0CD632006E8E24 /* VTEncoder.swift */ = {isa = PBXFileReference; fileEncoding = 4; lastKnownFileType = sourcecode.swift; path = VTEncoder.swift; sourceTree = "<group>"; };
		18BF456F2B0CD632006E8E24 /* HEVCUtilities.swift */ = {isa = PBXFileReference; fileEncoding = 4; lastKnownFileType = sourcecode.swift; path = HEVCUtilities.swift; sourceTree = "<group>"; };
		18C89A3B2A13D30B005B333B /* MetricsSubmitter.swift */ = {isa = PBXFileReference; lastKnownFileType = sourcecode.swift; path = MetricsSubmitter.swift; sourceTree = "<group>"; };
		18C89A3D2A13D315005B333B /* Measurement.swift */ = {isa = PBXFileReference; lastKnownFileType = sourcecode.swift; path = Measurement.swift; sourceTree = "<group>"; };
		18C89A3F2A13D334005B333B /* InfluxMetricsSubmitter.swift */ = {isa = PBXFileReference; lastKnownFileType = sourcecode.swift; path = InfluxMetricsSubmitter.swift; sourceTree = "<group>"; };
		18C89A412A13EB1E005B333B /* InfluxConfig.swift */ = {isa = PBXFileReference; lastKnownFileType = sourcecode.swift; path = InfluxConfig.swift; sourceTree = "<group>"; };
		18C89A432A13ED24005B333B /* MockSubmitter.swift */ = {isa = PBXFileReference; lastKnownFileType = sourcecode.swift; path = MockSubmitter.swift; sourceTree = "<group>"; };
		18C89A452A14E667005B333B /* AppStorageWrapper.swift */ = {isa = PBXFileReference; lastKnownFileType = sourcecode.swift; path = AppStorageWrapper.swift; sourceTree = "<group>"; };
		18C89A4A2A14EF1F005B333B /* InfluxSettingsView.swift */ = {isa = PBXFileReference; lastKnownFileType = sourcecode.swift; path = InfluxSettingsView.swift; sourceTree = "<group>"; };
		18EC340C2A69CFD6004FE2EE /* VideoView.swift */ = {isa = PBXFileReference; fileEncoding = 4; lastKnownFileType = sourcecode.swift; path = VideoView.swift; sourceTree = "<group>"; };
		18F7C4D72AB1C7AA005EDB88 /* JitterBuffer.swift */ = {isa = PBXFileReference; fileEncoding = 4; lastKnownFileType = sourcecode.swift; path = JitterBuffer.swift; sourceTree = "<group>"; };
		9B0E0F1B2C4A9A0300F06D6E /* TestNumberView.swift */ = {isa = PBXFileReference; lastKnownFileType = sourcecode.swift; path = TestNumberView.swift; sourceTree = "<group>"; };
		9B1143BA2BADBC0A003A2D2D /* VideoSubscriptionSet+Measurement.swift */ = {isa = PBXFileReference; lastKnownFileType = sourcecode.swift; path = "VideoSubscriptionSet+Measurement.swift"; sourceTree = "<group>"; };
		9B1246312CD8EB7F004C020C /* QFullTrackName.mm */ = {isa = PBXFileReference; lastKnownFileType = sourcecode.cpp.objcpp; path = QFullTrackName.mm; sourceTree = "<group>"; };
<<<<<<< HEAD
		9B1246332CD90923004C020C /* SubscriptionPopover.swift */ = {isa = PBXFileReference; lastKnownFileType = sourcecode.swift; path = SubscriptionPopover.swift; sourceTree = "<group>"; };
		9B1246352CD90B00004C020C /* PublicationPopover.swift */ = {isa = PBXFileReference; lastKnownFileType = sourcecode.swift; path = PublicationPopover.swift; sourceTree = "<group>"; };
=======
>>>>>>> bf9da5cd
		9B131C662B7E467500B29D77 /* ApplicationH264SEIs.swift */ = {isa = PBXFileReference; lastKnownFileType = sourcecode.swift; path = ApplicationH264SEIs.swift; sourceTree = "<group>"; };
		9B131C682B7E476500B29D77 /* DecimusVideoFrame.swift */ = {isa = PBXFileReference; lastKnownFileType = sourcecode.swift; path = DecimusVideoFrame.swift; sourceTree = "<group>"; };
		9B131E322B7E4A1C00B29D77 /* ApplicationHEVCSEIs.swift */ = {isa = PBXFileReference; lastKnownFileType = sourcecode.swift; path = ApplicationHEVCSEIs.swift; sourceTree = "<group>"; };
		9B131E342B7E548700B29D77 /* CMSampleBuffer+Attachments.swift */ = {isa = PBXFileReference; fileEncoding = 4; lastKnownFileType = sourcecode.swift; path = "CMSampleBuffer+Attachments.swift"; sourceTree = "<group>"; };
		9B165A1429840B610017079F /* CallController.swift */ = {isa = PBXFileReference; lastKnownFileType = sourcecode.swift; path = CallController.swift; sourceTree = "<group>"; };
		9B1F2C0F2C94606C007548D1 /* CallController+Measurement.swift */ = {isa = PBXFileReference; lastKnownFileType = sourcecode.swift; path = "CallController+Measurement.swift"; sourceTree = "<group>"; };
		9B1F2C112C948ECB007548D1 /* TrackMeasurement.swift */ = {isa = PBXFileReference; lastKnownFileType = sourcecode.swift; path = TrackMeasurement.swift; sourceTree = "<group>"; };
		9B308B982CAAEE6F00BF2361 /* LabeledToggle.swift */ = {isa = PBXFileReference; lastKnownFileType = sourcecode.swift; path = LabeledToggle.swift; sourceTree = "<group>"; };
		9B3E44162C8F1FD60000B98D /* Publication.swift */ = {isa = PBXFileReference; lastKnownFileType = sourcecode.swift; path = Publication.swift; sourceTree = "<group>"; };
		9B3F86842C58F4B800B5B8BA /* CircularBuffer.swift */ = {isa = PBXFileReference; lastKnownFileType = sourcecode.swift; path = CircularBuffer.swift; sourceTree = "<group>"; };
		9B4788D32B972F990056CE7E /* TestVideoSubscriptionSet.swift */ = {isa = PBXFileReference; lastKnownFileType = sourcecode.swift; path = TestVideoSubscriptionSet.swift; sourceTree = "<group>"; };
		9B480661297EAF170040F5D4 /* InCallView.swift */ = {isa = PBXFileReference; lastKnownFileType = sourcecode.swift; path = InCallView.swift; sourceTree = "<group>"; };
		9B48066D297F19700040F5D4 /* CaptureManager.swift */ = {isa = PBXFileReference; lastKnownFileType = sourcecode.swift; path = CaptureManager.swift; sourceTree = "<group>"; };
		9B48068829829FB90040F5D4 /* VideoParticipant.swift */ = {isa = PBXFileReference; lastKnownFileType = sourcecode.swift; path = VideoParticipant.swift; sourceTree = "<group>"; };
		9B48068B298301FD0040F5D4 /* QMediaTypes.swift */ = {isa = PBXFileReference; lastKnownFileType = sourcecode.swift; path = QMediaTypes.swift; sourceTree = "<group>"; };
		9B61384D2C904E25006E5E11 /* VideoSubscription.swift */ = {isa = PBXFileReference; lastKnownFileType = sourcecode.swift; path = VideoSubscription.swift; sourceTree = "<group>"; };
		9B61384F2C90893C006E5E11 /* TestPublication.swift */ = {isa = PBXFileReference; lastKnownFileType = sourcecode.swift; path = TestPublication.swift; sourceTree = "<group>"; };
		9B749B882CD8E3CD002E0FC7 /* QFullTrackName.h */ = {isa = PBXFileReference; lastKnownFileType = sourcecode.c.h; path = QFullTrackName.h; sourceTree = "<group>"; };
		9B7F40012ACB1914003333C3 /* H264Utilities.swift */ = {isa = PBXFileReference; fileEncoding = 4; lastKnownFileType = sourcecode.swift; path = H264Utilities.swift; sourceTree = "<group>"; };
		9B7F40032ACB5808003333C3 /* TestVideoUtilities.swift */ = {isa = PBXFileReference; lastKnownFileType = sourcecode.swift; path = TestVideoUtilities.swift; sourceTree = "<group>"; };
		9B85951429F03147008C813C /* TestPlan.xctestplan */ = {isa = PBXFileReference; lastKnownFileType = text; path = TestPlan.xctestplan; sourceTree = "<group>"; };
		9B85951B29F04521008C813C /* Tests.xctest */ = {isa = PBXFileReference; explicitFileType = wrapper.cfbundle; includeInIndex = 0; path = Tests.xctest; sourceTree = BUILT_PRODUCTS_DIR; };
		9B87FB612A03B91E00C92DD1 /* SettingsView.swift */ = {isa = PBXFileReference; lastKnownFileType = sourcecode.swift; path = SettingsView.swift; sourceTree = "<group>"; };
		9B8B9D502BF37CC400F7AE34 /* VideoUtilities.swift */ = {isa = PBXFileReference; lastKnownFileType = sourcecode.swift; path = VideoUtilities.swift; sourceTree = "<group>"; };
		9B8B9D522BF3A42C00F7AE34 /* TestDecimusVideoFrame.swift */ = {isa = PBXFileReference; lastKnownFileType = sourcecode.swift; path = TestDecimusVideoFrame.swift; sourceTree = "<group>"; };
		9B8E14D12C7E935E009D8C24 /* QClient.h */ = {isa = PBXFileReference; lastKnownFileType = sourcecode.c.h; path = QClient.h; sourceTree = "<group>"; };
		9B8E14D22C7E935E009D8C24 /* QClientObjC.h */ = {isa = PBXFileReference; lastKnownFileType = sourcecode.c.h; path = QClientObjC.h; sourceTree = "<group>"; };
		9B8E14D32C7E935E009D8C24 /* QClientObjC.mm */ = {isa = PBXFileReference; lastKnownFileType = sourcecode.cpp.objcpp; path = QClientObjC.mm; sourceTree = "<group>"; };
		9B8E14D42C7E935E009D8C24 /* QPublishTrackHandler.h */ = {isa = PBXFileReference; lastKnownFileType = sourcecode.c.h; path = QPublishTrackHandler.h; sourceTree = "<group>"; };
		9B8E14D52C7E935E009D8C24 /* QPublishTrackHandlerObjC.h */ = {isa = PBXFileReference; lastKnownFileType = sourcecode.c.h; path = QPublishTrackHandlerObjC.h; sourceTree = "<group>"; };
		9B8E14D62C7E935E009D8C24 /* QPublishTrackHandlerObjC.mm */ = {isa = PBXFileReference; lastKnownFileType = sourcecode.cpp.objcpp; path = QPublishTrackHandlerObjC.mm; sourceTree = "<group>"; };
		9B8E14D72C7E935E009D8C24 /* QSubscribeTrackHandler.h */ = {isa = PBXFileReference; lastKnownFileType = sourcecode.c.h; path = QSubscribeTrackHandler.h; sourceTree = "<group>"; };
		9B8E14D82C7E935E009D8C24 /* QSubscribeTrackHandlerObjC.h */ = {isa = PBXFileReference; lastKnownFileType = sourcecode.c.h; path = QSubscribeTrackHandlerObjC.h; sourceTree = "<group>"; };
		9B8E14D92C7E935E009D8C24 /* QSubscribeTrackHandlerObjC.mm */ = {isa = PBXFileReference; lastKnownFileType = sourcecode.cpp.objcpp; path = QSubscribeTrackHandlerObjC.mm; sourceTree = "<group>"; };
		9B8E14DE2C7E96F1009D8C24 /* QClientCallbacks.h */ = {isa = PBXFileReference; lastKnownFileType = sourcecode.c.h; path = QClientCallbacks.h; sourceTree = "<group>"; };
		9B8E14DF2C7E9885009D8C24 /* QCommon.h */ = {isa = PBXFileReference; lastKnownFileType = sourcecode.c.h; path = QCommon.h; sourceTree = "<group>"; };
		9B8E14E02C7E997A009D8C24 /* QPublishTrackHandlerCallbacks.h */ = {isa = PBXFileReference; lastKnownFileType = sourcecode.c.h; path = QPublishTrackHandlerCallbacks.h; sourceTree = "<group>"; };
		9B9622DB2A7A669A00949234 /* QHelpers.swift */ = {isa = PBXFileReference; lastKnownFileType = sourcecode.swift; path = QHelpers.swift; sourceTree = "<group>"; };
		9B9622DD2A7A6A3A00949234 /* TestQHelpers.swift */ = {isa = PBXFileReference; lastKnownFileType = sourcecode.swift; path = TestQHelpers.swift; sourceTree = "<group>"; };
		9B9BD43C2A464A47008B30C4 /* OpusPublication.swift */ = {isa = PBXFileReference; fileEncoding = 4; lastKnownFileType = sourcecode.swift; path = OpusPublication.swift; sourceTree = "<group>"; };
		9BA27FC2297D7270007013B2 /* QuicR.app */ = {isa = PBXFileReference; explicitFileType = wrapper.application; includeInIndex = 0; path = QuicR.app; sourceTree = BUILT_PRODUCTS_DIR; };
		9BA27FC5297D7270007013B2 /* DecimusApp.swift */ = {isa = PBXFileReference; lastKnownFileType = sourcecode.swift; path = DecimusApp.swift; sourceTree = "<group>"; };
		9BA27FC9297D7271007013B2 /* Assets.xcassets */ = {isa = PBXFileReference; lastKnownFileType = folder.assetcatalog; path = Assets.xcassets; sourceTree = "<group>"; };
		9BA27FCC297D7271007013B2 /* Preview Assets.xcassets */ = {isa = PBXFileReference; lastKnownFileType = folder.assetcatalog; path = "Preview Assets.xcassets"; sourceTree = "<group>"; };
		9BA27FEF297D7352007013B2 /* Decimus.entitlements */ = {isa = PBXFileReference; lastKnownFileType = text.plist.entitlements; path = Decimus.entitlements; sourceTree = "<group>"; };
		9BA27FF4297D787F007013B2 /* ConfigCallView.swift */ = {isa = PBXFileReference; lastKnownFileType = sourcecode.swift; path = ConfigCallView.swift; sourceTree = "<group>"; };
		9BA27FF7297DCF3C007013B2 /* CallSetupView.swift */ = {isa = PBXFileReference; lastKnownFileType = sourcecode.swift; path = CallSetupView.swift; sourceTree = "<group>"; };
		9BA27FFA297DD8D9007013B2 /* CallConfig.swift */ = {isa = PBXFileReference; lastKnownFileType = sourcecode.swift; path = CallConfig.swift; sourceTree = "<group>"; };
		9BAD55BC29B0B77700D9B65F /* ErrorWriter.swift */ = {isa = PBXFileReference; lastKnownFileType = sourcecode.swift; path = ErrorWriter.swift; sourceTree = "<group>"; };
		9BB0C7F72C871A6D005899B9 /* LowOverheadContainer.swift */ = {isa = PBXFileReference; lastKnownFileType = sourcecode.swift; path = LowOverheadContainer.swift; sourceTree = "<group>"; };
		9BB0F7192C29CAB500253A82 /* TestMeasurementRegistration.swift */ = {isa = PBXFileReference; lastKnownFileType = sourcecode.swift; path = TestMeasurementRegistration.swift; sourceTree = "<group>"; };
		9BC53C992BFDEC7800BB39C6 /* TestVideoPublication.swift */ = {isa = PBXFileReference; lastKnownFileType = sourcecode.swift; path = TestVideoPublication.swift; sourceTree = "<group>"; };
		9BC53C9B2BFE075300BB39C6 /* VarianceCalculator.swift */ = {isa = PBXFileReference; lastKnownFileType = sourcecode.swift; path = VarianceCalculator.swift; sourceTree = "<group>"; };
		9BC53C9D2BFE0AA000BB39C6 /* VarianceCalculator+Measurement.swift */ = {isa = PBXFileReference; lastKnownFileType = sourcecode.swift; path = "VarianceCalculator+Measurement.swift"; sourceTree = "<group>"; };
		9BC53C9F2BFE151700BB39C6 /* TestVarianceCalculator.swift */ = {isa = PBXFileReference; lastKnownFileType = sourcecode.swift; path = TestVarianceCalculator.swift; sourceTree = "<group>"; };
		9BC53E0A2B84E0150056C154 /* TestApplicationSEIs.swift */ = {isa = PBXFileReference; lastKnownFileType = sourcecode.swift; path = TestApplicationSEIs.swift; sourceTree = "<group>"; };
		9BCA87022C3423F500DA4F41 /* NumberView.swift */ = {isa = PBXFileReference; lastKnownFileType = sourcecode.swift; path = NumberView.swift; sourceTree = "<group>"; };
		9BCC0E7F2AB0713000BA97F6 /* TransportConfig.h */ = {isa = PBXFileReference; lastKnownFileType = sourcecode.c.h; path = TransportConfig.h; sourceTree = "<group>"; };
		9BD96EFC2AC2DAA200EC794C /* VideoJitterBufferSettingsView.swift */ = {isa = PBXFileReference; lastKnownFileType = sourcecode.swift; path = VideoJitterBufferSettingsView.swift; sourceTree = "<group>"; };
		9BDA15CF2C7F429D00494BFD /* QSubscribeTrackHandlerCallbacks.h */ = {isa = PBXFileReference; lastKnownFileType = sourcecode.c.h; path = QSubscribeTrackHandlerCallbacks.h; sourceTree = "<group>"; };
		9BDA15D02C7FD83700494BFD /* FullTrackName.swift */ = {isa = PBXFileReference; lastKnownFileType = sourcecode.swift; path = FullTrackName.swift; sourceTree = "<group>"; };
		9BDA15D22C7FF3E300494BFD /* quicr.xcframework */ = {isa = PBXFileReference; lastKnownFileType = wrapper.xcframework; name = quicr.xcframework; path = dependencies/quicr.xcframework; sourceTree = "<group>"; };
		9BDD5B172996A86500C01D54 /* LibOpusDecoder.swift */ = {isa = PBXFileReference; lastKnownFileType = sourcecode.swift; path = LibOpusDecoder.swift; sourceTree = "<group>"; };
		9BDD5B19299A395B00C01D54 /* LibOpusEncoder.swift */ = {isa = PBXFileReference; lastKnownFileType = sourcecode.swift; path = LibOpusEncoder.swift; sourceTree = "<group>"; };
		9BDE868A2B70ECC6009467A7 /* SwiftInterop.m */ = {isa = PBXFileReference; lastKnownFileType = sourcecode.c.objc; path = SwiftInterop.m; sourceTree = "<group>"; };
		9BDE868C2B70ED0E009467A7 /* SwiftInterop.h */ = {isa = PBXFileReference; lastKnownFileType = sourcecode.c.h; path = SwiftInterop.h; sourceTree = "<group>"; };
		9BE6B7C62C9D92890069FE9F /* TokenStorage.swift */ = {isa = PBXFileReference; lastKnownFileType = sourcecode.swift; path = TokenStorage.swift; sourceTree = "<group>"; };
		9BE6B7C82C9D92BF0069FE9F /* TestTokenStorage.swift */ = {isa = PBXFileReference; lastKnownFileType = sourcecode.swift; path = TestTokenStorage.swift; sourceTree = "<group>"; };
		9BEC9D992B860DB800768EB6 /* ApplicationSEIs.swift */ = {isa = PBXFileReference; lastKnownFileType = sourcecode.swift; path = ApplicationSEIs.swift; sourceTree = "<group>"; };
		9BEFCC5029BB89F8001A780A /* ci_post_clone.sh */ = {isa = PBXFileReference; lastKnownFileType = text.script.sh; path = ci_post_clone.sh; sourceTree = "<group>"; };
		9BFD6DF62C29709A00D6A1AE /* MeasurementRegistration.swift */ = {isa = PBXFileReference; lastKnownFileType = sourcecode.swift; path = MeasurementRegistration.swift; sourceTree = "<group>"; };
		D786194A2A28FD9200EC0556 /* Decimus-Bridging-Header.h */ = {isa = PBXFileReference; lastKnownFileType = sourcecode.c.h; path = "Decimus-Bridging-Header.h"; sourceTree = "<group>"; };
		D786194B2A290F1600EC0556 /* qmedia.xcframework */ = {isa = PBXFileReference; lastKnownFileType = wrapper.xcframework; name = qmedia.xcframework; path = dependencies/qmedia.xcframework; sourceTree = "<group>"; };
		D7D156362AD73DE600B4E4F2 /* ExtBufferAllocator.hh */ = {isa = PBXFileReference; fileEncoding = 4; lastKnownFileType = sourcecode.cpp.h; path = ExtBufferAllocator.hh; sourceTree = "<group>"; };
		D7D156372AD73DE600B4E4F2 /* EncodedFrameBufferAllocator.h */ = {isa = PBXFileReference; fileEncoding = 4; lastKnownFileType = sourcecode.c.h; path = EncodedFrameBufferAllocator.h; sourceTree = "<group>"; };
		D7D156382AD73DE600B4E4F2 /* EncodedFrameBufferAllocator.mm */ = {isa = PBXFileReference; fileEncoding = 4; lastKnownFileType = sourcecode.cpp.objcpp; path = EncodedFrameBufferAllocator.mm; sourceTree = "<group>"; };
		FF01709529C10013000E23A6 /* FormInput.swift */ = {isa = PBXFileReference; lastKnownFileType = sourcecode.swift; path = FormInput.swift; sourceTree = "<group>"; };
		FF1C5C2A29DD110600887833 /* CallControls.swift */ = {isa = PBXFileReference; fileEncoding = 4; lastKnownFileType = sourcecode.swift; path = CallControls.swift; sourceTree = "<group>"; };
		FF1C5C2B29DD110600887833 /* LeaveModal.swift */ = {isa = PBXFileReference; fileEncoding = 4; lastKnownFileType = sourcecode.swift; path = LeaveModal.swift; sourceTree = "<group>"; };
		FF1C5C2C29DD110600887833 /* VideoGrid.swift */ = {isa = PBXFileReference; fileEncoding = 4; lastKnownFileType = sourcecode.swift; path = VideoGrid.swift; sourceTree = "<group>"; };
		FF2498AF2A534E8E00C6D66D /* H264Publication.swift */ = {isa = PBXFileReference; lastKnownFileType = sourcecode.swift; path = H264Publication.swift; sourceTree = "<group>"; };
		FF2498B12A53575D00C6D66D /* PublicationFactory.swift */ = {isa = PBXFileReference; lastKnownFileType = sourcecode.swift; path = PublicationFactory.swift; sourceTree = "<group>"; };
		FF2498B32A55E8CC00C6D66D /* SubscriptionFactory.swift */ = {isa = PBXFileReference; lastKnownFileType = sourcecode.swift; path = SubscriptionFactory.swift; sourceTree = "<group>"; };
		FF2498B62A55E95E00C6D66D /* VideoSubscriptionSet.swift */ = {isa = PBXFileReference; lastKnownFileType = sourcecode.swift; path = VideoSubscriptionSet.swift; sourceTree = "<group>"; };
		FF3333FF2AA77D8B00DDE4AD /* ManifestTypes.swift */ = {isa = PBXFileReference; lastKnownFileType = sourcecode.swift; path = ManifestTypes.swift; sourceTree = "<group>"; };
		FF3B952A2A60C1EF00CE463F /* QJitterBuffer.h */ = {isa = PBXFileReference; lastKnownFileType = sourcecode.c.h; path = QJitterBuffer.h; sourceTree = "<group>"; };
		FF3B952B2A60C1EF00CE463F /* QJitterBuffer.mm */ = {isa = PBXFileReference; lastKnownFileType = sourcecode.cpp.objcpp; path = QJitterBuffer.mm; sourceTree = "<group>"; };
		FF4DA06C29FAEF4F00A01E5D /* ViewExtensions.swift */ = {isa = PBXFileReference; lastKnownFileType = sourcecode.swift; path = ViewExtensions.swift; sourceTree = "<group>"; };
		FF6D6D2F2A00410400B535DA /* fonts */ = {isa = PBXFileReference; lastKnownFileType = folder; name = fonts; path = "dependencies/momentum-ui/core/fonts"; sourceTree = "<group>"; };
		FF6D6D322A00410A00B535DA /* CiscoSansTTHeavy.woff */ = {isa = PBXFileReference; lastKnownFileType = file; path = CiscoSansTTHeavy.woff; sourceTree = "<group>"; };
		FF6D6D332A00410A00B535DA /* CiscoSansTTCondBold.woff */ = {isa = PBXFileReference; lastKnownFileType = file; path = CiscoSansTTCondBold.woff; sourceTree = "<group>"; };
		FF6D6D342A00410A00B535DA /* CiscoSansTTExtraLight.woff */ = {isa = PBXFileReference; lastKnownFileType = file; path = CiscoSansTTExtraLight.woff; sourceTree = "<group>"; };
		FF6D6D352A00410A00B535DA /* CiscoSansTTExtraLightOblique.woff */ = {isa = PBXFileReference; lastKnownFileType = file; path = CiscoSansTTExtraLightOblique.woff; sourceTree = "<group>"; };
		FF6D6D362A00410A00B535DA /* CiscoSansTTCondRegular.woff */ = {isa = PBXFileReference; lastKnownFileType = file; path = CiscoSansTTCondRegular.woff; sourceTree = "<group>"; };
		FF6D6D372A00410A00B535DA /* CiscoSansTTLight.woff */ = {isa = PBXFileReference; lastKnownFileType = file; path = CiscoSansTTLight.woff; sourceTree = "<group>"; };
		FF6D6D382A00410A00B535DA /* CiscoSansTTLight.woff2 */ = {isa = PBXFileReference; lastKnownFileType = file; path = CiscoSansTTLight.woff2; sourceTree = "<group>"; };
		FF6D6D392A00410A00B535DA /* CiscoSansTTExtraLight.woff2 */ = {isa = PBXFileReference; lastKnownFileType = file; path = CiscoSansTTExtraLight.woff2; sourceTree = "<group>"; };
		FF6D6D3A2A00410A00B535DA /* CiscoSansTTCondRegular.woff2 */ = {isa = PBXFileReference; lastKnownFileType = file; path = CiscoSansTTCondRegular.woff2; sourceTree = "<group>"; };
		FF6D6D3B2A00410A00B535DA /* CiscoSansTTBoldOblique.woff2 */ = {isa = PBXFileReference; lastKnownFileType = file; path = CiscoSansTTBoldOblique.woff2; sourceTree = "<group>"; };
		FF6D6D3C2A00410A00B535DA /* CiscoSansTTThin.woff2 */ = {isa = PBXFileReference; lastKnownFileType = file; path = CiscoSansTTThin.woff2; sourceTree = "<group>"; };
		FF6D6D3D2A00410A00B535DA /* CiscoSansTTRegular.woff */ = {isa = PBXFileReference; lastKnownFileType = file; path = CiscoSansTTRegular.woff; sourceTree = "<group>"; };
		FF6D6D3E2A00410A00B535DA /* CiscoSansTTHeavyOblique.woff */ = {isa = PBXFileReference; lastKnownFileType = file; path = CiscoSansTTHeavyOblique.woff; sourceTree = "<group>"; };
		FF6D6D3F2A00410A00B535DA /* CiscoSansTTThinOblique.woff2 */ = {isa = PBXFileReference; lastKnownFileType = file; path = CiscoSansTTThinOblique.woff2; sourceTree = "<group>"; };
		FF6D6D402A00410A00B535DA /* CiscoSansTTBold.woff2 */ = {isa = PBXFileReference; lastKnownFileType = file; path = CiscoSansTTBold.woff2; sourceTree = "<group>"; };
		FF6D6D412A00410A00B535DA /* CiscoSansTT-Medium.woff */ = {isa = PBXFileReference; lastKnownFileType = file; path = "CiscoSansTT-Medium.woff"; sourceTree = "<group>"; };
		FF6D6D422A00410A00B535DA /* CiscoSansTTThin.woff */ = {isa = PBXFileReference; lastKnownFileType = file; path = CiscoSansTTThin.woff; sourceTree = "<group>"; };
		FF6D6D432A00410A00B535DA /* CiscoSansTTCondBold.woff2 */ = {isa = PBXFileReference; lastKnownFileType = file; path = CiscoSansTTCondBold.woff2; sourceTree = "<group>"; };
		FF6D6D442A00410A00B535DA /* CiscoSansTT-MediumOblique.woff */ = {isa = PBXFileReference; lastKnownFileType = file; path = "CiscoSansTT-MediumOblique.woff"; sourceTree = "<group>"; };
		FF6D6D452A00410A00B535DA /* CiscoSansTTRegular.woff2 */ = {isa = PBXFileReference; lastKnownFileType = file; path = CiscoSansTTRegular.woff2; sourceTree = "<group>"; };
		FF6D6D462A00410A00B535DA /* CiscoSansTTHeavy.woff2 */ = {isa = PBXFileReference; lastKnownFileType = file; path = CiscoSansTTHeavy.woff2; sourceTree = "<group>"; };
		FF6D6D472A00410A00B535DA /* CiscoSansTTLightOblique.woff2 */ = {isa = PBXFileReference; lastKnownFileType = file; path = CiscoSansTTLightOblique.woff2; sourceTree = "<group>"; };
		FF6D6D482A00410A00B535DA /* CiscoSansTTBoldOblique.woff */ = {isa = PBXFileReference; lastKnownFileType = file; path = CiscoSansTTBoldOblique.woff; sourceTree = "<group>"; };
		FF6D6D492A00410A00B535DA /* CiscoSansTT-Medium.woff2 */ = {isa = PBXFileReference; lastKnownFileType = file; path = "CiscoSansTT-Medium.woff2"; sourceTree = "<group>"; };
		FF6D6D4A2A00410A00B535DA /* CiscoSansTTBold.woff */ = {isa = PBXFileReference; lastKnownFileType = file; path = CiscoSansTTBold.woff; sourceTree = "<group>"; };
		FF6D6D4B2A00410A00B535DA /* CiscoSansTTHeavyOblique.woff2 */ = {isa = PBXFileReference; lastKnownFileType = file; path = CiscoSansTTHeavyOblique.woff2; sourceTree = "<group>"; };
		FF6D6D4C2A00410A00B535DA /* CiscoSansTTRegularOblique.woff2 */ = {isa = PBXFileReference; lastKnownFileType = file; path = CiscoSansTTRegularOblique.woff2; sourceTree = "<group>"; };
		FF6D6D4D2A00410A00B535DA /* CiscoSansTTThinOblique.woff */ = {isa = PBXFileReference; lastKnownFileType = file; path = CiscoSansTTThinOblique.woff; sourceTree = "<group>"; };
		FF6D6D4E2A00410A00B535DA /* CiscoSansTTRegularOblique.woff */ = {isa = PBXFileReference; lastKnownFileType = file; path = CiscoSansTTRegularOblique.woff; sourceTree = "<group>"; };
		FF6D6D4F2A00410A00B535DA /* CiscoSansTTLightOblique.woff */ = {isa = PBXFileReference; lastKnownFileType = file; path = CiscoSansTTLightOblique.woff; sourceTree = "<group>"; };
		FF6D6D502A00410A00B535DA /* CiscoSansTTExtraLightOblique.woff2 */ = {isa = PBXFileReference; lastKnownFileType = file; path = CiscoSansTTExtraLightOblique.woff2; sourceTree = "<group>"; };
		FF6D6D512A00410A00B535DA /* CiscoSansTT-MediumOblique.woff2 */ = {isa = PBXFileReference; lastKnownFileType = file; path = "CiscoSansTT-MediumOblique.woff2"; sourceTree = "<group>"; };
		FF6D6D742A01CCAE00B535DA /* ManifestController.swift */ = {isa = PBXFileReference; lastKnownFileType = sourcecode.swift; path = ManifestController.swift; sourceTree = "<group>"; };
		FF6D6D782A0422CE00B535DA /* CodecFactory.swift */ = {isa = PBXFileReference; lastKnownFileType = sourcecode.swift; path = CodecFactory.swift; sourceTree = "<group>"; };
		FFB8CBE429C148B70093C623 /* ActionPicker.swift */ = {isa = PBXFileReference; lastKnownFileType = sourcecode.swift; path = ActionPicker.swift; sourceTree = "<group>"; };
		FFBB04412A2923580038A1E5 /* Info.plist */ = {isa = PBXFileReference; lastKnownFileType = text.plist.xml; path = Info.plist; sourceTree = "<group>"; };
		FFBB04422A29235D0038A1E5 /* Info.plist */ = {isa = PBXFileReference; lastKnownFileType = text.plist.xml; name = Info.plist; path = Decimus/Info.plist; sourceTree = SOURCE_ROOT; };
		FFBF2FB629BFE48100D769CF /* ActionButton.swift */ = {isa = PBXFileReference; lastKnownFileType = sourcecode.swift; path = ActionButton.swift; sourceTree = "<group>"; };
		FFFF72D62A27D47D00D4D5EE /* ErrorView.swift */ = {isa = PBXFileReference; lastKnownFileType = sourcecode.swift; path = ErrorView.swift; sourceTree = "<group>"; };
		FFFF72D82A27FBEA00D4D5EE /* RelayConfig.swift */ = {isa = PBXFileReference; lastKnownFileType = sourcecode.swift; path = RelayConfig.swift; sourceTree = "<group>"; };
		FFFF72DA2A280A8000D4D5EE /* RelaySettingsView.swift */ = {isa = PBXFileReference; lastKnownFileType = sourcecode.swift; path = RelaySettingsView.swift; sourceTree = "<group>"; };
		FFFF72DC2A280B6300D4D5EE /* ManifestSettingsView.swift */ = {isa = PBXFileReference; lastKnownFileType = sourcecode.swift; path = ManifestSettingsView.swift; sourceTree = "<group>"; };
/* End PBXFileReference section */

/* Begin PBXFrameworksBuildPhase section */
		9B85951829F04521008C813C /* Frameworks */ = {
			isa = PBXFrameworksBuildPhase;
			buildActionMask = 2147483647;
			files = (
			);
			runOnlyForDeploymentPostprocessing = 0;
		};
		9BA27FBF297D7270007013B2 /* Frameworks */ = {
			isa = PBXFrameworksBuildPhase;
			buildActionMask = 2147483647;
			files = (
				9B8B6F682B9B01F700FBB0D1 /* Atomics in Frameworks */,
				18C89A3A2A13D1E4005B333B /* InfluxDBSwift in Frameworks */,
				9BDD5B13299697DE00C01D54 /* DequeModule in Frameworks */,
				18BF45782B0E0F3D006E8E24 /* TPCircularBuffer in Frameworks */,
				FFA0E8502A6F25A20027603B /* WrappingHStack in Frameworks */,
				9BDA15D32C7FF3E300494BFD /* quicr.xcframework in Frameworks */,
				188ABB562A792E9C00B31A6E /* Opus in Frameworks */,
				18F7C4DA2AB1C7BD005EDB88 /* OrderedCollections in Frameworks */,
				1849128A2A3B560200773D39 /* clibjitter.xcframework in Frameworks */,
			);
			runOnlyForDeploymentPostprocessing = 0;
		};
/* End PBXFrameworksBuildPhase section */

/* Begin PBXGroup section */
		186763532B2B69EB00339421 /* Measurements */ = {
			isa = PBXGroup;
			children = (
				9B1F2C112C948ECB007548D1 /* TrackMeasurement.swift */,
				9B1F2C0F2C94606C007548D1 /* CallController+Measurement.swift */,
				186763542B2B69FD00339421 /* VideoHandler+Measurement.swift */,
				186763562B2B6B1100339421 /* CaptureManager+Measurement.swift */,
				186763582B2B6B3B00339421 /* JitterBuffer+Measurement.swift */,
				1867635A2B2B6B8200339421 /* OpusPublication+Measurement.swift */,
				1867635C2B2B6BB000339421 /* H264Publication+Measurement.swift */,
				1867635E2B2B6BE600339421 /* OpusSubscription+Measurement.swift */,
				9B1143BA2BADBC0A003A2D2D /* VideoSubscriptionSet+Measurement.swift */,
				9BC53C9D2BFE0AA000BB39C6 /* VarianceCalculator+Measurement.swift */,
				9BFD6DF62C29709A00D6A1AE /* MeasurementRegistration.swift */,
			);
			path = Measurements;
			sourceTree = "<group>";
		};
		18C89A372A13D14A005B333B /* Metrics */ = {
			isa = PBXGroup;
			children = (
				18C89A3B2A13D30B005B333B /* MetricsSubmitter.swift */,
				18C89A3D2A13D315005B333B /* Measurement.swift */,
				18C89A3F2A13D334005B333B /* InfluxMetricsSubmitter.swift */,
				18C89A432A13ED24005B333B /* MockSubmitter.swift */,
			);
			path = Metrics;
			sourceTree = "<group>";
		};
		18C89A472A14EF02005B333B /* Settings */ = {
			isa = PBXGroup;
			children = (
				18162CEC2AB1C28300A75199 /* TransportConfigSettings.swift */,
				18C89A452A14E667005B333B /* AppStorageWrapper.swift */,
				9B87FB612A03B91E00C92DD1 /* SettingsView.swift */,
				18C89A4A2A14EF1F005B333B /* InfluxSettingsView.swift */,
				FFFF72DA2A280A8000D4D5EE /* RelaySettingsView.swift */,
				FFFF72DC2A280B6300D4D5EE /* ManifestSettingsView.swift */,
				18865CC62A81356100B9A647 /* SubscriptionSettingsView.swift */,
				9BD96EFC2AC2DAA200EC794C /* VideoJitterBufferSettingsView.swift */,
			);
			path = Settings;
			sourceTree = "<group>";
		};
		9B48067F298016FD0040F5D4 /* Codec */ = {
			isa = PBXGroup;
			children = (
				18BF456F2B0CD632006E8E24 /* HEVCUtilities.swift */,
				18BF456D2B0CD632006E8E24 /* VTDecoder.swift */,
				18BF456E2B0CD632006E8E24 /* VTEncoder.swift */,
				9B7F40012ACB1914003333C3 /* H264Utilities.swift */,
				9BDD5B172996A86500C01D54 /* LibOpusDecoder.swift */,
				9BDD5B19299A395B00C01D54 /* LibOpusEncoder.swift */,
				FF6D6D782A0422CE00B535DA /* CodecFactory.swift */,
				9B131C662B7E467500B29D77 /* ApplicationH264SEIs.swift */,
				9B131E322B7E4A1C00B29D77 /* ApplicationHEVCSEIs.swift */,
				9BEC9D992B860DB800768EB6 /* ApplicationSEIs.swift */,
				9B8B9D502BF37CC400F7AE34 /* VideoUtilities.swift */,
			);
			path = Codec;
			sourceTree = "<group>";
		};
		9B76FFE0298D5566006B5267 /* Frameworks */ = {
			isa = PBXGroup;
			children = (
				9BDA15D22C7FF3E300494BFD /* quicr.xcframework */,
				184912892A3B560200773D39 /* clibjitter.xcframework */,
				D786194B2A290F1600EC0556 /* qmedia.xcframework */,
			);
			name = Frameworks;
			sourceTree = "<group>";
		};
		9B85951C29F04521008C813C /* Tests */ = {
			isa = PBXGroup;
			children = (
				9BE6B7C82C9D92BF0069FE9F /* TestTokenStorage.swift */,
				187DE3722C997D290090FB68 /* TestOpusSubscription.swift */,
				187DE3702C997C770090FB68 /* TestVideoSubscription.swift */,
				187DE36E2C997AFA0090FB68 /* TestOpusPublication.swift */,
				187DE36C2C997A140090FB68 /* TestCallController.swift */,
				18B2F4072AC59582008E3BFD /* TestVideoJitterBuffer.swift */,
				9B9622DD2A7A6A3A00949234 /* TestQHelpers.swift */,
				9B7F40032ACB5808003333C3 /* TestVideoUtilities.swift */,
				9BC53E0A2B84E0150056C154 /* TestApplicationSEIs.swift */,
				9B4788D32B972F990056CE7E /* TestVideoSubscriptionSet.swift */,
				9B8B9D522BF3A42C00F7AE34 /* TestDecimusVideoFrame.swift */,
				9BC53C992BFDEC7800BB39C6 /* TestVideoPublication.swift */,
				9BC53C9F2BFE151700BB39C6 /* TestVarianceCalculator.swift */,
				9BB0F7192C29CAB500253A82 /* TestMeasurementRegistration.swift */,
				9B0E0F1B2C4A9A0300F06D6E /* TestNumberView.swift */,
				9B61384F2C90893C006E5E11 /* TestPublication.swift */,
			);
			path = Tests;
			sourceTree = "<group>";
		};
		9B8E14DA2C7E935E009D8C24 /* libquicr */ = {
			isa = PBXGroup;
			children = (
				9B1246312CD8EB7F004C020C /* QFullTrackName.mm */,
				9B749B882CD8E3CD002E0FC7 /* QFullTrackName.h */,
				9BDA15D02C7FD83700494BFD /* FullTrackName.swift */,
				9BDA15CF2C7F429D00494BFD /* QSubscribeTrackHandlerCallbacks.h */,
				9B8E14E02C7E997A009D8C24 /* QPublishTrackHandlerCallbacks.h */,
				9B8E14DF2C7E9885009D8C24 /* QCommon.h */,
				9B8E14DE2C7E96F1009D8C24 /* QClientCallbacks.h */,
				9B8E14D12C7E935E009D8C24 /* QClient.h */,
				9B8E14D22C7E935E009D8C24 /* QClientObjC.h */,
				9B8E14D32C7E935E009D8C24 /* QClientObjC.mm */,
				9B8E14D42C7E935E009D8C24 /* QPublishTrackHandler.h */,
				9B8E14D52C7E935E009D8C24 /* QPublishTrackHandlerObjC.h */,
				9B8E14D62C7E935E009D8C24 /* QPublishTrackHandlerObjC.mm */,
				9B8E14D72C7E935E009D8C24 /* QSubscribeTrackHandler.h */,
				9B8E14D82C7E935E009D8C24 /* QSubscribeTrackHandlerObjC.h */,
				9B8E14D92C7E935E009D8C24 /* QSubscribeTrackHandlerObjC.mm */,
				9BCC0E7F2AB0713000BA97F6 /* TransportConfig.h */,
				9B48068B298301FD0040F5D4 /* QMediaTypes.swift */,
				9BB0C7F72C871A6D005899B9 /* LowOverheadContainer.swift */,
			);
			path = libquicr;
			sourceTree = "<group>";
		};
		9BA27FB9297D7270007013B2 = {
			isa = PBXGroup;
			children = (
				FF6D6D2F2A00410400B535DA /* fonts */,
				9B85951429F03147008C813C /* TestPlan.xctestplan */,
				9BEFCC4F29BB89D9001A780A /* ci_scripts */,
				9BA27FC4297D7270007013B2 /* Decimus */,
				9B85951C29F04521008C813C /* Tests */,
				9BA27FC3297D7270007013B2 /* Products */,
				9B76FFE0298D5566006B5267 /* Frameworks */,
			);
			sourceTree = "<group>";
		};
		9BA27FC3297D7270007013B2 /* Products */ = {
			isa = PBXGroup;
			children = (
				9BA27FC2297D7270007013B2 /* QuicR.app */,
				9B85951B29F04521008C813C /* Tests.xctest */,
			);
			name = Products;
			sourceTree = "<group>";
		};
		9BA27FC4297D7270007013B2 /* Decimus */ = {
			isa = PBXGroup;
			children = (
				9BE6B7C62C9D92890069FE9F /* TokenStorage.swift */,
				186763532B2B69EB00339421 /* Measurements */,
				FF3B952D2A60C77B00CE463F /* Lib */,
				18C89A372A13D14A005B333B /* Metrics */,
				185D628E29BF3C5A0011E634 /* Info.plist */,
				9B48067F298016FD0040F5D4 /* Codec */,
				FF2498AE2A534E5B00C6D66D /* Publications */,
				FF2498B52A55E8F800C6D66D /* Subscriptions */,
				9BA27FF9297DD8CA007013B2 /* Models */,
				9BA27FF6297D7D61007013B2 /* Views */,
				FF6D6D312A00410A00B535DA /* fonts */,
				FFBB04422A29235D0038A1E5 /* Info.plist */,
				9BA27FEF297D7352007013B2 /* Decimus.entitlements */,
				9BA27FC9297D7271007013B2 /* Assets.xcassets */,
				9BA27FCB297D7271007013B2 /* Preview Content */,
				9BA27FC5297D7270007013B2 /* DecimusApp.swift */,
				9B165A1429840B610017079F /* CallController.swift */,
				9B48066D297F19700040F5D4 /* CaptureManager.swift */,
				9BAD55BC29B0B77700D9B65F /* ErrorWriter.swift */,
				FF6D6D742A01CCAE00B535DA /* ManifestController.swift */,
				9B9622DB2A7A669A00949234 /* QHelpers.swift */,
				18A108CF2AA60DAB00FDC0A5 /* CpuUsage.swift */,
				18F7C4D72AB1C7AA005EDB88 /* JitterBuffer.swift */,
				1848B86C2ABAE21B00275F71 /* DecimusAudioEngine.swift */,
				1848B86E2ABAE51A00275F71 /* OSStatusError.swift */,
				18B2F4092AC5B9C5008E3BFD /* VideoDequeuer.swift */,
				186397A02ADE0B9100FBF877 /* VideoDevices.swift */,
				9B131C682B7E476500B29D77 /* DecimusVideoFrame.swift */,
				9B131E342B7E548700B29D77 /* CMSampleBuffer+Attachments.swift */,
				9BC53C9B2BFE075300BB39C6 /* VarianceCalculator.swift */,
				9B3F86842C58F4B800B5B8BA /* CircularBuffer.swift */,
			);
			path = Decimus;
			sourceTree = "<group>";
		};
		9BA27FCB297D7271007013B2 /* Preview Content */ = {
			isa = PBXGroup;
			children = (
				9BA27FCC297D7271007013B2 /* Preview Assets.xcassets */,
			);
			path = "Preview Content";
			sourceTree = "<group>";
		};
		9BA27FF6297D7D61007013B2 /* Views */ = {
			isa = PBXGroup;
			children = (
				18C89A472A14EF02005B333B /* Settings */,
				FFBF2FB529BFE47000D769CF /* Components */,
				9BA27FF4297D787F007013B2 /* ConfigCallView.swift */,
				9B480661297EAF170040F5D4 /* InCallView.swift */,
				9BA27FF7297DCF3C007013B2 /* CallSetupView.swift */,
				FFFF72D62A27D47D00D4D5EE /* ErrorView.swift */,
				18EC340C2A69CFD6004FE2EE /* VideoView.swift */,
				9BCA87022C3423F500DA4F41 /* NumberView.swift */,
			);
			path = Views;
			sourceTree = "<group>";
		};
		9BA27FF9297DD8CA007013B2 /* Models */ = {
			isa = PBXGroup;
			children = (
				9BA27FFA297DD8D9007013B2 /* CallConfig.swift */,
				9B48068829829FB90040F5D4 /* VideoParticipant.swift */,
				18C89A412A13EB1E005B333B /* InfluxConfig.swift */,
				FFFF72D82A27FBEA00D4D5EE /* RelayConfig.swift */,
				FF3333FF2AA77D8B00DDE4AD /* ManifestTypes.swift */,
			);
			path = Models;
			sourceTree = "<group>";
		};
		9BDE86892B70ECAD009467A7 /* Utilities */ = {
			isa = PBXGroup;
			children = (
				9BDE868A2B70ECC6009467A7 /* SwiftInterop.m */,
				9BDE868C2B70ED0E009467A7 /* SwiftInterop.h */,
			);
			path = Utilities;
			sourceTree = "<group>";
		};
		9BEFCC4F29BB89D9001A780A /* ci_scripts */ = {
			isa = PBXGroup;
			children = (
				9BEFCC5029BB89F8001A780A /* ci_post_clone.sh */,
			);
			path = ci_scripts;
			sourceTree = "<group>";
		};
		D7D156352AD73DE600B4E4F2 /* EncodedBuffer */ = {
			isa = PBXGroup;
			children = (
				D7D156362AD73DE600B4E4F2 /* ExtBufferAllocator.hh */,
				D7D156372AD73DE600B4E4F2 /* EncodedFrameBufferAllocator.h */,
				D7D156382AD73DE600B4E4F2 /* EncodedFrameBufferAllocator.mm */,
			);
			path = EncodedBuffer;
			sourceTree = "<group>";
		};
		FF2498AE2A534E5B00C6D66D /* Publications */ = {
			isa = PBXGroup;
			children = (
				9B9BD43C2A464A47008B30C4 /* OpusPublication.swift */,
				FF2498AF2A534E8E00C6D66D /* H264Publication.swift */,
				FF2498B12A53575D00C6D66D /* PublicationFactory.swift */,
				9B3E44162C8F1FD60000B98D /* Publication.swift */,
			);
			path = Publications;
			sourceTree = "<group>";
		};
		FF2498B52A55E8F800C6D66D /* Subscriptions */ = {
			isa = PBXGroup;
			children = (
				184912872A3A51FC00773D39 /* OpusSubscription.swift */,
				FF2498B62A55E95E00C6D66D /* VideoSubscriptionSet.swift */,
				FF2498B32A55E8CC00C6D66D /* SubscriptionFactory.swift */,
				180E74632B0E4F5E0045B9D6 /* VideoHandler.swift */,
				18A130BF2B4D7E8700F17372 /* OpusHandler.swift */,
				9B61384D2C904E25006E5E11 /* VideoSubscription.swift */,
			);
			path = Subscriptions;
			sourceTree = "<group>";
		};
		FF3B95292A60C19800CE463F /* Jitter */ = {
			isa = PBXGroup;
			children = (
				FF3B952A2A60C1EF00CE463F /* QJitterBuffer.h */,
				FF3B952B2A60C1EF00CE463F /* QJitterBuffer.mm */,
			);
			path = Jitter;
			sourceTree = "<group>";
		};
		FF3B952D2A60C77B00CE463F /* Lib */ = {
			isa = PBXGroup;
			children = (
				9B8E14DA2C7E935E009D8C24 /* libquicr */,
				9BDE86892B70ECAD009467A7 /* Utilities */,
				D7D156352AD73DE600B4E4F2 /* EncodedBuffer */,
				D786194A2A28FD9200EC0556 /* Decimus-Bridging-Header.h */,
				FF3B95292A60C19800CE463F /* Jitter */,
			);
			path = Lib;
			sourceTree = "<group>";
		};
		FF6D6D312A00410A00B535DA /* fonts */ = {
			isa = PBXGroup;
			children = (
				FFBB04412A2923580038A1E5 /* Info.plist */,
				FF6D6D412A00410A00B535DA /* CiscoSansTT-Medium.woff */,
				FF6D6D492A00410A00B535DA /* CiscoSansTT-Medium.woff2 */,
				FF6D6D442A00410A00B535DA /* CiscoSansTT-MediumOblique.woff */,
				FF6D6D512A00410A00B535DA /* CiscoSansTT-MediumOblique.woff2 */,
				FF6D6D4A2A00410A00B535DA /* CiscoSansTTBold.woff */,
				FF6D6D402A00410A00B535DA /* CiscoSansTTBold.woff2 */,
				FF6D6D482A00410A00B535DA /* CiscoSansTTBoldOblique.woff */,
				FF6D6D3B2A00410A00B535DA /* CiscoSansTTBoldOblique.woff2 */,
				FF6D6D332A00410A00B535DA /* CiscoSansTTCondBold.woff */,
				FF6D6D432A00410A00B535DA /* CiscoSansTTCondBold.woff2 */,
				FF6D6D362A00410A00B535DA /* CiscoSansTTCondRegular.woff */,
				FF6D6D3A2A00410A00B535DA /* CiscoSansTTCondRegular.woff2 */,
				FF6D6D342A00410A00B535DA /* CiscoSansTTExtraLight.woff */,
				FF6D6D392A00410A00B535DA /* CiscoSansTTExtraLight.woff2 */,
				FF6D6D352A00410A00B535DA /* CiscoSansTTExtraLightOblique.woff */,
				FF6D6D502A00410A00B535DA /* CiscoSansTTExtraLightOblique.woff2 */,
				FF6D6D322A00410A00B535DA /* CiscoSansTTHeavy.woff */,
				FF6D6D462A00410A00B535DA /* CiscoSansTTHeavy.woff2 */,
				FF6D6D3E2A00410A00B535DA /* CiscoSansTTHeavyOblique.woff */,
				FF6D6D4B2A00410A00B535DA /* CiscoSansTTHeavyOblique.woff2 */,
				FF6D6D372A00410A00B535DA /* CiscoSansTTLight.woff */,
				FF6D6D382A00410A00B535DA /* CiscoSansTTLight.woff2 */,
				FF6D6D4F2A00410A00B535DA /* CiscoSansTTLightOblique.woff */,
				FF6D6D472A00410A00B535DA /* CiscoSansTTLightOblique.woff2 */,
				FF6D6D3D2A00410A00B535DA /* CiscoSansTTRegular.woff */,
				FF6D6D452A00410A00B535DA /* CiscoSansTTRegular.woff2 */,
				FF6D6D4E2A00410A00B535DA /* CiscoSansTTRegularOblique.woff */,
				FF6D6D4C2A00410A00B535DA /* CiscoSansTTRegularOblique.woff2 */,
				FF6D6D422A00410A00B535DA /* CiscoSansTTThin.woff */,
				FF6D6D3C2A00410A00B535DA /* CiscoSansTTThin.woff2 */,
				FF6D6D4D2A00410A00B535DA /* CiscoSansTTThinOblique.woff */,
				FF6D6D3F2A00410A00B535DA /* CiscoSansTTThinOblique.woff2 */,
			);
			name = fonts;
			path = "dependencies/momentum-ui/core/fonts";
			sourceTree = SOURCE_ROOT;
		};
		FFBF2FB529BFE47000D769CF /* Components */ = {
			isa = PBXGroup;
			children = (
				9B1246352CD90B00004C020C /* PublicationPopover.swift */,
				9B1246332CD90923004C020C /* SubscriptionPopover.swift */,
				9B308B982CAAEE6F00BF2361 /* LabeledToggle.swift */,
				FF1C5C2A29DD110600887833 /* CallControls.swift */,
				FF1C5C2B29DD110600887833 /* LeaveModal.swift */,
				FF1C5C2C29DD110600887833 /* VideoGrid.swift */,
				FFBF2FB629BFE48100D769CF /* ActionButton.swift */,
				FF01709529C10013000E23A6 /* FormInput.swift */,
				FFB8CBE429C148B70093C623 /* ActionPicker.swift */,
				FF4DA06C29FAEF4F00A01E5D /* ViewExtensions.swift */,
				1867950A2AD58E54008F99C6 /* PreviewView.swift */,
			);
			path = Components;
			sourceTree = "<group>";
		};
/* End PBXGroup section */

/* Begin PBXNativeTarget section */
		9B85951A29F04521008C813C /* Tests */ = {
			isa = PBXNativeTarget;
			buildConfigurationList = 9B85952129F04522008C813C /* Build configuration list for PBXNativeTarget "Tests" */;
			buildPhases = (
				9B85951729F04521008C813C /* Sources */,
				9B85951829F04521008C813C /* Frameworks */,
				9B85951929F04521008C813C /* Resources */,
			);
			buildRules = (
			);
			dependencies = (
				9B85952029F04521008C813C /* PBXTargetDependency */,
			);
			name = Tests;
			productName = Tests;
			productReference = 9B85951B29F04521008C813C /* Tests.xctest */;
			productType = "com.apple.product-type.bundle.unit-test";
		};
		9BA27FC1297D7270007013B2 /* QuicR */ = {
			isa = PBXNativeTarget;
			buildConfigurationList = 9BA27FE6297D7271007013B2 /* Build configuration list for PBXNativeTarget "QuicR" */;
			buildPhases = (
				9B76FFD9298D4836006B5267 /* Build QMedia */,
				9BA27FBE297D7270007013B2 /* Sources */,
				9BA27FBF297D7270007013B2 /* Frameworks */,
				9BA27FC0297D7270007013B2 /* Resources */,
				D7883CA42A2E82A200B88A61 /* Embed Libraries */,
			);
			buildRules = (
			);
			dependencies = (
			);
			name = QuicR;
			packageProductDependencies = (
				9BDD5B12299697DE00C01D54 /* DequeModule */,
				18C89A392A13D1E4005B333B /* InfluxDBSwift */,
				FFA0E84F2A6F25A20027603B /* WrappingHStack */,
				188ABB552A792E9C00B31A6E /* Opus */,
				18F7C4D92AB1C7BD005EDB88 /* OrderedCollections */,
				18BF45772B0E0F3D006E8E24 /* TPCircularBuffer */,
				9B8B6F672B9B01F700FBB0D1 /* Atomics */,
			);
			productName = Decimus;
			productReference = 9BA27FC2297D7270007013B2 /* QuicR.app */;
			productType = "com.apple.product-type.application";
		};
/* End PBXNativeTarget section */

/* Begin PBXProject section */
		9BA27FBA297D7270007013B2 /* Project object */ = {
			isa = PBXProject;
			attributes = {
				BuildIndependentTargetsInParallel = 1;
				LastSwiftUpdateCheck = 1410;
				LastUpgradeCheck = 1530;
				TargetAttributes = {
					9B85951A29F04521008C813C = {
						CreatedOnToolsVersion = 14.1;
						TestTargetID = 9BA27FC1297D7270007013B2;
					};
					9BA27FC1297D7270007013B2 = {
						CreatedOnToolsVersion = 14.1;
						LastSwiftMigration = 1410;
					};
				};
			};
			buildConfigurationList = 9BA27FBD297D7270007013B2 /* Build configuration list for PBXProject "QuicR" */;
			compatibilityVersion = "Xcode 14.0";
			developmentRegion = en;
			hasScannedForEncodings = 0;
			knownRegions = (
				en,
				Base,
			);
			mainGroup = 9BA27FB9297D7270007013B2;
			packageReferences = (
				9BDD5B11299697DE00C01D54 /* XCRemoteSwiftPackageReference "swift-collections" */,
				18C89A382A13D1E4005B333B /* XCRemoteSwiftPackageReference "influxdb-client-swift" */,
				FFA0E84E2A6F25A20027603B /* XCRemoteSwiftPackageReference "WrappingHStack" */,
				188ABB542A792E9C00B31A6E /* XCRemoteSwiftPackageReference "swift-opus" */,
				18BF45762B0E0F3D006E8E24 /* XCRemoteSwiftPackageReference "TPCircularBuffer" */,
				9B8B6F662B9B01F700FBB0D1 /* XCRemoteSwiftPackageReference "swift-atomics" */,
				9B81EEBD2C6A578C003690F9 /* XCRemoteSwiftPackageReference "SwiftLintPlugins" */,
			);
			productRefGroup = 9BA27FC3297D7270007013B2 /* Products */;
			projectDirPath = "";
			projectRoot = "";
			targets = (
				9BA27FC1297D7270007013B2 /* QuicR */,
				9B85951A29F04521008C813C /* Tests */,
			);
		};
/* End PBXProject section */

/* Begin PBXResourcesBuildPhase section */
		9B85951929F04521008C813C /* Resources */ = {
			isa = PBXResourcesBuildPhase;
			buildActionMask = 2147483647;
			files = (
			);
			runOnlyForDeploymentPostprocessing = 0;
		};
		9BA27FC0297D7270007013B2 /* Resources */ = {
			isa = PBXResourcesBuildPhase;
			buildActionMask = 2147483647;
			files = (
				FF6D6D612A00415300B535DA /* CiscoSansTTBoldOblique.woff2 in Resources */,
				FF6D6D592A00415300B535DA /* CiscoSansTTHeavyOblique.woff2 in Resources */,
				FF6D6D712A00415300B535DA /* CiscoSansTTThin.woff in Resources */,
				FF6D6D632A00415300B535DA /* CiscoSansTTCondRegular.woff2 in Resources */,
				FF6D6D572A00415300B535DA /* CiscoSansTTHeavy.woff2 in Resources */,
				FF6D6D602A00415300B535DA /* CiscoSansTTLight.woff2 in Resources */,
				FF6D6D652A00415300B535DA /* CiscoSansTT-MediumOblique.woff in Resources */,
				FF6D6D5F2A00415300B535DA /* CiscoSansTTHeavy.woff in Resources */,
				FF6D6D682A00415300B535DA /* CiscoSansTTCondRegular.woff in Resources */,
				FF6D6D582A00415300B535DA /* CiscoSansTTLight.woff in Resources */,
				FF6D6D532A00415300B535DA /* CiscoSansTTThinOblique.woff2 in Resources */,
				FF6D6D6A2A00415300B535DA /* CiscoSansTTCondBold.woff2 in Resources */,
				FF6D6D6E2A00415300B535DA /* CiscoSansTTExtraLightOblique.woff2 in Resources */,
				FF6D6D302A00410400B535DA /* fonts in Resources */,
				FF6D6D552A00415300B535DA /* CiscoSansTTRegular.woff in Resources */,
				FF6D6D642A00415300B535DA /* CiscoSansTTHeavyOblique.woff in Resources */,
				FF6D6D5E2A00415300B535DA /* CiscoSansTTLightOblique.woff2 in Resources */,
				FF6D6D6C2A00415300B535DA /* CiscoSansTTBoldOblique.woff in Resources */,
				FF6D6D5D2A00415300B535DA /* CiscoSansTTExtraLight.woff2 in Resources */,
				FF6D6D5C2A00415300B535DA /* CiscoSansTTRegularOblique.woff2 in Resources */,
				FF6D6D542A00415300B535DA /* CiscoSansTT-Medium.woff2 in Resources */,
				FF6D6D692A00415300B535DA /* CiscoSansTTThin.woff2 in Resources */,
				FF6D6D5B2A00415300B535DA /* CiscoSansTTCondBold.woff in Resources */,
				FF6D6D622A00415300B535DA /* CiscoSansTTBold.woff2 in Resources */,
				FF6D6D6D2A00415300B535DA /* CiscoSansTTLightOblique.woff in Resources */,
				FF6D6D662A00415300B535DA /* CiscoSansTTRegular.woff2 in Resources */,
				FF6D6D702A00415300B535DA /* CiscoSansTT-Medium.woff in Resources */,
				FF6D6D562A00415300B535DA /* CiscoSansTTExtraLight.woff in Resources */,
				9BA27FCD297D7271007013B2 /* Preview Assets.xcassets in Resources */,
				FF6D6D672A00415300B535DA /* CiscoSansTTRegularOblique.woff in Resources */,
				FF6D6D522A00415300B535DA /* CiscoSansTT-MediumOblique.woff2 in Resources */,
				9BA27FCA297D7271007013B2 /* Assets.xcassets in Resources */,
				FF6D6D6B2A00415300B535DA /* CiscoSansTTExtraLightOblique.woff in Resources */,
				FF6D6D5A2A00415300B535DA /* CiscoSansTTBold.woff in Resources */,
				FF6D6D6F2A00415300B535DA /* CiscoSansTTThinOblique.woff in Resources */,
			);
			runOnlyForDeploymentPostprocessing = 0;
		};
/* End PBXResourcesBuildPhase section */

/* Begin PBXShellScriptBuildPhase section */
		9B76FFD9298D4836006B5267 /* Build QMedia */ = {
			isa = PBXShellScriptBuildPhase;
			alwaysOutOfDate = 1;
			buildActionMask = 2147483647;
			files = (
			);
			inputFileListPaths = (
			);
			inputPaths = (
			);
			name = "Build QMedia";
			outputFileListPaths = (
			);
			outputPaths = (
				"$(PROJECT_DIR)/dependencies/neo_media_client.framework",
			);
			runOnlyForDeploymentPostprocessing = 0;
			shellPath = /bin/sh;
			shellScript = "#$SRCROOT/dependencies/build-qmedia-framework.sh\n";
		};
/* End PBXShellScriptBuildPhase section */

/* Begin PBXSourcesBuildPhase section */
		9B85951729F04521008C813C /* Sources */ = {
			isa = PBXSourcesBuildPhase;
			buildActionMask = 2147483647;
			files = (
				9BC53E0B2B84E0150056C154 /* TestApplicationSEIs.swift in Sources */,
				187DE36F2C997AFE0090FB68 /* TestOpusPublication.swift in Sources */,
				9B6138502C90893C006E5E11 /* TestPublication.swift in Sources */,
				187DE3732C997D2F0090FB68 /* TestOpusSubscription.swift in Sources */,
				9B4788D42B972F990056CE7E /* TestVideoSubscriptionSet.swift in Sources */,
				9BC53CA02BFE151700BB39C6 /* TestVarianceCalculator.swift in Sources */,
				9B9622DE2A7A6A3A00949234 /* TestQHelpers.swift in Sources */,
				9BE6B7C92C9D92C20069FE9F /* TestTokenStorage.swift in Sources */,
				18B2F4082AC59582008E3BFD /* TestVideoJitterBuffer.swift in Sources */,
				9BB0F71A2C29CAB500253A82 /* TestMeasurementRegistration.swift in Sources */,
				187DE36D2C997A180090FB68 /* TestCallController.swift in Sources */,
				9B8B9D532BF3A42C00F7AE34 /* TestDecimusVideoFrame.swift in Sources */,
				187DE3712C997C7A0090FB68 /* TestVideoSubscription.swift in Sources */,
				9B7F40042ACB5808003333C3 /* TestVideoUtilities.swift in Sources */,
				9BC53C9A2BFDEC7800BB39C6 /* TestVideoPublication.swift in Sources */,
				9B0E0F1C2C4A9A0300F06D6E /* TestNumberView.swift in Sources */,
			);
			runOnlyForDeploymentPostprocessing = 0;
		};
		9BA27FBE297D7270007013B2 /* Sources */ = {
			isa = PBXSourcesBuildPhase;
			buildActionMask = 2147483647;
			files = (
				FF1C5C2F29DD110600887833 /* VideoGrid.swift in Sources */,
				1848B86F2ABAE51A00275F71 /* OSStatusError.swift in Sources */,
				18BF45722B0CD632006E8E24 /* HEVCUtilities.swift in Sources */,
				1867950B2AD58E54008F99C6 /* PreviewView.swift in Sources */,
				9B1246342CD90927004C020C /* SubscriptionPopover.swift in Sources */,
				9BA27FC6297D7270007013B2 /* DecimusApp.swift in Sources */,
				9BD96EFD2AC2DAA200EC794C /* VideoJitterBufferSettingsView.swift in Sources */,
				9B9622DC2A7A669A00949234 /* QHelpers.swift in Sources */,
				9B48068C298301FD0040F5D4 /* QMediaTypes.swift in Sources */,
				FFFF72D72A27D47D00D4D5EE /* ErrorView.swift in Sources */,
				184912882A3A51FC00773D39 /* OpusSubscription.swift in Sources */,
				9B87FB622A03B91E00C92DD1 /* SettingsView.swift in Sources */,
				9B1F2C122C948ECE007548D1 /* TrackMeasurement.swift in Sources */,
				FF2498B22A53575D00C6D66D /* PublicationFactory.swift in Sources */,
				18A130C02B4D7E8700F17372 /* OpusHandler.swift in Sources */,
				9B3F86852C58F4B800B5B8BA /* CircularBuffer.swift in Sources */,
				9BA27FF5297D787F007013B2 /* ConfigCallView.swift in Sources */,
				9B480662297EAF170040F5D4 /* InCallView.swift in Sources */,
				9BDE868B2B70ECC6009467A7 /* SwiftInterop.m in Sources */,
				9B7F40022ACB1914003333C3 /* H264Utilities.swift in Sources */,
				18BF45702B0CD632006E8E24 /* VTDecoder.swift in Sources */,
				9B131C692B7E476500B29D77 /* DecimusVideoFrame.swift in Sources */,
				9BA27FFB297DD8D9007013B2 /* CallConfig.swift in Sources */,
				9B3E44172C8F1FD60000B98D /* Publication.swift in Sources */,
				18F7C4D82AB1C7AA005EDB88 /* JitterBuffer.swift in Sources */,
				18C89A462A14E667005B333B /* AppStorageWrapper.swift in Sources */,
				18865CC72A81356100B9A647 /* SubscriptionSettingsView.swift in Sources */,
				FFBF2FB729BFE48100D769CF /* ActionButton.swift in Sources */,
				9B8E14DB2C7E935E009D8C24 /* QPublishTrackHandlerObjC.mm in Sources */,
				9B8E14DC2C7E935E009D8C24 /* QSubscribeTrackHandlerObjC.mm in Sources */,
				9B8E14DD2C7E935E009D8C24 /* QClientObjC.mm in Sources */,
				18B2F40A2AC5B9C5008E3BFD /* VideoDequeuer.swift in Sources */,
				1867635B2B2B6B8200339421 /* OpusPublication+Measurement.swift in Sources */,
				18162CED2AB1C28300A75199 /* TransportConfigSettings.swift in Sources */,
				FF4DA06D29FAEF4F00A01E5D /* ViewExtensions.swift in Sources */,
				FFFF72D92A27FBEA00D4D5EE /* RelayConfig.swift in Sources */,
				FFFF72DB2A280A8000D4D5EE /* RelaySettingsView.swift in Sources */,
				FF01709629C10013000E23A6 /* FormInput.swift in Sources */,
				FF6D6D792A0422CE00B535DA /* CodecFactory.swift in Sources */,
				9B48068929829FB90040F5D4 /* VideoParticipant.swift in Sources */,
				9B131C672B7E467500B29D77 /* ApplicationH264SEIs.swift in Sources */,
				9B1F2C102C946071007548D1 /* CallController+Measurement.swift in Sources */,
				FF3334002AA77D8B00DDE4AD /* ManifestTypes.swift in Sources */,
				FF6D6D752A01CCAE00B535DA /* ManifestController.swift in Sources */,
				9BCA87032C3423F500DA4F41 /* NumberView.swift in Sources */,
				9BDA15D12C7FD83E00494BFD /* FullTrackName.swift in Sources */,
				9B308B992CAAEE7400BF2361 /* LabeledToggle.swift in Sources */,
				9B131E332B7E4A1C00B29D77 /* ApplicationHEVCSEIs.swift in Sources */,
				FF3B952C2A60C1EF00CE463F /* QJitterBuffer.mm in Sources */,
				FF1C5C2D29DD110600887833 /* CallControls.swift in Sources */,
				9BDD5B182996A86500C01D54 /* LibOpusDecoder.swift in Sources */,
				9BB0C7F82C871A6D005899B9 /* LowOverheadContainer.swift in Sources */,
				9B1143BB2BADBC0A003A2D2D /* VideoSubscriptionSet+Measurement.swift in Sources */,
				1867635F2B2B6BE600339421 /* OpusSubscription+Measurement.swift in Sources */,
				9B1246362CD90B03004C020C /* PublicationPopover.swift in Sources */,
				9B131E352B7E548700B29D77 /* CMSampleBuffer+Attachments.swift in Sources */,
				186763552B2B69FD00339421 /* VideoHandler+Measurement.swift in Sources */,
				1867635D2B2B6BB000339421 /* H264Publication+Measurement.swift in Sources */,
				FF2498B42A55E8CC00C6D66D /* SubscriptionFactory.swift in Sources */,
				186397A12ADE0B9100FBF877 /* VideoDevices.swift in Sources */,
				18C89A3C2A13D30B005B333B /* MetricsSubmitter.swift in Sources */,
				9B61384E2C904E25006E5E11 /* VideoSubscription.swift in Sources */,
				1848B86D2ABAE21B00275F71 /* DecimusAudioEngine.swift in Sources */,
				18A108D02AA60DAB00FDC0A5 /* CpuUsage.swift in Sources */,
				9BFD6DF72C29709A00D6A1AE /* MeasurementRegistration.swift in Sources */,
				186763572B2B6B1100339421 /* CaptureManager+Measurement.swift in Sources */,
				FFB8CBE529C148B70093C623 /* ActionPicker.swift in Sources */,
				D7D156392AD73DE600B4E4F2 /* EncodedFrameBufferAllocator.mm in Sources */,
				18EC340D2A69CFD6004FE2EE /* VideoView.swift in Sources */,
				9BEC9D9A2B860DB800768EB6 /* ApplicationSEIs.swift in Sources */,
				FF2498B02A534E8E00C6D66D /* H264Publication.swift in Sources */,
				9BAD55BD29B0B77700D9B65F /* ErrorWriter.swift in Sources */,
				9BC53C9E2BFE0AA000BB39C6 /* VarianceCalculator+Measurement.swift in Sources */,
				9B1246322CD8EB83004C020C /* QFullTrackName.mm in Sources */,
				9BC53C9C2BFE075300BB39C6 /* VarianceCalculator.swift in Sources */,
				18C89A402A13D334005B333B /* InfluxMetricsSubmitter.swift in Sources */,
				9B48066E297F19700040F5D4 /* CaptureManager.swift in Sources */,
				9B9BD43D2A464A47008B30C4 /* OpusPublication.swift in Sources */,
				18C89A422A13EB1E005B333B /* InfluxConfig.swift in Sources */,
				9BA27FF8297DCF3C007013B2 /* CallSetupView.swift in Sources */,
				18C89A3E2A13D315005B333B /* Measurement.swift in Sources */,
				9B165A1529840B610017079F /* CallController.swift in Sources */,
				FF2498B72A55E95E00C6D66D /* VideoSubscriptionSet.swift in Sources */,
				18C89A442A13ED24005B333B /* MockSubmitter.swift in Sources */,
				FF1C5C2E29DD110600887833 /* LeaveModal.swift in Sources */,
				186763592B2B6B3B00339421 /* JitterBuffer+Measurement.swift in Sources */,
				FFFF72DD2A280B6300D4D5EE /* ManifestSettingsView.swift in Sources */,
				18C89A4B2A14EF1F005B333B /* InfluxSettingsView.swift in Sources */,
				18BF45712B0CD632006E8E24 /* VTEncoder.swift in Sources */,
				180E74642B0E4F5E0045B9D6 /* VideoHandler.swift in Sources */,
				9BE6B7C72C9D92940069FE9F /* TokenStorage.swift in Sources */,
				9B8B9D512BF37CC400F7AE34 /* VideoUtilities.swift in Sources */,
				9BDD5B1A299A395B00C01D54 /* LibOpusEncoder.swift in Sources */,
			);
			runOnlyForDeploymentPostprocessing = 0;
		};
/* End PBXSourcesBuildPhase section */

/* Begin PBXTargetDependency section */
		9B85952029F04521008C813C /* PBXTargetDependency */ = {
			isa = PBXTargetDependency;
			target = 9BA27FC1297D7270007013B2 /* QuicR */;
			targetProxy = 9B85951F29F04521008C813C /* PBXContainerItemProxy */;
		};
/* End PBXTargetDependency section */

/* Begin XCBuildConfiguration section */
		9B85952229F04522008C813C /* Debug */ = {
			isa = XCBuildConfiguration;
			buildSettings = {
				BUNDLE_LOADER = "$(TEST_HOST)";
				"CODE_SIGN_IDENTITY[sdk=macosx*]" = "Apple Development";
				CODE_SIGN_STYLE = Automatic;
				CURRENT_PROJECT_VERSION = 1;
				DEVELOPMENT_TEAM = R77C67VW87;
				GENERATE_INFOPLIST_FILE = YES;
				HEADER_SEARCH_PATHS = "$(inherited)";
				IPHONEOS_DEPLOYMENT_TARGET = 17.0;
				MACOSX_DEPLOYMENT_TARGET = 10.15;
				MARKETING_VERSION = 1.0;
				PRODUCT_BUNDLE_IDENTIFIER = com.cisco.quicr.decimus.Tests;
				PRODUCT_NAME = "$(TARGET_NAME)";
				SUPPORTED_PLATFORMS = "iphoneos iphonesimulator";
				SUPPORTS_MACCATALYST = YES;
				SUPPORTS_MAC_DESIGNED_FOR_IPHONE_IPAD = YES;
				SWIFT_EMIT_LOC_STRINGS = NO;
				SWIFT_VERSION = 5.0;
				TARGETED_DEVICE_FAMILY = "1,2";
				TEST_HOST = "$(BUILT_PRODUCTS_DIR)/QuicR.app/$(BUNDLE_EXECUTABLE_FOLDER_PATH)/QuicR";
			};
			name = Debug;
		};
		9B85952329F04522008C813C /* Release */ = {
			isa = XCBuildConfiguration;
			buildSettings = {
				BUNDLE_LOADER = "$(TEST_HOST)";
				"CODE_SIGN_IDENTITY[sdk=macosx*]" = "Apple Development";
				CODE_SIGN_STYLE = Automatic;
				CURRENT_PROJECT_VERSION = 1;
				DEVELOPMENT_TEAM = R77C67VW87;
				GENERATE_INFOPLIST_FILE = YES;
				HEADER_SEARCH_PATHS = "$(inherited)";
				IPHONEOS_DEPLOYMENT_TARGET = 17.0;
				MACOSX_DEPLOYMENT_TARGET = 10.15;
				MARKETING_VERSION = 1.0;
				PRODUCT_BUNDLE_IDENTIFIER = com.cisco.quicr.decimus.Tests;
				PRODUCT_NAME = "$(TARGET_NAME)";
				SUPPORTED_PLATFORMS = "iphoneos iphonesimulator";
				SUPPORTS_MACCATALYST = YES;
				SUPPORTS_MAC_DESIGNED_FOR_IPHONE_IPAD = YES;
				SWIFT_EMIT_LOC_STRINGS = NO;
				SWIFT_VERSION = 5.0;
				TARGETED_DEVICE_FAMILY = "1,2";
				TEST_HOST = "$(BUILT_PRODUCTS_DIR)/QuicR.app/$(BUNDLE_EXECUTABLE_FOLDER_PATH)/QuicR";
			};
			name = Release;
		};
		9BA27FE4297D7271007013B2 /* Debug */ = {
			isa = XCBuildConfiguration;
			buildSettings = {
				ALWAYS_SEARCH_USER_PATHS = NO;
				ARCHS = "$(ARCHS_STANDARD)";
				ASSETCATALOG_COMPILER_GENERATE_SWIFT_ASSET_SYMBOL_EXTENSIONS = YES;
				CLANG_ANALYZER_NONNULL = YES;
				CLANG_ANALYZER_NUMBER_OBJECT_CONVERSION = YES_AGGRESSIVE;
				CLANG_CXX_LANGUAGE_STANDARD = "gnu++20";
				CLANG_ENABLE_MODULES = YES;
				CLANG_ENABLE_OBJC_ARC = YES;
				CLANG_ENABLE_OBJC_WEAK = YES;
				CLANG_WARN_BLOCK_CAPTURE_AUTORELEASING = YES;
				CLANG_WARN_BOOL_CONVERSION = YES;
				CLANG_WARN_COMMA = YES;
				CLANG_WARN_CONSTANT_CONVERSION = YES;
				CLANG_WARN_DEPRECATED_OBJC_IMPLEMENTATIONS = YES;
				CLANG_WARN_DIRECT_OBJC_ISA_USAGE = YES_ERROR;
				CLANG_WARN_DOCUMENTATION_COMMENTS = YES;
				CLANG_WARN_EMPTY_BODY = YES;
				CLANG_WARN_ENUM_CONVERSION = YES;
				CLANG_WARN_INFINITE_RECURSION = YES;
				CLANG_WARN_INT_CONVERSION = YES;
				CLANG_WARN_NON_LITERAL_NULL_CONVERSION = YES;
				CLANG_WARN_OBJC_IMPLICIT_RETAIN_SELF = YES;
				CLANG_WARN_OBJC_LITERAL_CONVERSION = YES;
				CLANG_WARN_OBJC_ROOT_CLASS = YES_ERROR;
				CLANG_WARN_QUOTED_INCLUDE_IN_FRAMEWORK_HEADER = YES;
				CLANG_WARN_RANGE_LOOP_ANALYSIS = YES;
				CLANG_WARN_STRICT_PROTOTYPES = YES;
				CLANG_WARN_SUSPICIOUS_MOVE = YES;
				CLANG_WARN_UNGUARDED_AVAILABILITY = YES_AGGRESSIVE;
				CLANG_WARN_UNREACHABLE_CODE = YES;
				CLANG_WARN__DUPLICATE_METHOD_MATCH = YES;
				COPY_PHASE_STRIP = NO;
				DEBUG_INFORMATION_FORMAT = dwarf;
				ENABLE_STRICT_OBJC_MSGSEND = YES;
				ENABLE_TESTABILITY = YES;
				GCC_C_LANGUAGE_STANDARD = gnu11;
				GCC_DYNAMIC_NO_PIC = NO;
				GCC_NO_COMMON_BLOCKS = YES;
				GCC_OPTIMIZATION_LEVEL = 0;
				GCC_PREPROCESSOR_DEFINITIONS = (
					"DEBUG=1",
					"$(inherited)",
				);
				GCC_WARN_64_TO_32_BIT_CONVERSION = YES;
				GCC_WARN_ABOUT_RETURN_TYPE = YES_ERROR;
				GCC_WARN_UNDECLARED_SELECTOR = YES;
				GCC_WARN_UNINITIALIZED_AUTOS = YES_AGGRESSIVE;
				GCC_WARN_UNUSED_FUNCTION = YES;
				GCC_WARN_UNUSED_VARIABLE = YES;
				HEADER_SEARCH_PATHS = (
					"$(inherited)",
					"$(PROJECT_DIR)/dependencies/new-qmedia/dependencies/libquicr/dependencies/transport/include",
					"$(PROJECT_DIR)/dependencies/new-qmedia/dependencies/libquicr/dependencies/qname/**",
					"$(PROJECT_DIR)/dependencies/new-qmedia/dependencies/libquicr/include",
					"$(PROJECT_DIR)/dependencies/new-qmedia/dependencies/numero-uri/**",
					"$(PROJECT_DIR)/dependencies/new-qmedia/dependencies/sframe/**",
					"$(PROJECT_DIR)/dependencies/new-qmedia/include",
					"$(PROJECT_DIR)/dependencies/new-qmedia/src",
					"$(PROJECT_DIR)/dependencies/libjitter/**",
					"$(PROJECT_DIR)/dependencies/build-catalyst-new-qmedia/**",
					"$(PROJECT_DIR)/dependencies/build-catalyst-x86-new-qmedia/**",
					"$(PROJECT_DIR)/dependencies/build-ios-new-qmedia/**",
					"$(PROJECT_DIR)/dependencies/build-iossim-new-qmedia/**",
				);
				IPHONEOS_DEPLOYMENT_TARGET = 17.0;
				MTL_ENABLE_DEBUG_INFO = INCLUDE_SOURCE;
				MTL_FAST_MATH = YES;
				ONLY_ACTIVE_ARCH = YES;
				SDKROOT = iphoneos;
				SWIFT_ACTIVE_COMPILATION_CONDITIONS = DEBUG;
				SWIFT_OPTIMIZATION_LEVEL = "-Onone";
			};
			name = Debug;
		};
		9BA27FE5297D7271007013B2 /* Release */ = {
			isa = XCBuildConfiguration;
			buildSettings = {
				ALWAYS_SEARCH_USER_PATHS = NO;
				ARCHS = "$(ARCHS_STANDARD)";
				ASSETCATALOG_COMPILER_GENERATE_SWIFT_ASSET_SYMBOL_EXTENSIONS = YES;
				CLANG_ANALYZER_NONNULL = YES;
				CLANG_ANALYZER_NUMBER_OBJECT_CONVERSION = YES_AGGRESSIVE;
				CLANG_CXX_LANGUAGE_STANDARD = "gnu++20";
				CLANG_ENABLE_MODULES = YES;
				CLANG_ENABLE_OBJC_ARC = YES;
				CLANG_ENABLE_OBJC_WEAK = YES;
				CLANG_WARN_BLOCK_CAPTURE_AUTORELEASING = YES;
				CLANG_WARN_BOOL_CONVERSION = YES;
				CLANG_WARN_COMMA = YES;
				CLANG_WARN_CONSTANT_CONVERSION = YES;
				CLANG_WARN_DEPRECATED_OBJC_IMPLEMENTATIONS = YES;
				CLANG_WARN_DIRECT_OBJC_ISA_USAGE = YES_ERROR;
				CLANG_WARN_DOCUMENTATION_COMMENTS = YES;
				CLANG_WARN_EMPTY_BODY = YES;
				CLANG_WARN_ENUM_CONVERSION = YES;
				CLANG_WARN_INFINITE_RECURSION = YES;
				CLANG_WARN_INT_CONVERSION = YES;
				CLANG_WARN_NON_LITERAL_NULL_CONVERSION = YES;
				CLANG_WARN_OBJC_IMPLICIT_RETAIN_SELF = YES;
				CLANG_WARN_OBJC_LITERAL_CONVERSION = YES;
				CLANG_WARN_OBJC_ROOT_CLASS = YES_ERROR;
				CLANG_WARN_QUOTED_INCLUDE_IN_FRAMEWORK_HEADER = YES;
				CLANG_WARN_RANGE_LOOP_ANALYSIS = YES;
				CLANG_WARN_STRICT_PROTOTYPES = YES;
				CLANG_WARN_SUSPICIOUS_MOVE = YES;
				CLANG_WARN_UNGUARDED_AVAILABILITY = YES_AGGRESSIVE;
				CLANG_WARN_UNREACHABLE_CODE = YES;
				CLANG_WARN__DUPLICATE_METHOD_MATCH = YES;
				COPY_PHASE_STRIP = NO;
				DEBUG_INFORMATION_FORMAT = "dwarf-with-dsym";
				ENABLE_NS_ASSERTIONS = NO;
				ENABLE_STRICT_OBJC_MSGSEND = YES;
				GCC_C_LANGUAGE_STANDARD = gnu11;
				GCC_NO_COMMON_BLOCKS = YES;
				GCC_WARN_64_TO_32_BIT_CONVERSION = YES;
				GCC_WARN_ABOUT_RETURN_TYPE = YES_ERROR;
				GCC_WARN_UNDECLARED_SELECTOR = YES;
				GCC_WARN_UNINITIALIZED_AUTOS = YES_AGGRESSIVE;
				GCC_WARN_UNUSED_FUNCTION = YES;
				GCC_WARN_UNUSED_VARIABLE = YES;
				IPHONEOS_DEPLOYMENT_TARGET = 17.0;
				MTL_ENABLE_DEBUG_INFO = NO;
				MTL_FAST_MATH = YES;
				ONLY_ACTIVE_ARCH = NO;
				SDKROOT = iphoneos;
				SWIFT_COMPILATION_MODE = wholemodule;
				SWIFT_OPTIMIZATION_LEVEL = "-O";
				VALIDATE_PRODUCT = YES;
			};
			name = Release;
		};
		9BA27FE7297D7271007013B2 /* Debug */ = {
			isa = XCBuildConfiguration;
			buildSettings = {
				ASSETCATALOG_COMPILER_APPICON_NAME = AppIcon;
				"ASSETCATALOG_COMPILER_APPICON_NAME[sdk=appletvos*]" = "tvOS Icons";
				ASSETCATALOG_COMPILER_GLOBAL_ACCENT_COLOR_NAME = AccentColor;
				ASSETCATALOG_COMPILER_INCLUDE_ALL_APPICON_ASSETS = NO;
				CLANG_CXX_LANGUAGE_STANDARD = "c++17";
				CLANG_ENABLE_MODULES = YES;
				CODE_SIGN_ENTITLEMENTS = Decimus/Decimus.entitlements;
				"CODE_SIGN_IDENTITY[sdk=macosx*]" = "Apple Development";
				CODE_SIGN_STYLE = Automatic;
				CURRENT_PROJECT_VERSION = 1;
				DEVELOPMENT_ASSET_PATHS = "\"Decimus/Preview Content\"";
				DEVELOPMENT_TEAM = R77C67VW87;
				"ENABLE_HARDENED_RUNTIME[sdk=macosx*]" = YES;
				ENABLE_PREVIEWS = YES;
				FRAMEWORK_SEARCH_PATHS = "";
				GCC_LINK_WITH_DYNAMIC_LIBRARIES = YES;
				GENERATE_INFOPLIST_FILE = YES;
				HEADER_SEARCH_PATHS = (
					"$(PROJECT_DIR)/dependencies/libquicr/src",
					"$(PROJECT_DIR)/dependencies/libquicr/include",
					"$(PROJECT_DIR)/dependencies/libquicr/dependencies/spdlog/include",
					"$(PROJECT_DIR)/dependencies/libjitter/include",
					"$(PROJECT_DIR)/dependencies/libjitter/dependencies/logger/include/",
					"$(PROJECT_DIR)/dependencies/build-catalyst-x86-libquicr/include",
					"$(PROJECT_DIR)/dependencies/build-catalyst-libquicr/include",
					"$(PROJECT_DIR)/dependencies/build-tvos-libquicr/include",
					"$(PROJECT_DIR)/dependencies/build-iossim-libquicr/include",
					"$(PROJECT_DIR)/dependencies/build-ios-libquicr/include",
					"$(PROJECT_DIR)/dependencies/build-tvossim-libquicr/include",
				);
				INFOPLIST_FILE = Decimus/Info.plist;
				INFOPLIST_KEY_CFBundleDisplayName = QuicR;
				INFOPLIST_KEY_LSApplicationCategoryType = "public.app-category.business";
				INFOPLIST_KEY_NSCameraUsageDescription = "QuicR needs your camera in order for others to see you in calls";
				INFOPLIST_KEY_NSMicrophoneUsageDescription = "QuicR needs your camera in order for others to see you in calls";
				INFOPLIST_KEY_UIApplicationSceneManifest_Generation = YES;
				INFOPLIST_KEY_UIApplicationSupportsIndirectInputEvents = YES;
				INFOPLIST_KEY_UILaunchScreen_Generation = YES;
				INFOPLIST_KEY_UIStatusBarStyle = "";
				INFOPLIST_KEY_UISupportedInterfaceOrientations_iPad = "UIInterfaceOrientationPortrait UIInterfaceOrientationPortraitUpsideDown UIInterfaceOrientationLandscapeLeft UIInterfaceOrientationLandscapeRight";
				INFOPLIST_KEY_UISupportedInterfaceOrientations_iPhone = "UIInterfaceOrientationPortrait UIInterfaceOrientationLandscapeLeft UIInterfaceOrientationLandscapeRight";
				INFOPLIST_KEY_UISupportsDocumentBrowser = YES;
				IPHONEOS_DEPLOYMENT_TARGET = 17.0;
				LD_RUNPATH_SEARCH_PATHS = (
					"$(inherited)",
					"@executable_path/Frameworks",
					"@executable_path/../Frameworks",
				);
				LIBRARY_SEARCH_PATHS = (
					"$(inherited)",
					"$(PROJECT_DIR)",
				);
				MACOSX_DEPLOYMENT_TARGET = 14.6;
				MARKETING_VERSION = 1.1;
				ONLY_ACTIVE_ARCH = YES;
				OTHER_LDFLAGS = "";
				PRODUCT_BUNDLE_IDENTIFIER = com.cisco.quicr.decimus;
				PRODUCT_NAME = "$(TARGET_NAME)";
				REGISTER_APP_GROUPS = NO;
				SUPPORTED_PLATFORMS = "appletvos appletvsimulator iphoneos iphonesimulator macosx";
				SUPPORTS_MACCATALYST = YES;
				SUPPORTS_MAC_DESIGNED_FOR_IPHONE_IPAD = NO;
				SWIFT_EMIT_LOC_STRINGS = YES;
				SWIFT_OBJC_BRIDGING_HEADER = "Decimus/Lib/Decimus-Bridging-Header.h";
				SWIFT_OPTIMIZATION_LEVEL = "-Onone";
				SWIFT_VERSION = 5.0;
				TARGETED_DEVICE_FAMILY = "1,2,3";
				TVOS_DEPLOYMENT_TARGET = 17.6;
				USE_HEADERMAP = NO;
			};
			name = Debug;
		};
		9BA27FE8297D7271007013B2 /* Release */ = {
			isa = XCBuildConfiguration;
			buildSettings = {
				ASSETCATALOG_COMPILER_APPICON_NAME = AppIcon;
				"ASSETCATALOG_COMPILER_APPICON_NAME[sdk=appletvos*]" = "tvOS Icons";
				ASSETCATALOG_COMPILER_GLOBAL_ACCENT_COLOR_NAME = AccentColor;
				ASSETCATALOG_COMPILER_INCLUDE_ALL_APPICON_ASSETS = NO;
				CLANG_CXX_LANGUAGE_STANDARD = "c++17";
				CLANG_ENABLE_MODULES = YES;
				CODE_SIGN_ENTITLEMENTS = Decimus/Decimus.entitlements;
				"CODE_SIGN_IDENTITY[sdk=macosx*]" = "Apple Development";
				CODE_SIGN_STYLE = Automatic;
				CURRENT_PROJECT_VERSION = 1;
				DEVELOPMENT_ASSET_PATHS = "\"Decimus/Preview Content\"";
				DEVELOPMENT_TEAM = R77C67VW87;
				"ENABLE_HARDENED_RUNTIME[sdk=macosx*]" = YES;
				ENABLE_PREVIEWS = YES;
				FRAMEWORK_SEARCH_PATHS = "";
				GCC_LINK_WITH_DYNAMIC_LIBRARIES = YES;
				GENERATE_INFOPLIST_FILE = YES;
				HEADER_SEARCH_PATHS = (
					"$(PROJECT_DIR)/dependencies/libquicr/src",
					"$(PROJECT_DIR)/dependencies/libquicr/include",
					"$(PROJECT_DIR)/dependencies/libquicr/dependencies/spdlog/include",
					"$(PROJECT_DIR)/dependencies/libjitter/include",
					"$(PROJECT_DIR)/dependencies/libjitter/dependencies/logger/include/",
					"$(PROJECT_DIR)/dependencies/build-catalyst-x86-libquicr/include",
					"$(PROJECT_DIR)/dependencies/build-catalyst-libquicr/include",
					"$(PROJECT_DIR)/dependencies/build-tvos-libquicr/include",
					"$(PROJECT_DIR)/dependencies/build-iossim-libquicr/include",
					"$(PROJECT_DIR)/dependencies/build-ios-libquicr/include",
					"$(PROJECT_DIR)/dependencies/build-tvossim-libquicr/include",
				);
				INFOPLIST_FILE = Decimus/Info.plist;
				INFOPLIST_KEY_CFBundleDisplayName = QuicR;
				INFOPLIST_KEY_LSApplicationCategoryType = "public.app-category.business";
				INFOPLIST_KEY_NSCameraUsageDescription = "QuicR needs your camera in order for others to see you in calls";
				INFOPLIST_KEY_NSMicrophoneUsageDescription = "QuicR needs your camera in order for others to see you in calls";
				INFOPLIST_KEY_UIApplicationSceneManifest_Generation = YES;
				INFOPLIST_KEY_UIApplicationSupportsIndirectInputEvents = YES;
				INFOPLIST_KEY_UILaunchScreen_Generation = YES;
				INFOPLIST_KEY_UIStatusBarStyle = "";
				INFOPLIST_KEY_UISupportedInterfaceOrientations_iPad = "UIInterfaceOrientationPortrait UIInterfaceOrientationPortraitUpsideDown UIInterfaceOrientationLandscapeLeft UIInterfaceOrientationLandscapeRight";
				INFOPLIST_KEY_UISupportedInterfaceOrientations_iPhone = "UIInterfaceOrientationPortrait UIInterfaceOrientationLandscapeLeft UIInterfaceOrientationLandscapeRight";
				INFOPLIST_KEY_UISupportsDocumentBrowser = YES;
				IPHONEOS_DEPLOYMENT_TARGET = 17.0;
				LD_RUNPATH_SEARCH_PATHS = (
					"$(inherited)",
					"@executable_path/Frameworks",
					"@executable_path/../Frameworks",
				);
				LIBRARY_SEARCH_PATHS = (
					"$(inherited)",
					"$(PROJECT_DIR)",
				);
				MACOSX_DEPLOYMENT_TARGET = 14.6;
				MARKETING_VERSION = 1.1;
				ONLY_ACTIVE_ARCH = YES;
				OTHER_LDFLAGS = "";
				PRODUCT_BUNDLE_IDENTIFIER = com.cisco.quicr.decimus;
				PRODUCT_NAME = "$(TARGET_NAME)";
				REGISTER_APP_GROUPS = NO;
				SUPPORTED_PLATFORMS = "appletvos appletvsimulator iphoneos iphonesimulator macosx";
				SUPPORTS_MACCATALYST = YES;
				SUPPORTS_MAC_DESIGNED_FOR_IPHONE_IPAD = NO;
				SWIFT_EMIT_LOC_STRINGS = YES;
				SWIFT_OBJC_BRIDGING_HEADER = "Decimus/Lib/Decimus-Bridging-Header.h";
				SWIFT_VERSION = 5.0;
				TARGETED_DEVICE_FAMILY = "1,2,3";
				TVOS_DEPLOYMENT_TARGET = 17.6;
				USE_HEADERMAP = NO;
			};
			name = Release;
		};
/* End XCBuildConfiguration section */

/* Begin XCConfigurationList section */
		9B85952129F04522008C813C /* Build configuration list for PBXNativeTarget "Tests" */ = {
			isa = XCConfigurationList;
			buildConfigurations = (
				9B85952229F04522008C813C /* Debug */,
				9B85952329F04522008C813C /* Release */,
			);
			defaultConfigurationIsVisible = 0;
			defaultConfigurationName = Release;
		};
		9BA27FBD297D7270007013B2 /* Build configuration list for PBXProject "QuicR" */ = {
			isa = XCConfigurationList;
			buildConfigurations = (
				9BA27FE4297D7271007013B2 /* Debug */,
				9BA27FE5297D7271007013B2 /* Release */,
			);
			defaultConfigurationIsVisible = 0;
			defaultConfigurationName = Release;
		};
		9BA27FE6297D7271007013B2 /* Build configuration list for PBXNativeTarget "QuicR" */ = {
			isa = XCConfigurationList;
			buildConfigurations = (
				9BA27FE7297D7271007013B2 /* Debug */,
				9BA27FE8297D7271007013B2 /* Release */,
			);
			defaultConfigurationIsVisible = 0;
			defaultConfigurationName = Release;
		};
/* End XCConfigurationList section */

/* Begin XCRemoteSwiftPackageReference section */
		188ABB542A792E9C00B31A6E /* XCRemoteSwiftPackageReference "swift-opus" */ = {
			isa = XCRemoteSwiftPackageReference;
			repositoryURL = "https://github.com/RichLogan/swift-opus.git";
			requirement = {
				branch = "ctl-plc";
				kind = branch;
			};
		};
		18BF45762B0E0F3D006E8E24 /* XCRemoteSwiftPackageReference "TPCircularBuffer" */ = {
			isa = XCRemoteSwiftPackageReference;
			repositoryURL = "https://github.com/michaeltyson/TPCircularBuffer.git";
			requirement = {
				kind = upToNextMajorVersion;
				minimumVersion = 1.6.2;
			};
		};
		18C89A382A13D1E4005B333B /* XCRemoteSwiftPackageReference "influxdb-client-swift" */ = {
			isa = XCRemoteSwiftPackageReference;
			repositoryURL = "https://github.com/influxdata/influxdb-client-swift";
			requirement = {
				kind = upToNextMajorVersion;
				minimumVersion = 1.0.0;
			};
		};
		9B81EEBD2C6A578C003690F9 /* XCRemoteSwiftPackageReference "SwiftLintPlugins" */ = {
			isa = XCRemoteSwiftPackageReference;
			repositoryURL = "https://github.com/SimplyDanny/SwiftLintPlugins";
			requirement = {
				kind = upToNextMajorVersion;
				minimumVersion = 0.56.1;
			};
		};
		9B8B6F662B9B01F700FBB0D1 /* XCRemoteSwiftPackageReference "swift-atomics" */ = {
			isa = XCRemoteSwiftPackageReference;
			repositoryURL = "https://github.com/apple/swift-atomics.git";
			requirement = {
				kind = upToNextMajorVersion;
				minimumVersion = 1.2.0;
			};
		};
		9BDD5B11299697DE00C01D54 /* XCRemoteSwiftPackageReference "swift-collections" */ = {
			isa = XCRemoteSwiftPackageReference;
			repositoryURL = "https://github.com/apple/swift-collections.git";
			requirement = {
				kind = upToNextMajorVersion;
				minimumVersion = 1.0.0;
			};
		};
		FFA0E84E2A6F25A20027603B /* XCRemoteSwiftPackageReference "WrappingHStack" */ = {
			isa = XCRemoteSwiftPackageReference;
			repositoryURL = "https://github.com/ksemianov/WrappingHStack";
			requirement = {
				kind = upToNextMajorVersion;
				minimumVersion = 0.1.3;
			};
		};
/* End XCRemoteSwiftPackageReference section */

/* Begin XCSwiftPackageProductDependency section */
		188ABB552A792E9C00B31A6E /* Opus */ = {
			isa = XCSwiftPackageProductDependency;
			package = 188ABB542A792E9C00B31A6E /* XCRemoteSwiftPackageReference "swift-opus" */;
			productName = Opus;
		};
		18BF45772B0E0F3D006E8E24 /* TPCircularBuffer */ = {
			isa = XCSwiftPackageProductDependency;
			package = 18BF45762B0E0F3D006E8E24 /* XCRemoteSwiftPackageReference "TPCircularBuffer" */;
			productName = TPCircularBuffer;
		};
		18C89A392A13D1E4005B333B /* InfluxDBSwift */ = {
			isa = XCSwiftPackageProductDependency;
			package = 18C89A382A13D1E4005B333B /* XCRemoteSwiftPackageReference "influxdb-client-swift" */;
			productName = InfluxDBSwift;
		};
		18F7C4D92AB1C7BD005EDB88 /* OrderedCollections */ = {
			isa = XCSwiftPackageProductDependency;
			package = 9BDD5B11299697DE00C01D54 /* XCRemoteSwiftPackageReference "swift-collections" */;
			productName = OrderedCollections;
		};
		9B8B6F672B9B01F700FBB0D1 /* Atomics */ = {
			isa = XCSwiftPackageProductDependency;
			package = 9B8B6F662B9B01F700FBB0D1 /* XCRemoteSwiftPackageReference "swift-atomics" */;
			productName = Atomics;
		};
		9BDD5B12299697DE00C01D54 /* DequeModule */ = {
			isa = XCSwiftPackageProductDependency;
			package = 9BDD5B11299697DE00C01D54 /* XCRemoteSwiftPackageReference "swift-collections" */;
			productName = DequeModule;
		};
		FFA0E84F2A6F25A20027603B /* WrappingHStack */ = {
			isa = XCSwiftPackageProductDependency;
			package = FFA0E84E2A6F25A20027603B /* XCRemoteSwiftPackageReference "WrappingHStack" */;
			productName = WrappingHStack;
		};
/* End XCSwiftPackageProductDependency section */
	};
	rootObject = 9BA27FBA297D7270007013B2 /* Project object */;
}<|MERGE_RESOLUTION|>--- conflicted
+++ resolved
@@ -50,11 +50,8 @@
 		9B0E0F1C2C4A9A0300F06D6E /* TestNumberView.swift in Sources */ = {isa = PBXBuildFile; fileRef = 9B0E0F1B2C4A9A0300F06D6E /* TestNumberView.swift */; };
 		9B1143BB2BADBC0A003A2D2D /* VideoSubscriptionSet+Measurement.swift in Sources */ = {isa = PBXBuildFile; fileRef = 9B1143BA2BADBC0A003A2D2D /* VideoSubscriptionSet+Measurement.swift */; };
 		9B1246322CD8EB83004C020C /* QFullTrackName.mm in Sources */ = {isa = PBXBuildFile; fileRef = 9B1246312CD8EB7F004C020C /* QFullTrackName.mm */; };
-<<<<<<< HEAD
 		9B1246342CD90927004C020C /* SubscriptionPopover.swift in Sources */ = {isa = PBXBuildFile; fileRef = 9B1246332CD90923004C020C /* SubscriptionPopover.swift */; };
 		9B1246362CD90B03004C020C /* PublicationPopover.swift in Sources */ = {isa = PBXBuildFile; fileRef = 9B1246352CD90B00004C020C /* PublicationPopover.swift */; };
-=======
->>>>>>> bf9da5cd
 		9B131C672B7E467500B29D77 /* ApplicationH264SEIs.swift in Sources */ = {isa = PBXBuildFile; fileRef = 9B131C662B7E467500B29D77 /* ApplicationH264SEIs.swift */; };
 		9B131C692B7E476500B29D77 /* DecimusVideoFrame.swift in Sources */ = {isa = PBXBuildFile; fileRef = 9B131C682B7E476500B29D77 /* DecimusVideoFrame.swift */; };
 		9B131E332B7E4A1C00B29D77 /* ApplicationHEVCSEIs.swift in Sources */ = {isa = PBXBuildFile; fileRef = 9B131E322B7E4A1C00B29D77 /* ApplicationHEVCSEIs.swift */; };
@@ -232,11 +229,8 @@
 		9B0E0F1B2C4A9A0300F06D6E /* TestNumberView.swift */ = {isa = PBXFileReference; lastKnownFileType = sourcecode.swift; path = TestNumberView.swift; sourceTree = "<group>"; };
 		9B1143BA2BADBC0A003A2D2D /* VideoSubscriptionSet+Measurement.swift */ = {isa = PBXFileReference; lastKnownFileType = sourcecode.swift; path = "VideoSubscriptionSet+Measurement.swift"; sourceTree = "<group>"; };
 		9B1246312CD8EB7F004C020C /* QFullTrackName.mm */ = {isa = PBXFileReference; lastKnownFileType = sourcecode.cpp.objcpp; path = QFullTrackName.mm; sourceTree = "<group>"; };
-<<<<<<< HEAD
 		9B1246332CD90923004C020C /* SubscriptionPopover.swift */ = {isa = PBXFileReference; lastKnownFileType = sourcecode.swift; path = SubscriptionPopover.swift; sourceTree = "<group>"; };
 		9B1246352CD90B00004C020C /* PublicationPopover.swift */ = {isa = PBXFileReference; lastKnownFileType = sourcecode.swift; path = PublicationPopover.swift; sourceTree = "<group>"; };
-=======
->>>>>>> bf9da5cd
 		9B131C662B7E467500B29D77 /* ApplicationH264SEIs.swift */ = {isa = PBXFileReference; lastKnownFileType = sourcecode.swift; path = ApplicationH264SEIs.swift; sourceTree = "<group>"; };
 		9B131C682B7E476500B29D77 /* DecimusVideoFrame.swift */ = {isa = PBXFileReference; lastKnownFileType = sourcecode.swift; path = DecimusVideoFrame.swift; sourceTree = "<group>"; };
 		9B131E322B7E4A1C00B29D77 /* ApplicationHEVCSEIs.swift */ = {isa = PBXFileReference; lastKnownFileType = sourcecode.swift; path = ApplicationHEVCSEIs.swift; sourceTree = "<group>"; };
@@ -912,7 +906,7 @@
 			);
 			runOnlyForDeploymentPostprocessing = 0;
 			shellPath = /bin/sh;
-			shellScript = "#$SRCROOT/dependencies/build-qmedia-framework.sh\n";
+			shellScript = "$SRCROOT/dependencies/build-qmedia-framework.sh\n";
 		};
 /* End PBXShellScriptBuildPhase section */
 
@@ -1058,7 +1052,7 @@
 				"CODE_SIGN_IDENTITY[sdk=macosx*]" = "Apple Development";
 				CODE_SIGN_STYLE = Automatic;
 				CURRENT_PROJECT_VERSION = 1;
-				DEVELOPMENT_TEAM = R77C67VW87;
+				DEVELOPMENT_TEAM = "";
 				GENERATE_INFOPLIST_FILE = YES;
 				HEADER_SEARCH_PATHS = "$(inherited)";
 				IPHONEOS_DEPLOYMENT_TARGET = 17.0;
@@ -1083,7 +1077,7 @@
 				"CODE_SIGN_IDENTITY[sdk=macosx*]" = "Apple Development";
 				CODE_SIGN_STYLE = Automatic;
 				CURRENT_PROJECT_VERSION = 1;
-				DEVELOPMENT_TEAM = R77C67VW87;
+				DEVELOPMENT_TEAM = "";
 				GENERATE_INFOPLIST_FILE = YES;
 				HEADER_SEARCH_PATHS = "$(inherited)";
 				IPHONEOS_DEPLOYMENT_TARGET = 17.0;
@@ -1249,7 +1243,7 @@
 				CODE_SIGN_STYLE = Automatic;
 				CURRENT_PROJECT_VERSION = 1;
 				DEVELOPMENT_ASSET_PATHS = "\"Decimus/Preview Content\"";
-				DEVELOPMENT_TEAM = R77C67VW87;
+				DEVELOPMENT_TEAM = "";
 				"ENABLE_HARDENED_RUNTIME[sdk=macosx*]" = YES;
 				ENABLE_PREVIEWS = YES;
 				FRAMEWORK_SEARCH_PATHS = "";
@@ -1324,7 +1318,7 @@
 				CODE_SIGN_STYLE = Automatic;
 				CURRENT_PROJECT_VERSION = 1;
 				DEVELOPMENT_ASSET_PATHS = "\"Decimus/Preview Content\"";
-				DEVELOPMENT_TEAM = R77C67VW87;
+				DEVELOPMENT_TEAM = "";
 				"ENABLE_HARDENED_RUNTIME[sdk=macosx*]" = YES;
 				ENABLE_PREVIEWS = YES;
 				FRAMEWORK_SEARCH_PATHS = "";
