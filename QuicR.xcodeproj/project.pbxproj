--- conflicted
+++ resolved
@@ -58,10 +58,7 @@
 		9B48068929829FB90040F5D4 /* VideoParticipant.swift in Sources */ = {isa = PBXBuildFile; fileRef = 9B48068829829FB90040F5D4 /* VideoParticipant.swift */; };
 		9B48068C298301FD0040F5D4 /* QMediaTypes.swift in Sources */ = {isa = PBXBuildFile; fileRef = 9B48068B298301FD0040F5D4 /* QMediaTypes.swift */; };
 		9B61384E2C904E25006E5E11 /* VideoSubscription.swift in Sources */ = {isa = PBXBuildFile; fileRef = 9B61384D2C904E25006E5E11 /* VideoSubscription.swift */; };
-<<<<<<< HEAD
 		9B6138502C90893C006E5E11 /* TestPublication.swift in Sources */ = {isa = PBXBuildFile; fileRef = 9B61384F2C90893C006E5E11 /* TestPublication.swift */; };
-=======
->>>>>>> e0ed481b
 		9B7F40022ACB1914003333C3 /* H264Utilities.swift in Sources */ = {isa = PBXBuildFile; fileRef = 9B7F40012ACB1914003333C3 /* H264Utilities.swift */; };
 		9B7F40042ACB5808003333C3 /* TestH264Utilities.swift in Sources */ = {isa = PBXBuildFile; fileRef = 9B7F40032ACB5808003333C3 /* TestH264Utilities.swift */; };
 		9B87FB622A03B91E00C92DD1 /* SettingsView.swift in Sources */ = {isa = PBXBuildFile; fileRef = 9B87FB612A03B91E00C92DD1 /* SettingsView.swift */; };
@@ -228,10 +225,7 @@
 		9B48068829829FB90040F5D4 /* VideoParticipant.swift */ = {isa = PBXFileReference; lastKnownFileType = sourcecode.swift; path = VideoParticipant.swift; sourceTree = "<group>"; };
 		9B48068B298301FD0040F5D4 /* QMediaTypes.swift */ = {isa = PBXFileReference; lastKnownFileType = sourcecode.swift; path = QMediaTypes.swift; sourceTree = "<group>"; };
 		9B61384D2C904E25006E5E11 /* VideoSubscription.swift */ = {isa = PBXFileReference; lastKnownFileType = sourcecode.swift; path = VideoSubscription.swift; sourceTree = "<group>"; };
-<<<<<<< HEAD
 		9B61384F2C90893C006E5E11 /* TestPublication.swift */ = {isa = PBXFileReference; lastKnownFileType = sourcecode.swift; path = TestPublication.swift; sourceTree = "<group>"; };
-=======
->>>>>>> e0ed481b
 		9B7F40012ACB1914003333C3 /* H264Utilities.swift */ = {isa = PBXFileReference; fileEncoding = 4; lastKnownFileType = sourcecode.swift; path = H264Utilities.swift; sourceTree = "<group>"; };
 		9B7F40032ACB5808003333C3 /* TestH264Utilities.swift */ = {isa = PBXFileReference; lastKnownFileType = sourcecode.swift; path = TestH264Utilities.swift; sourceTree = "<group>"; };
 		9B85951429F03147008C813C /* TestPlan.xctestplan */ = {isa = PBXFileReference; lastKnownFileType = text; path = TestPlan.xctestplan; sourceTree = "<group>"; };
