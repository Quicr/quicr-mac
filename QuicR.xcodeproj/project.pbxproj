--- conflicted
+++ resolved
@@ -675,13 +675,10 @@
 		9BA27FC4297D7270007013B2 /* Decimus */ = {
 			isa = PBXGroup;
 			children = (
-<<<<<<< HEAD
 				9B5EC68C2D85B926009A2872 /* VarInt.swift */,
 				9B5EC6812D85976D009A2872 /* LOCRegistry.swift */,
-=======
 				9BB707AB2E40B51700C697B6 /* RFC3550.swift */,
 				9B75E4882E323D3A007A30A4 /* WiFi */,
->>>>>>> cfaea888
 				9B15FA852DF2DB2900756DF7 /* AppHeaderRegistry.swift */,
 				9B4A44E82DEAFB780058F5CD /* AppRecorder.swift */,
 				9B6C9F0A2DE5E8020041B9C1 /* Audio */,
