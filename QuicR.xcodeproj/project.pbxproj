--- conflicted
+++ resolved
@@ -518,12 +518,9 @@
 		9B85951C29F04521008C813C /* Tests */ = {
 			isa = PBXGroup;
 			children = (
-<<<<<<< HEAD
 				9B5EC68E2D85C000009A2872 /* TestVarInt.swift */,
 				9B5EC68A2D85B43C009A2872 /* TestMediaInterop.swift */,
-=======
 				9B3726942D806F5000498550 /* TestMutex+Convenience.swift */,
->>>>>>> 05685e71
 				9B156EFF2D64AB0E00E91D0F /* TestSlidingWindow.swift */,
 				9B7325EE2D558C3900729DFB /* MockClient.swift */,
 				9B7B26912D367B3C00A29CFA /* TestSubscription.swift */,
@@ -604,12 +601,9 @@
 		9BA27FC4297D7270007013B2 /* Decimus */ = {
 			isa = PBXGroup;
 			children = (
-<<<<<<< HEAD
 				9B5EC68C2D85B926009A2872 /* VarInt.swift */,
 				9B5EC6812D85976D009A2872 /* LOCRegistry.swift */,
-=======
 				9B3726922D8065A900498550 /* Mutex+Convenience.swift */,
->>>>>>> 05685e71
 				9B156EFD2D649EFE00E91D0F /* SlidingWindow.swift */,
 				9BB7FA202D53FF8000E90AAD /* mDNSLookup.swift */,
 				9BE6288D2CE4FCD3001401D0 /* ManualActiveSpeaker.swift */,
