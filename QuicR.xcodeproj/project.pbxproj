// !$*UTF8*$!
{
	archiveVersion = 1;
	classes = {
	};
	objectVersion = 56;
	objects = {

/* Begin PBXBuildFile section */
		180E74642B0E4F5E0045B9D6 /* VideoHandler.swift in Sources */ = {isa = PBXBuildFile; fileRef = 180E74632B0E4F5E0045B9D6 /* VideoHandler.swift */; };
		18162CED2AB1C28300A75199 /* TransportConfigSettings.swift in Sources */ = {isa = PBXBuildFile; fileRef = 18162CEC2AB1C28300A75199 /* TransportConfigSettings.swift */; };
		1848B86D2ABAE21B00275F71 /* DecimusAudioEngine.swift in Sources */ = {isa = PBXBuildFile; fileRef = 1848B86C2ABAE21B00275F71 /* DecimusAudioEngine.swift */; };
		1848B86F2ABAE51A00275F71 /* OSStatusError.swift in Sources */ = {isa = PBXBuildFile; fileRef = 1848B86E2ABAE51A00275F71 /* OSStatusError.swift */; };
		184912882A3A51FC00773D39 /* OpusSubscription.swift in Sources */ = {isa = PBXBuildFile; fileRef = 184912872A3A51FC00773D39 /* OpusSubscription.swift */; };
		1849128A2A3B560200773D39 /* clibjitter.xcframework in Frameworks */ = {isa = PBXBuildFile; fileRef = 184912892A3B560200773D39 /* clibjitter.xcframework */; };
		1849128B2A3B560200773D39 /* clibjitter.xcframework in Embed Libraries */ = {isa = PBXBuildFile; fileRef = 184912892A3B560200773D39 /* clibjitter.xcframework */; settings = {ATTRIBUTES = (CodeSignOnCopy, RemoveHeadersOnCopy, ); }; };
		186397A12ADE0B9100FBF877 /* VideoDevices.swift in Sources */ = {isa = PBXBuildFile; fileRef = 186397A02ADE0B9100FBF877 /* VideoDevices.swift */; };
		186763552B2B69FD00339421 /* VideoHandler+Measurement.swift in Sources */ = {isa = PBXBuildFile; fileRef = 186763542B2B69FD00339421 /* VideoHandler+Measurement.swift */; };
		186763572B2B6B1100339421 /* CaptureManager+Measurement.swift in Sources */ = {isa = PBXBuildFile; fileRef = 186763562B2B6B1100339421 /* CaptureManager+Measurement.swift */; };
		186763592B2B6B3B00339421 /* JitterBuffer+Measurement.swift in Sources */ = {isa = PBXBuildFile; fileRef = 186763582B2B6B3B00339421 /* JitterBuffer+Measurement.swift */; };
		1867635B2B2B6B8200339421 /* OpusPublication+Measurement.swift in Sources */ = {isa = PBXBuildFile; fileRef = 1867635A2B2B6B8200339421 /* OpusPublication+Measurement.swift */; };
		1867635D2B2B6BB000339421 /* H264Publication+Measurement.swift in Sources */ = {isa = PBXBuildFile; fileRef = 1867635C2B2B6BB000339421 /* H264Publication+Measurement.swift */; };
		1867635F2B2B6BE600339421 /* OpusSubscription+Measurement.swift in Sources */ = {isa = PBXBuildFile; fileRef = 1867635E2B2B6BE600339421 /* OpusSubscription+Measurement.swift */; };
		1867950B2AD58E54008F99C6 /* PreviewView.swift in Sources */ = {isa = PBXBuildFile; fileRef = 1867950A2AD58E54008F99C6 /* PreviewView.swift */; };
		187DE36D2C997A180090FB68 /* TestCallController.swift in Sources */ = {isa = PBXBuildFile; fileRef = 187DE36C2C997A140090FB68 /* TestCallController.swift */; };
		187DE36F2C997AFE0090FB68 /* TestOpusPublication.swift in Sources */ = {isa = PBXBuildFile; fileRef = 187DE36E2C997AFA0090FB68 /* TestOpusPublication.swift */; };
		187DE3712C997C7A0090FB68 /* TestVideoSubscription.swift in Sources */ = {isa = PBXBuildFile; fileRef = 187DE3702C997C770090FB68 /* TestVideoSubscription.swift */; };
		187DE3732C997D2F0090FB68 /* TestOpusSubscription.swift in Sources */ = {isa = PBXBuildFile; fileRef = 187DE3722C997D290090FB68 /* TestOpusSubscription.swift */; };
		18865CC72A81356100B9A647 /* SubscriptionSettingsView.swift in Sources */ = {isa = PBXBuildFile; fileRef = 18865CC62A81356100B9A647 /* SubscriptionSettingsView.swift */; };
		188ABB562A792E9C00B31A6E /* Opus in Frameworks */ = {isa = PBXBuildFile; productRef = 188ABB552A792E9C00B31A6E /* Opus */; };
		18A108D02AA60DAB00FDC0A5 /* CpuUsage.swift in Sources */ = {isa = PBXBuildFile; fileRef = 18A108CF2AA60DAB00FDC0A5 /* CpuUsage.swift */; };
		18B2F4082AC59582008E3BFD /* TestVideoJitterBuffer.swift in Sources */ = {isa = PBXBuildFile; fileRef = 18B2F4072AC59582008E3BFD /* TestVideoJitterBuffer.swift */; };
		18B2F40A2AC5B9C5008E3BFD /* VideoDequeuer.swift in Sources */ = {isa = PBXBuildFile; fileRef = 18B2F4092AC5B9C5008E3BFD /* VideoDequeuer.swift */; };
		18BF45702B0CD632006E8E24 /* VTDecoder.swift in Sources */ = {isa = PBXBuildFile; fileRef = 18BF456D2B0CD632006E8E24 /* VTDecoder.swift */; };
		18BF45712B0CD632006E8E24 /* VTEncoder.swift in Sources */ = {isa = PBXBuildFile; fileRef = 18BF456E2B0CD632006E8E24 /* VTEncoder.swift */; };
		18BF45722B0CD632006E8E24 /* HEVCUtilities.swift in Sources */ = {isa = PBXBuildFile; fileRef = 18BF456F2B0CD632006E8E24 /* HEVCUtilities.swift */; };
		18BF45782B0E0F3D006E8E24 /* TPCircularBuffer in Frameworks */ = {isa = PBXBuildFile; productRef = 18BF45772B0E0F3D006E8E24 /* TPCircularBuffer */; };
		18C89A3A2A13D1E4005B333B /* InfluxDBSwift in Frameworks */ = {isa = PBXBuildFile; productRef = 18C89A392A13D1E4005B333B /* InfluxDBSwift */; };
		18C89A3C2A13D30B005B333B /* MetricsSubmitter.swift in Sources */ = {isa = PBXBuildFile; fileRef = 18C89A3B2A13D30B005B333B /* MetricsSubmitter.swift */; };
		18C89A3E2A13D315005B333B /* Measurement.swift in Sources */ = {isa = PBXBuildFile; fileRef = 18C89A3D2A13D315005B333B /* Measurement.swift */; };
		18C89A402A13D334005B333B /* InfluxMetricsSubmitter.swift in Sources */ = {isa = PBXBuildFile; fileRef = 18C89A3F2A13D334005B333B /* InfluxMetricsSubmitter.swift */; };
		18C89A422A13EB1E005B333B /* InfluxConfig.swift in Sources */ = {isa = PBXBuildFile; fileRef = 18C89A412A13EB1E005B333B /* InfluxConfig.swift */; };
		18C89A442A13ED24005B333B /* MockSubmitter.swift in Sources */ = {isa = PBXBuildFile; fileRef = 18C89A432A13ED24005B333B /* MockSubmitter.swift */; };
		18C89A462A14E667005B333B /* AppStorageWrapper.swift in Sources */ = {isa = PBXBuildFile; fileRef = 18C89A452A14E667005B333B /* AppStorageWrapper.swift */; };
		18C89A4B2A14EF1F005B333B /* InfluxSettingsView.swift in Sources */ = {isa = PBXBuildFile; fileRef = 18C89A4A2A14EF1F005B333B /* InfluxSettingsView.swift */; };
		18EC340D2A69CFD6004FE2EE /* VideoView.swift in Sources */ = {isa = PBXBuildFile; fileRef = 18EC340C2A69CFD6004FE2EE /* VideoView.swift */; };
		18F7C4D82AB1C7AA005EDB88 /* JitterBuffer.swift in Sources */ = {isa = PBXBuildFile; fileRef = 18F7C4D72AB1C7AA005EDB88 /* JitterBuffer.swift */; };
		18F7C4DA2AB1C7BD005EDB88 /* OrderedCollections in Frameworks */ = {isa = PBXBuildFile; productRef = 18F7C4D92AB1C7BD005EDB88 /* OrderedCollections */; };
		9B0E0F1C2C4A9A0300F06D6E /* TestNumberView.swift in Sources */ = {isa = PBXBuildFile; fileRef = 9B0E0F1B2C4A9A0300F06D6E /* TestNumberView.swift */; };
		9B1143BB2BADBC0A003A2D2D /* VideoSubscriptionSet+Measurement.swift in Sources */ = {isa = PBXBuildFile; fileRef = 9B1143BA2BADBC0A003A2D2D /* VideoSubscriptionSet+Measurement.swift */; };
		9B1246322CD8EB83004C020C /* QFullTrackName.mm in Sources */ = {isa = PBXBuildFile; fileRef = 9B1246312CD8EB7F004C020C /* QFullTrackName.mm */; };
		9B1246342CD90927004C020C /* SubscriptionPopover.swift in Sources */ = {isa = PBXBuildFile; fileRef = 9B1246332CD90923004C020C /* SubscriptionPopover.swift */; };
		9B1246362CD90B03004C020C /* PublicationPopover.swift in Sources */ = {isa = PBXBuildFile; fileRef = 9B1246352CD90B00004C020C /* PublicationPopover.swift */; };
		9B131C672B7E467500B29D77 /* ApplicationH264SEIs.swift in Sources */ = {isa = PBXBuildFile; fileRef = 9B131C662B7E467500B29D77 /* ApplicationH264SEIs.swift */; };
		9B131C692B7E476500B29D77 /* DecimusVideoFrame.swift in Sources */ = {isa = PBXBuildFile; fileRef = 9B131C682B7E476500B29D77 /* DecimusVideoFrame.swift */; };
		9B131E332B7E4A1C00B29D77 /* ApplicationHEVCSEIs.swift in Sources */ = {isa = PBXBuildFile; fileRef = 9B131E322B7E4A1C00B29D77 /* ApplicationHEVCSEIs.swift */; };
		9B131E352B7E548700B29D77 /* CMSampleBuffer+Attachments.swift in Sources */ = {isa = PBXBuildFile; fileRef = 9B131E342B7E548700B29D77 /* CMSampleBuffer+Attachments.swift */; };
		9B156EFE2D649F0200E91D0F /* SlidingWindow.swift in Sources */ = {isa = PBXBuildFile; fileRef = 9B156EFD2D649EFE00E91D0F /* SlidingWindow.swift */; };
		9B156F002D64AB1100E91D0F /* TestSlidingWindow.swift in Sources */ = {isa = PBXBuildFile; fileRef = 9B156EFF2D64AB0E00E91D0F /* TestSlidingWindow.swift */; };
		9B15FA822DF2CB2F00756DF7 /* TextSubscriptions.swift in Sources */ = {isa = PBXBuildFile; fileRef = 9B15FA812DF2CB2700756DF7 /* TextSubscriptions.swift */; };
		9B15FA842DF2D02800756DF7 /* MultipleCallbackSubscription.swift in Sources */ = {isa = PBXBuildFile; fileRef = 9B15FA832DF2D01D00756DF7 /* MultipleCallbackSubscription.swift */; };
		9B15FA862DF2DB2F00756DF7 /* AppHeaderRegistry.swift in Sources */ = {isa = PBXBuildFile; fileRef = 9B15FA852DF2DB2900756DF7 /* AppHeaderRegistry.swift */; };
		9B165A1529840B610017079F /* CallController.swift in Sources */ = {isa = PBXBuildFile; fileRef = 9B165A1429840B610017079F /* CallController.swift */; };
		9B1F2C102C946071007548D1 /* CallController+Measurement.swift in Sources */ = {isa = PBXBuildFile; fileRef = 9B1F2C0F2C94606C007548D1 /* CallController+Measurement.swift */; };
		9B1F2C122C948ECE007548D1 /* TrackMeasurement.swift in Sources */ = {isa = PBXBuildFile; fileRef = 9B1F2C112C948ECB007548D1 /* TrackMeasurement.swift */; };
		9B25D2112D9AA0B500FE8AB7 /* TestTimeAlign.swift in Sources */ = {isa = PBXBuildFile; fileRef = 9B25D2102D9AA0B200FE8AB7 /* TestTimeAlign.swift */; };
		9B25D2142D9AAB9800FE8AB7 /* Numerics in Frameworks */ = {isa = PBXBuildFile; productRef = 9B25D2132D9AAB9800FE8AB7 /* Numerics */; };
		9B2B281A2D37CDBA00A80593 /* Fetch.swift in Sources */ = {isa = PBXBuildFile; fileRef = 9B2B28192D37CDB900A80593 /* Fetch.swift */; };
		9B2B281E2D37D46500A80593 /* CallbackFetch.swift in Sources */ = {isa = PBXBuildFile; fileRef = 9B2B281D2D37D45E00A80593 /* CallbackFetch.swift */; };
		9B308B992CAAEE7400BF2361 /* LabeledToggle.swift in Sources */ = {isa = PBXBuildFile; fileRef = 9B308B982CAAEE6F00BF2361 /* LabeledToggle.swift */; };
		9B3726932D8065B400498550 /* Mutex+Convenience.swift in Sources */ = {isa = PBXBuildFile; fileRef = 9B3726922D8065A900498550 /* Mutex+Convenience.swift */; };
		9B3726952D806F5800498550 /* TestMutex+Convenience.swift in Sources */ = {isa = PBXBuildFile; fileRef = 9B3726942D806F5000498550 /* TestMutex+Convenience.swift */; };
		9B379A282DF2F77100BB060A /* ChatView.swift in Sources */ = {isa = PBXBuildFile; fileRef = 9B379A272DF2F76F00BB060A /* ChatView.swift */; };
		9B379A2A2DF31B2800BB060A /* TextPublication.swift in Sources */ = {isa = PBXBuildFile; fileRef = 9B379A292DF31B2600BB060A /* TextPublication.swift */; };
		9B3E44172C8F1FD60000B98D /* Publication.swift in Sources */ = {isa = PBXBuildFile; fileRef = 9B3E44162C8F1FD60000B98D /* Publication.swift */; };
		9B3F86852C58F4B800B5B8BA /* CircularBuffer.swift in Sources */ = {isa = PBXBuildFile; fileRef = 9B3F86842C58F4B800B5B8BA /* CircularBuffer.swift */; };
		9B474D802DAD5D3300EB6DE7 /* CallState.swift in Sources */ = {isa = PBXBuildFile; fileRef = 9B474D7F2DAD5D3200EB6DE7 /* CallState.swift */; };
		9B474D822DAD5D3D00EB6DE7 /* AudioHandler.swift in Sources */ = {isa = PBXBuildFile; fileRef = 9B474D812DAD5D3D00EB6DE7 /* AudioHandler.swift */; };
		9B474D842DAD5D6F00EB6DE7 /* AudioPublication.swift in Sources */ = {isa = PBXBuildFile; fileRef = 9B474D832DAD5D6F00EB6DE7 /* AudioPublication.swift */; };
		9B4788D42B972F990056CE7E /* TestVideoSubscriptionSet.swift in Sources */ = {isa = PBXBuildFile; fileRef = 9B4788D32B972F990056CE7E /* TestVideoSubscriptionSet.swift */; };
		9B480662297EAF170040F5D4 /* InCallView.swift in Sources */ = {isa = PBXBuildFile; fileRef = 9B480661297EAF170040F5D4 /* InCallView.swift */; };
		9B48066E297F19700040F5D4 /* CaptureManager.swift in Sources */ = {isa = PBXBuildFile; fileRef = 9B48066D297F19700040F5D4 /* CaptureManager.swift */; };
		9B48068929829FB90040F5D4 /* VideoParticipant.swift in Sources */ = {isa = PBXBuildFile; fileRef = 9B48068829829FB90040F5D4 /* VideoParticipant.swift */; };
		9B48068C298301FD0040F5D4 /* QMediaTypes.swift in Sources */ = {isa = PBXBuildFile; fileRef = 9B48068B298301FD0040F5D4 /* QMediaTypes.swift */; };
<<<<<<< HEAD
		9B5EC6822D859775009A2872 /* LOCRegistry.swift in Sources */ = {isa = PBXBuildFile; fileRef = 9B5EC6812D85976D009A2872 /* LOCRegistry.swift */; };
		9B5EC68B2D85B43F009A2872 /* TestMediaInterop.swift in Sources */ = {isa = PBXBuildFile; fileRef = 9B5EC68A2D85B43C009A2872 /* TestMediaInterop.swift */; };
		9B5EC68D2D85B927009A2872 /* VarInt.swift in Sources */ = {isa = PBXBuildFile; fileRef = 9B5EC68C2D85B926009A2872 /* VarInt.swift */; };
		9B5EC68F2D85C003009A2872 /* TestVarInt.swift in Sources */ = {isa = PBXBuildFile; fileRef = 9B5EC68E2D85C000009A2872 /* TestVarInt.swift */; };
=======
		9B4A44E72DE8ECE00058F5CD /* SFrame in Frameworks */ = {isa = PBXBuildFile; productRef = 9B4A44E62DE8ECE00058F5CD /* SFrame */; };
		9B4A44E92DEAFB810058F5CD /* AppRecorder.swift in Sources */ = {isa = PBXBuildFile; fileRef = 9B4A44E82DEAFB780058F5CD /* AppRecorder.swift */; };
>>>>>>> 929b2cb5
		9B4D8D382D916E0200F4FE66 /* ActiveSpeakerStats.swift in Sources */ = {isa = PBXBuildFile; fileRef = 9B4D8D372D916E0200F4FE66 /* ActiveSpeakerStats.swift */; };
		9B4D8D3A2D95ACFE00F4FE66 /* TimeAligned.swift in Sources */ = {isa = PBXBuildFile; fileRef = 9B4D8D392D95ACFC00F4FE66 /* TimeAligned.swift */; };
		9B61384E2C904E25006E5E11 /* VideoSubscription.swift in Sources */ = {isa = PBXBuildFile; fileRef = 9B61384D2C904E25006E5E11 /* VideoSubscription.swift */; };
		9B6138502C90893C006E5E11 /* TestPublication.swift in Sources */ = {isa = PBXBuildFile; fileRef = 9B61384F2C90893C006E5E11 /* TestPublication.swift */; };
		9B65D2CC2CE2398100901306 /* PlaytimeSettingsView.swift in Sources */ = {isa = PBXBuildFile; fileRef = 9B65D2CB2CE2397E00901306 /* PlaytimeSettingsView.swift */; };
		9B6ADC5B2DEDB1AB009E9060 /* DisplayPicker.swift in Sources */ = {isa = PBXBuildFile; fileRef = 9B6ADC5A2DEDB1A7009E9060 /* DisplayPicker.swift */; };
		9B6C9F0C2DE5E80E0041B9C1 /* AudioUtilities.swift in Sources */ = {isa = PBXBuildFile; fileRef = 9B6C9F0B2DE5E8050041B9C1 /* AudioUtilities.swift */; };
		9B6C9F112DE629720041B9C1 /* TestAudioUtilities.swift in Sources */ = {isa = PBXBuildFile; fileRef = 9B6C9F102DE629720041B9C1 /* TestAudioUtilities.swift */; };
		9B7325EF2D558C3B00729DFB /* MockClient.swift in Sources */ = {isa = PBXBuildFile; fileRef = 9B7325EE2D558C3900729DFB /* MockClient.swift */; };
		9B7921072DBA45EE0000684D /* DisplayNotification.swift in Sources */ = {isa = PBXBuildFile; fileRef = 9B7921062DBA45EA0000684D /* DisplayNotification.swift */; };
		9B7B26922D367B3F00A29CFA /* TestSubscription.swift in Sources */ = {isa = PBXBuildFile; fileRef = 9B7B26912D367B3C00A29CFA /* TestSubscription.swift */; };
		9B7B26992D36B21700A29CFA /* QFetchTrackHandlerObjC.mm in Sources */ = {isa = PBXBuildFile; fileRef = 9B7B26982D36B21300A29CFA /* QFetchTrackHandlerObjC.mm */; };
		9B7C91DD2DA67060008F1DDB /* TestActiveSpeakerStats.swift in Sources */ = {isa = PBXBuildFile; fileRef = 9B7C91DC2DA67060008F1DDB /* TestActiveSpeakerStats.swift */; };
		9B7C91E02DA6A94F008F1DDB /* ActiveSpeakerStats+Measurement.swift in Sources */ = {isa = PBXBuildFile; fileRef = 9B7C91DF2DA6A947008F1DDB /* ActiveSpeakerStats+Measurement.swift */; };
		9B7F40022ACB1914003333C3 /* H264Utilities.swift in Sources */ = {isa = PBXBuildFile; fileRef = 9B7F40012ACB1914003333C3 /* H264Utilities.swift */; };
		9B7F40042ACB5808003333C3 /* TestVideoUtilities.swift in Sources */ = {isa = PBXBuildFile; fileRef = 9B7F40032ACB5808003333C3 /* TestVideoUtilities.swift */; };
		9B807A662CF5FF75007C7E6E /* ActiveSpeakerSubscriptionSet.swift in Sources */ = {isa = PBXBuildFile; fileRef = 9B807A652CF5FF6D007C7E6E /* ActiveSpeakerSubscriptionSet.swift */; };
		9B807A682CF5FFD1007C7E6E /* CallbackSubscription.swift in Sources */ = {isa = PBXBuildFile; fileRef = 9B807A672CF5FFCD007C7E6E /* CallbackSubscription.swift */; };
		9B807A6A2CF60160007C7E6E /* ActiveSpeakerNotifierSubscription.swift in Sources */ = {isa = PBXBuildFile; fileRef = 9B807A692CF6015B007C7E6E /* ActiveSpeakerNotifierSubscription.swift */; };
		9B87FB622A03B91E00C92DD1 /* SettingsView.swift in Sources */ = {isa = PBXBuildFile; fileRef = 9B87FB612A03B91E00C92DD1 /* SettingsView.swift */; };
		9B8B9D512BF37CC400F7AE34 /* VideoUtilities.swift in Sources */ = {isa = PBXBuildFile; fileRef = 9B8B9D502BF37CC400F7AE34 /* VideoUtilities.swift */; };
		9B8B9D532BF3A42C00F7AE34 /* TestDecimusVideoFrame.swift in Sources */ = {isa = PBXBuildFile; fileRef = 9B8B9D522BF3A42C00F7AE34 /* TestDecimusVideoFrame.swift */; };
		9B8E14DB2C7E935E009D8C24 /* QPublishTrackHandlerObjC.mm in Sources */ = {isa = PBXBuildFile; fileRef = 9B8E14D62C7E935E009D8C24 /* QPublishTrackHandlerObjC.mm */; };
		9B8E14DC2C7E935E009D8C24 /* QSubscribeTrackHandlerObjC.mm in Sources */ = {isa = PBXBuildFile; fileRef = 9B8E14D92C7E935E009D8C24 /* QSubscribeTrackHandlerObjC.mm */; };
		9B8E14DD2C7E935E009D8C24 /* QClientObjC.mm in Sources */ = {isa = PBXBuildFile; fileRef = 9B8E14D32C7E935E009D8C24 /* QClientObjC.mm */; };
		9B8E45412CF4BFA9003C863A /* MockCodecFactory.swift in Sources */ = {isa = PBXBuildFile; fileRef = 9B8E45402CF4BFA7003C863A /* MockCodecFactory.swift */; };
		9B9622DC2A7A669A00949234 /* QHelpers.swift in Sources */ = {isa = PBXBuildFile; fileRef = 9B9622DB2A7A669A00949234 /* QHelpers.swift */; };
		9B9622DE2A7A6A3A00949234 /* TestQHelpers.swift in Sources */ = {isa = PBXBuildFile; fileRef = 9B9622DD2A7A6A3A00949234 /* TestQHelpers.swift */; };
		9B9665172DFAE41E007CC380 /* TestAudioHandler.swift in Sources */ = {isa = PBXBuildFile; fileRef = 9B9665162DFAE41C007CC380 /* TestAudioHandler.swift */; };
		9B9BD43D2A464A47008B30C4 /* OpusPublication.swift in Sources */ = {isa = PBXBuildFile; fileRef = 9B9BD43C2A464A47008B30C4 /* OpusPublication.swift */; };
		9BA27FC6297D7270007013B2 /* DecimusApp.swift in Sources */ = {isa = PBXBuildFile; fileRef = 9BA27FC5297D7270007013B2 /* DecimusApp.swift */; };
		9BA27FCA297D7271007013B2 /* Assets.xcassets in Resources */ = {isa = PBXBuildFile; fileRef = 9BA27FC9297D7271007013B2 /* Assets.xcassets */; };
		9BA27FCD297D7271007013B2 /* Preview Assets.xcassets in Resources */ = {isa = PBXBuildFile; fileRef = 9BA27FCC297D7271007013B2 /* Preview Assets.xcassets */; };
		9BA27FF5297D787F007013B2 /* ConfigCallView.swift in Sources */ = {isa = PBXBuildFile; fileRef = 9BA27FF4297D787F007013B2 /* ConfigCallView.swift */; };
		9BA27FF8297DCF3C007013B2 /* CallSetupView.swift in Sources */ = {isa = PBXBuildFile; fileRef = 9BA27FF7297DCF3C007013B2 /* CallSetupView.swift */; };
		9BA27FFB297DD8D9007013B2 /* CallConfig.swift in Sources */ = {isa = PBXBuildFile; fileRef = 9BA27FFA297DD8D9007013B2 /* CallConfig.swift */; };
		9BAD55BD29B0B77700D9B65F /* ErrorWriter.swift in Sources */ = {isa = PBXBuildFile; fileRef = 9BAD55BC29B0B77700D9B65F /* ErrorWriter.swift */; };
		9BB0C7F82C871A6D005899B9 /* LowOverheadContainer.swift in Sources */ = {isa = PBXBuildFile; fileRef = 9BB0C7F72C871A6D005899B9 /* LowOverheadContainer.swift */; };
		9BB0F71A2C29CAB500253A82 /* TestMeasurementRegistration.swift in Sources */ = {isa = PBXBuildFile; fileRef = 9BB0F7192C29CAB500253A82 /* TestMeasurementRegistration.swift */; };
		9BB7FA212D53FF8700E90AAD /* mDNSLookup.swift in Sources */ = {isa = PBXBuildFile; fileRef = 9BB7FA202D53FF8000E90AAD /* mDNSLookup.swift */; };
		9BBFF99D2DE751390093EA8E /* QLocation.mm in Sources */ = {isa = PBXBuildFile; fileRef = 9BBFF99C2DE751380093EA8E /* QLocation.mm */; };
		9BC070D52D2D3A8B00FE5B0E /* Subscription.swift in Sources */ = {isa = PBXBuildFile; fileRef = 9BC070D42D2D3A8700FE5B0E /* Subscription.swift */; };
		9BC53C9A2BFDEC7800BB39C6 /* TestVideoPublication.swift in Sources */ = {isa = PBXBuildFile; fileRef = 9BC53C992BFDEC7800BB39C6 /* TestVideoPublication.swift */; };
		9BC53C9C2BFE075300BB39C6 /* VarianceCalculator.swift in Sources */ = {isa = PBXBuildFile; fileRef = 9BC53C9B2BFE075300BB39C6 /* VarianceCalculator.swift */; };
		9BC53C9E2BFE0AA000BB39C6 /* VarianceCalculator+Measurement.swift in Sources */ = {isa = PBXBuildFile; fileRef = 9BC53C9D2BFE0AA000BB39C6 /* VarianceCalculator+Measurement.swift */; };
		9BC53CA02BFE151700BB39C6 /* TestVarianceCalculator.swift in Sources */ = {isa = PBXBuildFile; fileRef = 9BC53C9F2BFE151700BB39C6 /* TestVarianceCalculator.swift */; };
		9BC53E0B2B84E0150056C154 /* TestApplicationSEIs.swift in Sources */ = {isa = PBXBuildFile; fileRef = 9BC53E0A2B84E0150056C154 /* TestApplicationSEIs.swift */; };
		9BCA87032C3423F500DA4F41 /* NumberView.swift in Sources */ = {isa = PBXBuildFile; fileRef = 9BCA87022C3423F500DA4F41 /* NumberView.swift */; };
		9BD96EFD2AC2DAA200EC794C /* VideoJitterBufferSettingsView.swift in Sources */ = {isa = PBXBuildFile; fileRef = 9BD96EFC2AC2DAA200EC794C /* VideoJitterBufferSettingsView.swift */; };
		9BDA15D12C7FD83E00494BFD /* FullTrackName.swift in Sources */ = {isa = PBXBuildFile; fileRef = 9BDA15D02C7FD83700494BFD /* FullTrackName.swift */; };
		9BDA15D32C7FF3E300494BFD /* quicr.xcframework in Frameworks */ = {isa = PBXBuildFile; fileRef = 9BDA15D22C7FF3E300494BFD /* quicr.xcframework */; };
		9BDA15D42C7FF3E300494BFD /* quicr.xcframework in Embed Libraries */ = {isa = PBXBuildFile; fileRef = 9BDA15D22C7FF3E300494BFD /* quicr.xcframework */; settings = {ATTRIBUTES = (CodeSignOnCopy, RemoveHeadersOnCopy, ); }; };
		9BDCEA812D2EA43C00FE301B /* SubscriptionSet.swift in Sources */ = {isa = PBXBuildFile; fileRef = 9BDCEA802D2EA43A00FE301B /* SubscriptionSet.swift */; };
		9BDCEA832D2EB2C300FE301B /* ObservableSubscriptionDetails.swift in Sources */ = {isa = PBXBuildFile; fileRef = 9BDCEA822D2EB2AF00FE301B /* ObservableSubscriptionDetails.swift */; };
		9BDD5B13299697DE00C01D54 /* DequeModule in Frameworks */ = {isa = PBXBuildFile; productRef = 9BDD5B12299697DE00C01D54 /* DequeModule */; };
		9BDD5B182996A86500C01D54 /* LibOpusDecoder.swift in Sources */ = {isa = PBXBuildFile; fileRef = 9BDD5B172996A86500C01D54 /* LibOpusDecoder.swift */; };
		9BDD5B1A299A395B00C01D54 /* LibOpusEncoder.swift in Sources */ = {isa = PBXBuildFile; fileRef = 9BDD5B19299A395B00C01D54 /* LibOpusEncoder.swift */; };
		9BDE868B2B70ECC6009467A7 /* SwiftInterop.m in Sources */ = {isa = PBXBuildFile; fileRef = 9BDE868A2B70ECC6009467A7 /* SwiftInterop.m */; };
		9BE6288A2CE366AE001401D0 /* ActiveSpeakerNotifier.swift in Sources */ = {isa = PBXBuildFile; fileRef = 9BE628892CE366A9001401D0 /* ActiveSpeakerNotifier.swift */; };
		9BE6288C2CE36A32001401D0 /* TestActiveSpeaker.swift in Sources */ = {isa = PBXBuildFile; fileRef = 9BE6288B2CE36A30001401D0 /* TestActiveSpeaker.swift */; };
		9BE6288E2CE4FCDD001401D0 /* ManualActiveSpeaker.swift in Sources */ = {isa = PBXBuildFile; fileRef = 9BE6288D2CE4FCD3001401D0 /* ManualActiveSpeaker.swift */; };
		9BE6B7C72C9D92940069FE9F /* TokenStorage.swift in Sources */ = {isa = PBXBuildFile; fileRef = 9BE6B7C62C9D92890069FE9F /* TokenStorage.swift */; };
		9BE6B7C92C9D92C20069FE9F /* TestTokenStorage.swift in Sources */ = {isa = PBXBuildFile; fileRef = 9BE6B7C82C9D92BF0069FE9F /* TestTokenStorage.swift */; };
		9BEC9D9A2B860DB800768EB6 /* ApplicationSEIs.swift in Sources */ = {isa = PBXBuildFile; fileRef = 9BEC9D992B860DB800768EB6 /* ApplicationSEIs.swift */; };
		9BFD6DF72C29709A00D6A1AE /* MeasurementRegistration.swift in Sources */ = {isa = PBXBuildFile; fileRef = 9BFD6DF62C29709A00D6A1AE /* MeasurementRegistration.swift */; };
		D7D156392AD73DE600B4E4F2 /* EncodedFrameBufferAllocator.mm in Sources */ = {isa = PBXBuildFile; fileRef = D7D156382AD73DE600B4E4F2 /* EncodedFrameBufferAllocator.mm */; };
		FF01709629C10013000E23A6 /* FormInput.swift in Sources */ = {isa = PBXBuildFile; fileRef = FF01709529C10013000E23A6 /* FormInput.swift */; };
		FF1C5C2D29DD110600887833 /* CallControls.swift in Sources */ = {isa = PBXBuildFile; fileRef = FF1C5C2A29DD110600887833 /* CallControls.swift */; };
		FF1C5C2E29DD110600887833 /* LeaveModal.swift in Sources */ = {isa = PBXBuildFile; fileRef = FF1C5C2B29DD110600887833 /* LeaveModal.swift */; };
		FF1C5C2F29DD110600887833 /* VideoGrid.swift in Sources */ = {isa = PBXBuildFile; fileRef = FF1C5C2C29DD110600887833 /* VideoGrid.swift */; };
		FF2498B02A534E8E00C6D66D /* H264Publication.swift in Sources */ = {isa = PBXBuildFile; fileRef = FF2498AF2A534E8E00C6D66D /* H264Publication.swift */; };
		FF2498B22A53575D00C6D66D /* PublicationFactory.swift in Sources */ = {isa = PBXBuildFile; fileRef = FF2498B12A53575D00C6D66D /* PublicationFactory.swift */; };
		FF2498B42A55E8CC00C6D66D /* SubscriptionFactory.swift in Sources */ = {isa = PBXBuildFile; fileRef = FF2498B32A55E8CC00C6D66D /* SubscriptionFactory.swift */; };
		FF2498B72A55E95E00C6D66D /* VideoSubscriptionSet.swift in Sources */ = {isa = PBXBuildFile; fileRef = FF2498B62A55E95E00C6D66D /* VideoSubscriptionSet.swift */; };
		FF3334002AA77D8B00DDE4AD /* ManifestTypes.swift in Sources */ = {isa = PBXBuildFile; fileRef = FF3333FF2AA77D8B00DDE4AD /* ManifestTypes.swift */; };
		FF3B952C2A60C1EF00CE463F /* QJitterBuffer.mm in Sources */ = {isa = PBXBuildFile; fileRef = FF3B952B2A60C1EF00CE463F /* QJitterBuffer.mm */; };
		FF4DA06D29FAEF4F00A01E5D /* ViewExtensions.swift in Sources */ = {isa = PBXBuildFile; fileRef = FF4DA06C29FAEF4F00A01E5D /* ViewExtensions.swift */; };
		FF6D6D302A00410400B535DA /* fonts in Resources */ = {isa = PBXBuildFile; fileRef = FF6D6D2F2A00410400B535DA /* fonts */; };
		FF6D6D522A00415300B535DA /* CiscoSansTT-MediumOblique.woff2 in Resources */ = {isa = PBXBuildFile; fileRef = FF6D6D512A00410A00B535DA /* CiscoSansTT-MediumOblique.woff2 */; };
		FF6D6D532A00415300B535DA /* CiscoSansTTThinOblique.woff2 in Resources */ = {isa = PBXBuildFile; fileRef = FF6D6D3F2A00410A00B535DA /* CiscoSansTTThinOblique.woff2 */; };
		FF6D6D542A00415300B535DA /* CiscoSansTT-Medium.woff2 in Resources */ = {isa = PBXBuildFile; fileRef = FF6D6D492A00410A00B535DA /* CiscoSansTT-Medium.woff2 */; };
		FF6D6D552A00415300B535DA /* CiscoSansTTRegular.woff in Resources */ = {isa = PBXBuildFile; fileRef = FF6D6D3D2A00410A00B535DA /* CiscoSansTTRegular.woff */; };
		FF6D6D562A00415300B535DA /* CiscoSansTTExtraLight.woff in Resources */ = {isa = PBXBuildFile; fileRef = FF6D6D342A00410A00B535DA /* CiscoSansTTExtraLight.woff */; };
		FF6D6D572A00415300B535DA /* CiscoSansTTHeavy.woff2 in Resources */ = {isa = PBXBuildFile; fileRef = FF6D6D462A00410A00B535DA /* CiscoSansTTHeavy.woff2 */; };
		FF6D6D582A00415300B535DA /* CiscoSansTTLight.woff in Resources */ = {isa = PBXBuildFile; fileRef = FF6D6D372A00410A00B535DA /* CiscoSansTTLight.woff */; };
		FF6D6D592A00415300B535DA /* CiscoSansTTHeavyOblique.woff2 in Resources */ = {isa = PBXBuildFile; fileRef = FF6D6D4B2A00410A00B535DA /* CiscoSansTTHeavyOblique.woff2 */; };
		FF6D6D5A2A00415300B535DA /* CiscoSansTTBold.woff in Resources */ = {isa = PBXBuildFile; fileRef = FF6D6D4A2A00410A00B535DA /* CiscoSansTTBold.woff */; };
		FF6D6D5B2A00415300B535DA /* CiscoSansTTCondBold.woff in Resources */ = {isa = PBXBuildFile; fileRef = FF6D6D332A00410A00B535DA /* CiscoSansTTCondBold.woff */; };
		FF6D6D5C2A00415300B535DA /* CiscoSansTTRegularOblique.woff2 in Resources */ = {isa = PBXBuildFile; fileRef = FF6D6D4C2A00410A00B535DA /* CiscoSansTTRegularOblique.woff2 */; };
		FF6D6D5D2A00415300B535DA /* CiscoSansTTExtraLight.woff2 in Resources */ = {isa = PBXBuildFile; fileRef = FF6D6D392A00410A00B535DA /* CiscoSansTTExtraLight.woff2 */; };
		FF6D6D5E2A00415300B535DA /* CiscoSansTTLightOblique.woff2 in Resources */ = {isa = PBXBuildFile; fileRef = FF6D6D472A00410A00B535DA /* CiscoSansTTLightOblique.woff2 */; };
		FF6D6D5F2A00415300B535DA /* CiscoSansTTHeavy.woff in Resources */ = {isa = PBXBuildFile; fileRef = FF6D6D322A00410A00B535DA /* CiscoSansTTHeavy.woff */; };
		FF6D6D602A00415300B535DA /* CiscoSansTTLight.woff2 in Resources */ = {isa = PBXBuildFile; fileRef = FF6D6D382A00410A00B535DA /* CiscoSansTTLight.woff2 */; };
		FF6D6D612A00415300B535DA /* CiscoSansTTBoldOblique.woff2 in Resources */ = {isa = PBXBuildFile; fileRef = FF6D6D3B2A00410A00B535DA /* CiscoSansTTBoldOblique.woff2 */; };
		FF6D6D622A00415300B535DA /* CiscoSansTTBold.woff2 in Resources */ = {isa = PBXBuildFile; fileRef = FF6D6D402A00410A00B535DA /* CiscoSansTTBold.woff2 */; };
		FF6D6D632A00415300B535DA /* CiscoSansTTCondRegular.woff2 in Resources */ = {isa = PBXBuildFile; fileRef = FF6D6D3A2A00410A00B535DA /* CiscoSansTTCondRegular.woff2 */; };
		FF6D6D642A00415300B535DA /* CiscoSansTTHeavyOblique.woff in Resources */ = {isa = PBXBuildFile; fileRef = FF6D6D3E2A00410A00B535DA /* CiscoSansTTHeavyOblique.woff */; };
		FF6D6D652A00415300B535DA /* CiscoSansTT-MediumOblique.woff in Resources */ = {isa = PBXBuildFile; fileRef = FF6D6D442A00410A00B535DA /* CiscoSansTT-MediumOblique.woff */; };
		FF6D6D662A00415300B535DA /* CiscoSansTTRegular.woff2 in Resources */ = {isa = PBXBuildFile; fileRef = FF6D6D452A00410A00B535DA /* CiscoSansTTRegular.woff2 */; };
		FF6D6D672A00415300B535DA /* CiscoSansTTRegularOblique.woff in Resources */ = {isa = PBXBuildFile; fileRef = FF6D6D4E2A00410A00B535DA /* CiscoSansTTRegularOblique.woff */; };
		FF6D6D682A00415300B535DA /* CiscoSansTTCondRegular.woff in Resources */ = {isa = PBXBuildFile; fileRef = FF6D6D362A00410A00B535DA /* CiscoSansTTCondRegular.woff */; };
		FF6D6D692A00415300B535DA /* CiscoSansTTThin.woff2 in Resources */ = {isa = PBXBuildFile; fileRef = FF6D6D3C2A00410A00B535DA /* CiscoSansTTThin.woff2 */; };
		FF6D6D6A2A00415300B535DA /* CiscoSansTTCondBold.woff2 in Resources */ = {isa = PBXBuildFile; fileRef = FF6D6D432A00410A00B535DA /* CiscoSansTTCondBold.woff2 */; };
		FF6D6D6B2A00415300B535DA /* CiscoSansTTExtraLightOblique.woff in Resources */ = {isa = PBXBuildFile; fileRef = FF6D6D352A00410A00B535DA /* CiscoSansTTExtraLightOblique.woff */; };
		FF6D6D6C2A00415300B535DA /* CiscoSansTTBoldOblique.woff in Resources */ = {isa = PBXBuildFile; fileRef = FF6D6D482A00410A00B535DA /* CiscoSansTTBoldOblique.woff */; };
		FF6D6D6D2A00415300B535DA /* CiscoSansTTLightOblique.woff in Resources */ = {isa = PBXBuildFile; fileRef = FF6D6D4F2A00410A00B535DA /* CiscoSansTTLightOblique.woff */; };
		FF6D6D6E2A00415300B535DA /* CiscoSansTTExtraLightOblique.woff2 in Resources */ = {isa = PBXBuildFile; fileRef = FF6D6D502A00410A00B535DA /* CiscoSansTTExtraLightOblique.woff2 */; };
		FF6D6D6F2A00415300B535DA /* CiscoSansTTThinOblique.woff in Resources */ = {isa = PBXBuildFile; fileRef = FF6D6D4D2A00410A00B535DA /* CiscoSansTTThinOblique.woff */; };
		FF6D6D702A00415300B535DA /* CiscoSansTT-Medium.woff in Resources */ = {isa = PBXBuildFile; fileRef = FF6D6D412A00410A00B535DA /* CiscoSansTT-Medium.woff */; };
		FF6D6D712A00415300B535DA /* CiscoSansTTThin.woff in Resources */ = {isa = PBXBuildFile; fileRef = FF6D6D422A00410A00B535DA /* CiscoSansTTThin.woff */; };
		FF6D6D752A01CCAE00B535DA /* ManifestController.swift in Sources */ = {isa = PBXBuildFile; fileRef = FF6D6D742A01CCAE00B535DA /* ManifestController.swift */; };
		FF6D6D792A0422CE00B535DA /* CodecFactory.swift in Sources */ = {isa = PBXBuildFile; fileRef = FF6D6D782A0422CE00B535DA /* CodecFactory.swift */; };
		FFA0E8502A6F25A20027603B /* WrappingHStack in Frameworks */ = {isa = PBXBuildFile; productRef = FFA0E84F2A6F25A20027603B /* WrappingHStack */; };
		FFB8CBE529C148B70093C623 /* ActionPicker.swift in Sources */ = {isa = PBXBuildFile; fileRef = FFB8CBE429C148B70093C623 /* ActionPicker.swift */; };
		FFBF2FB729BFE48100D769CF /* ActionButton.swift in Sources */ = {isa = PBXBuildFile; fileRef = FFBF2FB629BFE48100D769CF /* ActionButton.swift */; };
		FFFF72D72A27D47D00D4D5EE /* ErrorView.swift in Sources */ = {isa = PBXBuildFile; fileRef = FFFF72D62A27D47D00D4D5EE /* ErrorView.swift */; };
		FFFF72D92A27FBEA00D4D5EE /* RelayConfig.swift in Sources */ = {isa = PBXBuildFile; fileRef = FFFF72D82A27FBEA00D4D5EE /* RelayConfig.swift */; };
		FFFF72DB2A280A8000D4D5EE /* RelaySettingsView.swift in Sources */ = {isa = PBXBuildFile; fileRef = FFFF72DA2A280A8000D4D5EE /* RelaySettingsView.swift */; };
		FFFF72DD2A280B6300D4D5EE /* ManifestSettingsView.swift in Sources */ = {isa = PBXBuildFile; fileRef = FFFF72DC2A280B6300D4D5EE /* ManifestSettingsView.swift */; };
/* End PBXBuildFile section */

/* Begin PBXContainerItemProxy section */
		9B85951F29F04521008C813C /* PBXContainerItemProxy */ = {
			isa = PBXContainerItemProxy;
			containerPortal = 9BA27FBA297D7270007013B2 /* Project object */;
			proxyType = 1;
			remoteGlobalIDString = 9BA27FC1297D7270007013B2;
			remoteInfo = Decimus;
		};
/* End PBXContainerItemProxy section */

/* Begin PBXCopyFilesBuildPhase section */
		D7883CA42A2E82A200B88A61 /* Embed Libraries */ = {
			isa = PBXCopyFilesBuildPhase;
			buildActionMask = 2147483647;
			dstPath = "";
			dstSubfolderSpec = 10;
			files = (
				9BDA15D42C7FF3E300494BFD /* quicr.xcframework in Embed Libraries */,
				1849128B2A3B560200773D39 /* clibjitter.xcframework in Embed Libraries */,
			);
			name = "Embed Libraries";
			runOnlyForDeploymentPostprocessing = 0;
		};
/* End PBXCopyFilesBuildPhase section */

/* Begin PBXFileReference section */
		180E74632B0E4F5E0045B9D6 /* VideoHandler.swift */ = {isa = PBXFileReference; lastKnownFileType = sourcecode.swift; path = VideoHandler.swift; sourceTree = "<group>"; };
		18162CEC2AB1C28300A75199 /* TransportConfigSettings.swift */ = {isa = PBXFileReference; fileEncoding = 4; lastKnownFileType = sourcecode.swift; path = TransportConfigSettings.swift; sourceTree = "<group>"; };
		1848B86C2ABAE21B00275F71 /* DecimusAudioEngine.swift */ = {isa = PBXFileReference; lastKnownFileType = sourcecode.swift; path = DecimusAudioEngine.swift; sourceTree = "<group>"; };
		1848B86E2ABAE51A00275F71 /* OSStatusError.swift */ = {isa = PBXFileReference; lastKnownFileType = sourcecode.swift; path = OSStatusError.swift; sourceTree = "<group>"; };
		184912872A3A51FC00773D39 /* OpusSubscription.swift */ = {isa = PBXFileReference; lastKnownFileType = sourcecode.swift; path = OpusSubscription.swift; sourceTree = "<group>"; };
		184912892A3B560200773D39 /* clibjitter.xcframework */ = {isa = PBXFileReference; lastKnownFileType = wrapper.xcframework; name = clibjitter.xcframework; path = dependencies/clibjitter.xcframework; sourceTree = "<group>"; };
		185D628E29BF3C5A0011E634 /* Info.plist */ = {isa = PBXFileReference; lastKnownFileType = text.plist; path = Info.plist; sourceTree = "<group>"; };
		186397A02ADE0B9100FBF877 /* VideoDevices.swift */ = {isa = PBXFileReference; lastKnownFileType = sourcecode.swift; path = VideoDevices.swift; sourceTree = "<group>"; };
		186763542B2B69FD00339421 /* VideoHandler+Measurement.swift */ = {isa = PBXFileReference; lastKnownFileType = sourcecode.swift; path = "VideoHandler+Measurement.swift"; sourceTree = "<group>"; };
		186763562B2B6B1100339421 /* CaptureManager+Measurement.swift */ = {isa = PBXFileReference; lastKnownFileType = sourcecode.swift; path = "CaptureManager+Measurement.swift"; sourceTree = "<group>"; };
		186763582B2B6B3B00339421 /* JitterBuffer+Measurement.swift */ = {isa = PBXFileReference; lastKnownFileType = sourcecode.swift; path = "JitterBuffer+Measurement.swift"; sourceTree = "<group>"; };
		1867635A2B2B6B8200339421 /* OpusPublication+Measurement.swift */ = {isa = PBXFileReference; lastKnownFileType = sourcecode.swift; path = "OpusPublication+Measurement.swift"; sourceTree = "<group>"; };
		1867635C2B2B6BB000339421 /* H264Publication+Measurement.swift */ = {isa = PBXFileReference; lastKnownFileType = sourcecode.swift; path = "H264Publication+Measurement.swift"; sourceTree = "<group>"; };
		1867635E2B2B6BE600339421 /* OpusSubscription+Measurement.swift */ = {isa = PBXFileReference; lastKnownFileType = sourcecode.swift; path = "OpusSubscription+Measurement.swift"; sourceTree = "<group>"; };
		1867950A2AD58E54008F99C6 /* PreviewView.swift */ = {isa = PBXFileReference; lastKnownFileType = sourcecode.swift; path = PreviewView.swift; sourceTree = "<group>"; };
		187DE36C2C997A140090FB68 /* TestCallController.swift */ = {isa = PBXFileReference; lastKnownFileType = sourcecode.swift; path = TestCallController.swift; sourceTree = "<group>"; };
		187DE36E2C997AFA0090FB68 /* TestOpusPublication.swift */ = {isa = PBXFileReference; lastKnownFileType = sourcecode.swift; path = TestOpusPublication.swift; sourceTree = "<group>"; };
		187DE3702C997C770090FB68 /* TestVideoSubscription.swift */ = {isa = PBXFileReference; lastKnownFileType = sourcecode.swift; path = TestVideoSubscription.swift; sourceTree = "<group>"; };
		187DE3722C997D290090FB68 /* TestOpusSubscription.swift */ = {isa = PBXFileReference; lastKnownFileType = sourcecode.swift; path = TestOpusSubscription.swift; sourceTree = "<group>"; };
		18865CC62A81356100B9A647 /* SubscriptionSettingsView.swift */ = {isa = PBXFileReference; lastKnownFileType = sourcecode.swift; path = SubscriptionSettingsView.swift; sourceTree = "<group>"; };
		18A108CF2AA60DAB00FDC0A5 /* CpuUsage.swift */ = {isa = PBXFileReference; fileEncoding = 4; lastKnownFileType = sourcecode.swift; path = CpuUsage.swift; sourceTree = "<group>"; };
		18B2F4072AC59582008E3BFD /* TestVideoJitterBuffer.swift */ = {isa = PBXFileReference; fileEncoding = 4; lastKnownFileType = sourcecode.swift; path = TestVideoJitterBuffer.swift; sourceTree = "<group>"; };
		18B2F4092AC5B9C5008E3BFD /* VideoDequeuer.swift */ = {isa = PBXFileReference; lastKnownFileType = sourcecode.swift; path = VideoDequeuer.swift; sourceTree = "<group>"; };
		18BF456D2B0CD632006E8E24 /* VTDecoder.swift */ = {isa = PBXFileReference; fileEncoding = 4; lastKnownFileType = sourcecode.swift; path = VTDecoder.swift; sourceTree = "<group>"; };
		18BF456E2B0CD632006E8E24 /* VTEncoder.swift */ = {isa = PBXFileReference; fileEncoding = 4; lastKnownFileType = sourcecode.swift; path = VTEncoder.swift; sourceTree = "<group>"; };
		18BF456F2B0CD632006E8E24 /* HEVCUtilities.swift */ = {isa = PBXFileReference; fileEncoding = 4; lastKnownFileType = sourcecode.swift; path = HEVCUtilities.swift; sourceTree = "<group>"; };
		18C89A3B2A13D30B005B333B /* MetricsSubmitter.swift */ = {isa = PBXFileReference; lastKnownFileType = sourcecode.swift; path = MetricsSubmitter.swift; sourceTree = "<group>"; };
		18C89A3D2A13D315005B333B /* Measurement.swift */ = {isa = PBXFileReference; lastKnownFileType = sourcecode.swift; path = Measurement.swift; sourceTree = "<group>"; };
		18C89A3F2A13D334005B333B /* InfluxMetricsSubmitter.swift */ = {isa = PBXFileReference; lastKnownFileType = sourcecode.swift; path = InfluxMetricsSubmitter.swift; sourceTree = "<group>"; };
		18C89A412A13EB1E005B333B /* InfluxConfig.swift */ = {isa = PBXFileReference; lastKnownFileType = sourcecode.swift; path = InfluxConfig.swift; sourceTree = "<group>"; };
		18C89A432A13ED24005B333B /* MockSubmitter.swift */ = {isa = PBXFileReference; lastKnownFileType = sourcecode.swift; path = MockSubmitter.swift; sourceTree = "<group>"; };
		18C89A452A14E667005B333B /* AppStorageWrapper.swift */ = {isa = PBXFileReference; lastKnownFileType = sourcecode.swift; path = AppStorageWrapper.swift; sourceTree = "<group>"; };
		18C89A4A2A14EF1F005B333B /* InfluxSettingsView.swift */ = {isa = PBXFileReference; lastKnownFileType = sourcecode.swift; path = InfluxSettingsView.swift; sourceTree = "<group>"; };
		18EC340C2A69CFD6004FE2EE /* VideoView.swift */ = {isa = PBXFileReference; fileEncoding = 4; lastKnownFileType = sourcecode.swift; path = VideoView.swift; sourceTree = "<group>"; };
		18F7C4D72AB1C7AA005EDB88 /* JitterBuffer.swift */ = {isa = PBXFileReference; fileEncoding = 4; lastKnownFileType = sourcecode.swift; path = JitterBuffer.swift; sourceTree = "<group>"; };
		9B0E0F1B2C4A9A0300F06D6E /* TestNumberView.swift */ = {isa = PBXFileReference; lastKnownFileType = sourcecode.swift; path = TestNumberView.swift; sourceTree = "<group>"; };
		9B1143BA2BADBC0A003A2D2D /* VideoSubscriptionSet+Measurement.swift */ = {isa = PBXFileReference; lastKnownFileType = sourcecode.swift; path = "VideoSubscriptionSet+Measurement.swift"; sourceTree = "<group>"; };
		9B1246312CD8EB7F004C020C /* QFullTrackName.mm */ = {isa = PBXFileReference; lastKnownFileType = sourcecode.cpp.objcpp; path = QFullTrackName.mm; sourceTree = "<group>"; };
		9B1246332CD90923004C020C /* SubscriptionPopover.swift */ = {isa = PBXFileReference; lastKnownFileType = sourcecode.swift; path = SubscriptionPopover.swift; sourceTree = "<group>"; };
		9B1246352CD90B00004C020C /* PublicationPopover.swift */ = {isa = PBXFileReference; lastKnownFileType = sourcecode.swift; path = PublicationPopover.swift; sourceTree = "<group>"; };
		9B131C662B7E467500B29D77 /* ApplicationH264SEIs.swift */ = {isa = PBXFileReference; lastKnownFileType = sourcecode.swift; path = ApplicationH264SEIs.swift; sourceTree = "<group>"; };
		9B131C682B7E476500B29D77 /* DecimusVideoFrame.swift */ = {isa = PBXFileReference; lastKnownFileType = sourcecode.swift; path = DecimusVideoFrame.swift; sourceTree = "<group>"; };
		9B131E322B7E4A1C00B29D77 /* ApplicationHEVCSEIs.swift */ = {isa = PBXFileReference; lastKnownFileType = sourcecode.swift; path = ApplicationHEVCSEIs.swift; sourceTree = "<group>"; };
		9B131E342B7E548700B29D77 /* CMSampleBuffer+Attachments.swift */ = {isa = PBXFileReference; fileEncoding = 4; lastKnownFileType = sourcecode.swift; path = "CMSampleBuffer+Attachments.swift"; sourceTree = "<group>"; };
		9B156EFD2D649EFE00E91D0F /* SlidingWindow.swift */ = {isa = PBXFileReference; lastKnownFileType = sourcecode.swift; path = SlidingWindow.swift; sourceTree = "<group>"; };
		9B156EFF2D64AB0E00E91D0F /* TestSlidingWindow.swift */ = {isa = PBXFileReference; lastKnownFileType = sourcecode.swift; path = TestSlidingWindow.swift; sourceTree = "<group>"; };
		9B15FA812DF2CB2700756DF7 /* TextSubscriptions.swift */ = {isa = PBXFileReference; lastKnownFileType = sourcecode.swift; path = TextSubscriptions.swift; sourceTree = "<group>"; };
		9B15FA832DF2D01D00756DF7 /* MultipleCallbackSubscription.swift */ = {isa = PBXFileReference; lastKnownFileType = sourcecode.swift; path = MultipleCallbackSubscription.swift; sourceTree = "<group>"; };
		9B15FA852DF2DB2900756DF7 /* AppHeaderRegistry.swift */ = {isa = PBXFileReference; lastKnownFileType = sourcecode.swift; path = AppHeaderRegistry.swift; sourceTree = "<group>"; };
		9B165A1429840B610017079F /* CallController.swift */ = {isa = PBXFileReference; lastKnownFileType = sourcecode.swift; path = CallController.swift; sourceTree = "<group>"; };
		9B1F2C0F2C94606C007548D1 /* CallController+Measurement.swift */ = {isa = PBXFileReference; lastKnownFileType = sourcecode.swift; path = "CallController+Measurement.swift"; sourceTree = "<group>"; };
		9B1F2C112C948ECB007548D1 /* TrackMeasurement.swift */ = {isa = PBXFileReference; lastKnownFileType = sourcecode.swift; path = TrackMeasurement.swift; sourceTree = "<group>"; };
		9B25D2102D9AA0B200FE8AB7 /* TestTimeAlign.swift */ = {isa = PBXFileReference; lastKnownFileType = sourcecode.swift; path = TestTimeAlign.swift; sourceTree = "<group>"; };
		9B2B28192D37CDB900A80593 /* Fetch.swift */ = {isa = PBXFileReference; lastKnownFileType = sourcecode.swift; path = Fetch.swift; sourceTree = "<group>"; };
		9B2B281D2D37D45E00A80593 /* CallbackFetch.swift */ = {isa = PBXFileReference; lastKnownFileType = sourcecode.swift; path = CallbackFetch.swift; sourceTree = "<group>"; };
		9B308B982CAAEE6F00BF2361 /* LabeledToggle.swift */ = {isa = PBXFileReference; lastKnownFileType = sourcecode.swift; path = LabeledToggle.swift; sourceTree = "<group>"; };
		9B3726922D8065A900498550 /* Mutex+Convenience.swift */ = {isa = PBXFileReference; lastKnownFileType = sourcecode.swift; path = "Mutex+Convenience.swift"; sourceTree = "<group>"; };
		9B3726942D806F5000498550 /* TestMutex+Convenience.swift */ = {isa = PBXFileReference; lastKnownFileType = sourcecode.swift; path = "TestMutex+Convenience.swift"; sourceTree = "<group>"; };
		9B379A272DF2F76F00BB060A /* ChatView.swift */ = {isa = PBXFileReference; lastKnownFileType = sourcecode.swift; path = ChatView.swift; sourceTree = "<group>"; };
		9B379A292DF31B2600BB060A /* TextPublication.swift */ = {isa = PBXFileReference; lastKnownFileType = sourcecode.swift; path = TextPublication.swift; sourceTree = "<group>"; };
		9B3E44162C8F1FD60000B98D /* Publication.swift */ = {isa = PBXFileReference; lastKnownFileType = sourcecode.swift; path = Publication.swift; sourceTree = "<group>"; };
		9B3F86842C58F4B800B5B8BA /* CircularBuffer.swift */ = {isa = PBXFileReference; lastKnownFileType = sourcecode.swift; path = CircularBuffer.swift; sourceTree = "<group>"; };
		9B474D7F2DAD5D3200EB6DE7 /* CallState.swift */ = {isa = PBXFileReference; lastKnownFileType = sourcecode.swift; path = CallState.swift; sourceTree = "<group>"; };
		9B474D812DAD5D3D00EB6DE7 /* AudioHandler.swift */ = {isa = PBXFileReference; lastKnownFileType = sourcecode.swift; path = AudioHandler.swift; sourceTree = "<group>"; };
		9B474D832DAD5D6F00EB6DE7 /* AudioPublication.swift */ = {isa = PBXFileReference; lastKnownFileType = sourcecode.swift; path = AudioPublication.swift; sourceTree = "<group>"; };
		9B4788D32B972F990056CE7E /* TestVideoSubscriptionSet.swift */ = {isa = PBXFileReference; lastKnownFileType = sourcecode.swift; path = TestVideoSubscriptionSet.swift; sourceTree = "<group>"; };
		9B480661297EAF170040F5D4 /* InCallView.swift */ = {isa = PBXFileReference; lastKnownFileType = sourcecode.swift; path = InCallView.swift; sourceTree = "<group>"; };
		9B48066D297F19700040F5D4 /* CaptureManager.swift */ = {isa = PBXFileReference; lastKnownFileType = sourcecode.swift; path = CaptureManager.swift; sourceTree = "<group>"; };
		9B48068829829FB90040F5D4 /* VideoParticipant.swift */ = {isa = PBXFileReference; lastKnownFileType = sourcecode.swift; path = VideoParticipant.swift; sourceTree = "<group>"; };
		9B48068B298301FD0040F5D4 /* QMediaTypes.swift */ = {isa = PBXFileReference; lastKnownFileType = sourcecode.swift; path = QMediaTypes.swift; sourceTree = "<group>"; };
<<<<<<< HEAD
		9B5EC6812D85976D009A2872 /* LOCRegistry.swift */ = {isa = PBXFileReference; lastKnownFileType = sourcecode.swift; path = LOCRegistry.swift; sourceTree = "<group>"; };
		9B5EC68A2D85B43C009A2872 /* TestMediaInterop.swift */ = {isa = PBXFileReference; lastKnownFileType = sourcecode.swift; path = TestMediaInterop.swift; sourceTree = "<group>"; };
		9B5EC68C2D85B926009A2872 /* VarInt.swift */ = {isa = PBXFileReference; lastKnownFileType = sourcecode.swift; path = VarInt.swift; sourceTree = "<group>"; };
		9B5EC68E2D85C000009A2872 /* TestVarInt.swift */ = {isa = PBXFileReference; lastKnownFileType = sourcecode.swift; path = TestVarInt.swift; sourceTree = "<group>"; };
=======
		9B4A44E82DEAFB780058F5CD /* AppRecorder.swift */ = {isa = PBXFileReference; lastKnownFileType = sourcecode.swift; path = AppRecorder.swift; sourceTree = "<group>"; };
>>>>>>> 929b2cb5
		9B4D8D372D916E0200F4FE66 /* ActiveSpeakerStats.swift */ = {isa = PBXFileReference; lastKnownFileType = sourcecode.swift; path = ActiveSpeakerStats.swift; sourceTree = "<group>"; };
		9B4D8D392D95ACFC00F4FE66 /* TimeAligned.swift */ = {isa = PBXFileReference; lastKnownFileType = sourcecode.swift; path = TimeAligned.swift; sourceTree = "<group>"; };
		9B61384D2C904E25006E5E11 /* VideoSubscription.swift */ = {isa = PBXFileReference; lastKnownFileType = sourcecode.swift; path = VideoSubscription.swift; sourceTree = "<group>"; };
		9B61384F2C90893C006E5E11 /* TestPublication.swift */ = {isa = PBXFileReference; lastKnownFileType = sourcecode.swift; path = TestPublication.swift; sourceTree = "<group>"; };
		9B65D2CB2CE2397E00901306 /* PlaytimeSettingsView.swift */ = {isa = PBXFileReference; lastKnownFileType = sourcecode.swift; path = PlaytimeSettingsView.swift; sourceTree = "<group>"; };
		9B6ADC5A2DEDB1A7009E9060 /* DisplayPicker.swift */ = {isa = PBXFileReference; lastKnownFileType = sourcecode.swift; path = DisplayPicker.swift; sourceTree = "<group>"; };
		9B6C9F0B2DE5E8050041B9C1 /* AudioUtilities.swift */ = {isa = PBXFileReference; lastKnownFileType = sourcecode.swift; path = AudioUtilities.swift; sourceTree = "<group>"; };
		9B6C9F102DE629720041B9C1 /* TestAudioUtilities.swift */ = {isa = PBXFileReference; lastKnownFileType = sourcecode.swift; path = TestAudioUtilities.swift; sourceTree = "<group>"; };
		9B7325EE2D558C3900729DFB /* MockClient.swift */ = {isa = PBXFileReference; lastKnownFileType = sourcecode.swift; path = MockClient.swift; sourceTree = "<group>"; };
		9B749B882CD8E3CD002E0FC7 /* QFullTrackName.h */ = {isa = PBXFileReference; lastKnownFileType = sourcecode.c.h; path = QFullTrackName.h; sourceTree = "<group>"; };
		9B7921062DBA45EA0000684D /* DisplayNotification.swift */ = {isa = PBXFileReference; lastKnownFileType = sourcecode.swift; path = DisplayNotification.swift; sourceTree = "<group>"; };
		9B7B26912D367B3C00A29CFA /* TestSubscription.swift */ = {isa = PBXFileReference; lastKnownFileType = sourcecode.swift; path = TestSubscription.swift; sourceTree = "<group>"; };
		9B7B26942D36AE0C00A29CFA /* QFetchTrackHandler.h */ = {isa = PBXFileReference; lastKnownFileType = sourcecode.c.h; path = QFetchTrackHandler.h; sourceTree = "<group>"; };
		9B7B26972D36B14F00A29CFA /* QFetchTrackHandlerObjC.h */ = {isa = PBXFileReference; lastKnownFileType = sourcecode.c.h; path = QFetchTrackHandlerObjC.h; sourceTree = "<group>"; };
		9B7B26982D36B21300A29CFA /* QFetchTrackHandlerObjC.mm */ = {isa = PBXFileReference; lastKnownFileType = sourcecode.cpp.objcpp; path = QFetchTrackHandlerObjC.mm; sourceTree = "<group>"; };
		9B7C91DC2DA67060008F1DDB /* TestActiveSpeakerStats.swift */ = {isa = PBXFileReference; lastKnownFileType = sourcecode.swift; path = TestActiveSpeakerStats.swift; sourceTree = "<group>"; };
		9B7C91DF2DA6A947008F1DDB /* ActiveSpeakerStats+Measurement.swift */ = {isa = PBXFileReference; lastKnownFileType = sourcecode.swift; path = "ActiveSpeakerStats+Measurement.swift"; sourceTree = "<group>"; };
		9B7F40012ACB1914003333C3 /* H264Utilities.swift */ = {isa = PBXFileReference; fileEncoding = 4; lastKnownFileType = sourcecode.swift; path = H264Utilities.swift; sourceTree = "<group>"; };
		9B7F40032ACB5808003333C3 /* TestVideoUtilities.swift */ = {isa = PBXFileReference; lastKnownFileType = sourcecode.swift; path = TestVideoUtilities.swift; sourceTree = "<group>"; };
		9B807A652CF5FF6D007C7E6E /* ActiveSpeakerSubscriptionSet.swift */ = {isa = PBXFileReference; lastKnownFileType = sourcecode.swift; path = ActiveSpeakerSubscriptionSet.swift; sourceTree = "<group>"; };
		9B807A672CF5FFCD007C7E6E /* CallbackSubscription.swift */ = {isa = PBXFileReference; lastKnownFileType = sourcecode.swift; path = CallbackSubscription.swift; sourceTree = "<group>"; };
		9B807A692CF6015B007C7E6E /* ActiveSpeakerNotifierSubscription.swift */ = {isa = PBXFileReference; lastKnownFileType = sourcecode.swift; path = ActiveSpeakerNotifierSubscription.swift; sourceTree = "<group>"; };
		9B85951429F03147008C813C /* TestPlan.xctestplan */ = {isa = PBXFileReference; lastKnownFileType = text; path = TestPlan.xctestplan; sourceTree = "<group>"; };
		9B85951B29F04521008C813C /* Tests.xctest */ = {isa = PBXFileReference; explicitFileType = wrapper.cfbundle; includeInIndex = 0; path = Tests.xctest; sourceTree = BUILT_PRODUCTS_DIR; };
		9B87FB612A03B91E00C92DD1 /* SettingsView.swift */ = {isa = PBXFileReference; lastKnownFileType = sourcecode.swift; path = SettingsView.swift; sourceTree = "<group>"; };
		9B8B9D502BF37CC400F7AE34 /* VideoUtilities.swift */ = {isa = PBXFileReference; lastKnownFileType = sourcecode.swift; path = VideoUtilities.swift; sourceTree = "<group>"; };
		9B8B9D522BF3A42C00F7AE34 /* TestDecimusVideoFrame.swift */ = {isa = PBXFileReference; lastKnownFileType = sourcecode.swift; path = TestDecimusVideoFrame.swift; sourceTree = "<group>"; };
		9B8E14D12C7E935E009D8C24 /* QClient.h */ = {isa = PBXFileReference; lastKnownFileType = sourcecode.c.h; path = QClient.h; sourceTree = "<group>"; };
		9B8E14D22C7E935E009D8C24 /* QClientObjC.h */ = {isa = PBXFileReference; lastKnownFileType = sourcecode.c.h; path = QClientObjC.h; sourceTree = "<group>"; };
		9B8E14D32C7E935E009D8C24 /* QClientObjC.mm */ = {isa = PBXFileReference; lastKnownFileType = sourcecode.cpp.objcpp; path = QClientObjC.mm; sourceTree = "<group>"; };
		9B8E14D42C7E935E009D8C24 /* QPublishTrackHandler.h */ = {isa = PBXFileReference; lastKnownFileType = sourcecode.c.h; path = QPublishTrackHandler.h; sourceTree = "<group>"; };
		9B8E14D52C7E935E009D8C24 /* QPublishTrackHandlerObjC.h */ = {isa = PBXFileReference; lastKnownFileType = sourcecode.c.h; path = QPublishTrackHandlerObjC.h; sourceTree = "<group>"; };
		9B8E14D62C7E935E009D8C24 /* QPublishTrackHandlerObjC.mm */ = {isa = PBXFileReference; lastKnownFileType = sourcecode.cpp.objcpp; path = QPublishTrackHandlerObjC.mm; sourceTree = "<group>"; };
		9B8E14D72C7E935E009D8C24 /* QSubscribeTrackHandler.h */ = {isa = PBXFileReference; lastKnownFileType = sourcecode.c.h; path = QSubscribeTrackHandler.h; sourceTree = "<group>"; };
		9B8E14D82C7E935E009D8C24 /* QSubscribeTrackHandlerObjC.h */ = {isa = PBXFileReference; lastKnownFileType = sourcecode.c.h; path = QSubscribeTrackHandlerObjC.h; sourceTree = "<group>"; };
		9B8E14D92C7E935E009D8C24 /* QSubscribeTrackHandlerObjC.mm */ = {isa = PBXFileReference; lastKnownFileType = sourcecode.cpp.objcpp; path = QSubscribeTrackHandlerObjC.mm; sourceTree = "<group>"; };
		9B8E14DE2C7E96F1009D8C24 /* QClientCallbacks.h */ = {isa = PBXFileReference; lastKnownFileType = sourcecode.c.h; path = QClientCallbacks.h; sourceTree = "<group>"; };
		9B8E14DF2C7E9885009D8C24 /* QCommon.h */ = {isa = PBXFileReference; lastKnownFileType = sourcecode.c.h; path = QCommon.h; sourceTree = "<group>"; };
		9B8E14E02C7E997A009D8C24 /* QPublishTrackHandlerCallbacks.h */ = {isa = PBXFileReference; lastKnownFileType = sourcecode.c.h; path = QPublishTrackHandlerCallbacks.h; sourceTree = "<group>"; };
		9B8E45402CF4BFA7003C863A /* MockCodecFactory.swift */ = {isa = PBXFileReference; lastKnownFileType = sourcecode.swift; path = MockCodecFactory.swift; sourceTree = "<group>"; };
		9B9622DB2A7A669A00949234 /* QHelpers.swift */ = {isa = PBXFileReference; lastKnownFileType = sourcecode.swift; path = QHelpers.swift; sourceTree = "<group>"; };
		9B9622DD2A7A6A3A00949234 /* TestQHelpers.swift */ = {isa = PBXFileReference; lastKnownFileType = sourcecode.swift; path = TestQHelpers.swift; sourceTree = "<group>"; };
		9B9665162DFAE41C007CC380 /* TestAudioHandler.swift */ = {isa = PBXFileReference; lastKnownFileType = sourcecode.swift; path = TestAudioHandler.swift; sourceTree = "<group>"; };
		9B9BD43C2A464A47008B30C4 /* OpusPublication.swift */ = {isa = PBXFileReference; fileEncoding = 4; lastKnownFileType = sourcecode.swift; path = OpusPublication.swift; sourceTree = "<group>"; };
		9BA27FC2297D7270007013B2 /* QuicR.app */ = {isa = PBXFileReference; explicitFileType = wrapper.application; includeInIndex = 0; path = QuicR.app; sourceTree = BUILT_PRODUCTS_DIR; };
		9BA27FC5297D7270007013B2 /* DecimusApp.swift */ = {isa = PBXFileReference; lastKnownFileType = sourcecode.swift; path = DecimusApp.swift; sourceTree = "<group>"; };
		9BA27FC9297D7271007013B2 /* Assets.xcassets */ = {isa = PBXFileReference; lastKnownFileType = folder.assetcatalog; path = Assets.xcassets; sourceTree = "<group>"; };
		9BA27FCC297D7271007013B2 /* Preview Assets.xcassets */ = {isa = PBXFileReference; lastKnownFileType = folder.assetcatalog; path = "Preview Assets.xcassets"; sourceTree = "<group>"; };
		9BA27FEF297D7352007013B2 /* Decimus.entitlements */ = {isa = PBXFileReference; lastKnownFileType = text.plist.entitlements; path = Decimus.entitlements; sourceTree = "<group>"; };
		9BA27FF4297D787F007013B2 /* ConfigCallView.swift */ = {isa = PBXFileReference; lastKnownFileType = sourcecode.swift; path = ConfigCallView.swift; sourceTree = "<group>"; };
		9BA27FF7297DCF3C007013B2 /* CallSetupView.swift */ = {isa = PBXFileReference; lastKnownFileType = sourcecode.swift; path = CallSetupView.swift; sourceTree = "<group>"; };
		9BA27FFA297DD8D9007013B2 /* CallConfig.swift */ = {isa = PBXFileReference; lastKnownFileType = sourcecode.swift; path = CallConfig.swift; sourceTree = "<group>"; };
		9BAD55BC29B0B77700D9B65F /* ErrorWriter.swift */ = {isa = PBXFileReference; lastKnownFileType = sourcecode.swift; path = ErrorWriter.swift; sourceTree = "<group>"; };
		9BB0C7F72C871A6D005899B9 /* LowOverheadContainer.swift */ = {isa = PBXFileReference; lastKnownFileType = sourcecode.swift; path = LowOverheadContainer.swift; sourceTree = "<group>"; };
		9BB0F7192C29CAB500253A82 /* TestMeasurementRegistration.swift */ = {isa = PBXFileReference; lastKnownFileType = sourcecode.swift; path = TestMeasurementRegistration.swift; sourceTree = "<group>"; };
		9BB7FA202D53FF8000E90AAD /* mDNSLookup.swift */ = {isa = PBXFileReference; lastKnownFileType = sourcecode.swift; path = mDNSLookup.swift; sourceTree = "<group>"; };
		9BBFF99B2DE750D80093EA8E /* QLocation.h */ = {isa = PBXFileReference; lastKnownFileType = sourcecode.c.h; path = QLocation.h; sourceTree = "<group>"; };
		9BBFF99C2DE751380093EA8E /* QLocation.mm */ = {isa = PBXFileReference; lastKnownFileType = sourcecode.cpp.objcpp; path = QLocation.mm; sourceTree = "<group>"; };
		9BC070D42D2D3A8700FE5B0E /* Subscription.swift */ = {isa = PBXFileReference; lastKnownFileType = sourcecode.swift; path = Subscription.swift; sourceTree = "<group>"; };
		9BC53C992BFDEC7800BB39C6 /* TestVideoPublication.swift */ = {isa = PBXFileReference; lastKnownFileType = sourcecode.swift; path = TestVideoPublication.swift; sourceTree = "<group>"; };
		9BC53C9B2BFE075300BB39C6 /* VarianceCalculator.swift */ = {isa = PBXFileReference; lastKnownFileType = sourcecode.swift; path = VarianceCalculator.swift; sourceTree = "<group>"; };
		9BC53C9D2BFE0AA000BB39C6 /* VarianceCalculator+Measurement.swift */ = {isa = PBXFileReference; lastKnownFileType = sourcecode.swift; path = "VarianceCalculator+Measurement.swift"; sourceTree = "<group>"; };
		9BC53C9F2BFE151700BB39C6 /* TestVarianceCalculator.swift */ = {isa = PBXFileReference; lastKnownFileType = sourcecode.swift; path = TestVarianceCalculator.swift; sourceTree = "<group>"; };
		9BC53E0A2B84E0150056C154 /* TestApplicationSEIs.swift */ = {isa = PBXFileReference; lastKnownFileType = sourcecode.swift; path = TestApplicationSEIs.swift; sourceTree = "<group>"; };
		9BCA87022C3423F500DA4F41 /* NumberView.swift */ = {isa = PBXFileReference; lastKnownFileType = sourcecode.swift; path = NumberView.swift; sourceTree = "<group>"; };
		9BCC0E7F2AB0713000BA97F6 /* TransportConfig.h */ = {isa = PBXFileReference; lastKnownFileType = sourcecode.c.h; path = TransportConfig.h; sourceTree = "<group>"; };
		9BD96EFC2AC2DAA200EC794C /* VideoJitterBufferSettingsView.swift */ = {isa = PBXFileReference; lastKnownFileType = sourcecode.swift; path = VideoJitterBufferSettingsView.swift; sourceTree = "<group>"; };
		9BDA15CF2C7F429D00494BFD /* QSubscribeTrackHandlerCallbacks.h */ = {isa = PBXFileReference; lastKnownFileType = sourcecode.c.h; path = QSubscribeTrackHandlerCallbacks.h; sourceTree = "<group>"; };
		9BDA15D02C7FD83700494BFD /* FullTrackName.swift */ = {isa = PBXFileReference; lastKnownFileType = sourcecode.swift; path = FullTrackName.swift; sourceTree = "<group>"; };
		9BDA15D22C7FF3E300494BFD /* quicr.xcframework */ = {isa = PBXFileReference; lastKnownFileType = wrapper.xcframework; name = quicr.xcframework; path = dependencies/quicr.xcframework; sourceTree = "<group>"; };
		9BDCEA7F2D2E7E3100FE301B /* Config.xcconfig */ = {isa = PBXFileReference; lastKnownFileType = text.xcconfig; path = Config.xcconfig; sourceTree = "<group>"; };
		9BDCEA802D2EA43A00FE301B /* SubscriptionSet.swift */ = {isa = PBXFileReference; lastKnownFileType = sourcecode.swift; path = SubscriptionSet.swift; sourceTree = "<group>"; };
		9BDCEA822D2EB2AF00FE301B /* ObservableSubscriptionDetails.swift */ = {isa = PBXFileReference; lastKnownFileType = sourcecode.swift; path = ObservableSubscriptionDetails.swift; sourceTree = "<group>"; };
		9BDD5B172996A86500C01D54 /* LibOpusDecoder.swift */ = {isa = PBXFileReference; lastKnownFileType = sourcecode.swift; path = LibOpusDecoder.swift; sourceTree = "<group>"; };
		9BDD5B19299A395B00C01D54 /* LibOpusEncoder.swift */ = {isa = PBXFileReference; lastKnownFileType = sourcecode.swift; path = LibOpusEncoder.swift; sourceTree = "<group>"; };
		9BDE868A2B70ECC6009467A7 /* SwiftInterop.m */ = {isa = PBXFileReference; lastKnownFileType = sourcecode.c.objc; path = SwiftInterop.m; sourceTree = "<group>"; };
		9BDE868C2B70ED0E009467A7 /* SwiftInterop.h */ = {isa = PBXFileReference; lastKnownFileType = sourcecode.c.h; path = SwiftInterop.h; sourceTree = "<group>"; };
		9BE628892CE366A9001401D0 /* ActiveSpeakerNotifier.swift */ = {isa = PBXFileReference; lastKnownFileType = sourcecode.swift; path = ActiveSpeakerNotifier.swift; sourceTree = "<group>"; };
		9BE6288B2CE36A30001401D0 /* TestActiveSpeaker.swift */ = {isa = PBXFileReference; lastKnownFileType = sourcecode.swift; path = TestActiveSpeaker.swift; sourceTree = "<group>"; };
		9BE6288D2CE4FCD3001401D0 /* ManualActiveSpeaker.swift */ = {isa = PBXFileReference; lastKnownFileType = sourcecode.swift; path = ManualActiveSpeaker.swift; sourceTree = "<group>"; };
		9BE6B7C62C9D92890069FE9F /* TokenStorage.swift */ = {isa = PBXFileReference; lastKnownFileType = sourcecode.swift; path = TokenStorage.swift; sourceTree = "<group>"; };
		9BE6B7C82C9D92BF0069FE9F /* TestTokenStorage.swift */ = {isa = PBXFileReference; lastKnownFileType = sourcecode.swift; path = TestTokenStorage.swift; sourceTree = "<group>"; };
		9BEC9D992B860DB800768EB6 /* ApplicationSEIs.swift */ = {isa = PBXFileReference; lastKnownFileType = sourcecode.swift; path = ApplicationSEIs.swift; sourceTree = "<group>"; };
		9BEFCC5029BB89F8001A780A /* ci_post_clone.sh */ = {isa = PBXFileReference; lastKnownFileType = text.script.sh; path = ci_post_clone.sh; sourceTree = "<group>"; };
		9BFD6DF62C29709A00D6A1AE /* MeasurementRegistration.swift */ = {isa = PBXFileReference; lastKnownFileType = sourcecode.swift; path = MeasurementRegistration.swift; sourceTree = "<group>"; };
		D786194A2A28FD9200EC0556 /* Decimus-Bridging-Header.h */ = {isa = PBXFileReference; lastKnownFileType = sourcecode.c.h; path = "Decimus-Bridging-Header.h"; sourceTree = "<group>"; };
		D786194B2A290F1600EC0556 /* qmedia.xcframework */ = {isa = PBXFileReference; lastKnownFileType = wrapper.xcframework; name = qmedia.xcframework; path = dependencies/qmedia.xcframework; sourceTree = "<group>"; };
		D7D156362AD73DE600B4E4F2 /* ExtBufferAllocator.hh */ = {isa = PBXFileReference; fileEncoding = 4; lastKnownFileType = sourcecode.cpp.h; path = ExtBufferAllocator.hh; sourceTree = "<group>"; };
		D7D156372AD73DE600B4E4F2 /* EncodedFrameBufferAllocator.h */ = {isa = PBXFileReference; fileEncoding = 4; lastKnownFileType = sourcecode.c.h; path = EncodedFrameBufferAllocator.h; sourceTree = "<group>"; };
		D7D156382AD73DE600B4E4F2 /* EncodedFrameBufferAllocator.mm */ = {isa = PBXFileReference; fileEncoding = 4; lastKnownFileType = sourcecode.cpp.objcpp; path = EncodedFrameBufferAllocator.mm; sourceTree = "<group>"; };
		FF01709529C10013000E23A6 /* FormInput.swift */ = {isa = PBXFileReference; lastKnownFileType = sourcecode.swift; path = FormInput.swift; sourceTree = "<group>"; };
		FF1C5C2A29DD110600887833 /* CallControls.swift */ = {isa = PBXFileReference; fileEncoding = 4; lastKnownFileType = sourcecode.swift; path = CallControls.swift; sourceTree = "<group>"; };
		FF1C5C2B29DD110600887833 /* LeaveModal.swift */ = {isa = PBXFileReference; fileEncoding = 4; lastKnownFileType = sourcecode.swift; path = LeaveModal.swift; sourceTree = "<group>"; };
		FF1C5C2C29DD110600887833 /* VideoGrid.swift */ = {isa = PBXFileReference; fileEncoding = 4; lastKnownFileType = sourcecode.swift; path = VideoGrid.swift; sourceTree = "<group>"; };
		FF2498AF2A534E8E00C6D66D /* H264Publication.swift */ = {isa = PBXFileReference; lastKnownFileType = sourcecode.swift; path = H264Publication.swift; sourceTree = "<group>"; };
		FF2498B12A53575D00C6D66D /* PublicationFactory.swift */ = {isa = PBXFileReference; lastKnownFileType = sourcecode.swift; path = PublicationFactory.swift; sourceTree = "<group>"; };
		FF2498B32A55E8CC00C6D66D /* SubscriptionFactory.swift */ = {isa = PBXFileReference; lastKnownFileType = sourcecode.swift; path = SubscriptionFactory.swift; sourceTree = "<group>"; };
		FF2498B62A55E95E00C6D66D /* VideoSubscriptionSet.swift */ = {isa = PBXFileReference; lastKnownFileType = sourcecode.swift; path = VideoSubscriptionSet.swift; sourceTree = "<group>"; };
		FF3333FF2AA77D8B00DDE4AD /* ManifestTypes.swift */ = {isa = PBXFileReference; lastKnownFileType = sourcecode.swift; path = ManifestTypes.swift; sourceTree = "<group>"; };
		FF3B952A2A60C1EF00CE463F /* QJitterBuffer.h */ = {isa = PBXFileReference; lastKnownFileType = sourcecode.c.h; path = QJitterBuffer.h; sourceTree = "<group>"; };
		FF3B952B2A60C1EF00CE463F /* QJitterBuffer.mm */ = {isa = PBXFileReference; lastKnownFileType = sourcecode.cpp.objcpp; path = QJitterBuffer.mm; sourceTree = "<group>"; };
		FF4DA06C29FAEF4F00A01E5D /* ViewExtensions.swift */ = {isa = PBXFileReference; lastKnownFileType = sourcecode.swift; path = ViewExtensions.swift; sourceTree = "<group>"; };
		FF6D6D2F2A00410400B535DA /* fonts */ = {isa = PBXFileReference; lastKnownFileType = folder; name = fonts; path = "dependencies/momentum-ui/core/fonts"; sourceTree = "<group>"; };
		FF6D6D322A00410A00B535DA /* CiscoSansTTHeavy.woff */ = {isa = PBXFileReference; lastKnownFileType = file; path = CiscoSansTTHeavy.woff; sourceTree = "<group>"; };
		FF6D6D332A00410A00B535DA /* CiscoSansTTCondBold.woff */ = {isa = PBXFileReference; lastKnownFileType = file; path = CiscoSansTTCondBold.woff; sourceTree = "<group>"; };
		FF6D6D342A00410A00B535DA /* CiscoSansTTExtraLight.woff */ = {isa = PBXFileReference; lastKnownFileType = file; path = CiscoSansTTExtraLight.woff; sourceTree = "<group>"; };
		FF6D6D352A00410A00B535DA /* CiscoSansTTExtraLightOblique.woff */ = {isa = PBXFileReference; lastKnownFileType = file; path = CiscoSansTTExtraLightOblique.woff; sourceTree = "<group>"; };
		FF6D6D362A00410A00B535DA /* CiscoSansTTCondRegular.woff */ = {isa = PBXFileReference; lastKnownFileType = file; path = CiscoSansTTCondRegular.woff; sourceTree = "<group>"; };
		FF6D6D372A00410A00B535DA /* CiscoSansTTLight.woff */ = {isa = PBXFileReference; lastKnownFileType = file; path = CiscoSansTTLight.woff; sourceTree = "<group>"; };
		FF6D6D382A00410A00B535DA /* CiscoSansTTLight.woff2 */ = {isa = PBXFileReference; lastKnownFileType = file; path = CiscoSansTTLight.woff2; sourceTree = "<group>"; };
		FF6D6D392A00410A00B535DA /* CiscoSansTTExtraLight.woff2 */ = {isa = PBXFileReference; lastKnownFileType = file; path = CiscoSansTTExtraLight.woff2; sourceTree = "<group>"; };
		FF6D6D3A2A00410A00B535DA /* CiscoSansTTCondRegular.woff2 */ = {isa = PBXFileReference; lastKnownFileType = file; path = CiscoSansTTCondRegular.woff2; sourceTree = "<group>"; };
		FF6D6D3B2A00410A00B535DA /* CiscoSansTTBoldOblique.woff2 */ = {isa = PBXFileReference; lastKnownFileType = file; path = CiscoSansTTBoldOblique.woff2; sourceTree = "<group>"; };
		FF6D6D3C2A00410A00B535DA /* CiscoSansTTThin.woff2 */ = {isa = PBXFileReference; lastKnownFileType = file; path = CiscoSansTTThin.woff2; sourceTree = "<group>"; };
		FF6D6D3D2A00410A00B535DA /* CiscoSansTTRegular.woff */ = {isa = PBXFileReference; lastKnownFileType = file; path = CiscoSansTTRegular.woff; sourceTree = "<group>"; };
		FF6D6D3E2A00410A00B535DA /* CiscoSansTTHeavyOblique.woff */ = {isa = PBXFileReference; lastKnownFileType = file; path = CiscoSansTTHeavyOblique.woff; sourceTree = "<group>"; };
		FF6D6D3F2A00410A00B535DA /* CiscoSansTTThinOblique.woff2 */ = {isa = PBXFileReference; lastKnownFileType = file; path = CiscoSansTTThinOblique.woff2; sourceTree = "<group>"; };
		FF6D6D402A00410A00B535DA /* CiscoSansTTBold.woff2 */ = {isa = PBXFileReference; lastKnownFileType = file; path = CiscoSansTTBold.woff2; sourceTree = "<group>"; };
		FF6D6D412A00410A00B535DA /* CiscoSansTT-Medium.woff */ = {isa = PBXFileReference; lastKnownFileType = file; path = "CiscoSansTT-Medium.woff"; sourceTree = "<group>"; };
		FF6D6D422A00410A00B535DA /* CiscoSansTTThin.woff */ = {isa = PBXFileReference; lastKnownFileType = file; path = CiscoSansTTThin.woff; sourceTree = "<group>"; };
		FF6D6D432A00410A00B535DA /* CiscoSansTTCondBold.woff2 */ = {isa = PBXFileReference; lastKnownFileType = file; path = CiscoSansTTCondBold.woff2; sourceTree = "<group>"; };
		FF6D6D442A00410A00B535DA /* CiscoSansTT-MediumOblique.woff */ = {isa = PBXFileReference; lastKnownFileType = file; path = "CiscoSansTT-MediumOblique.woff"; sourceTree = "<group>"; };
		FF6D6D452A00410A00B535DA /* CiscoSansTTRegular.woff2 */ = {isa = PBXFileReference; lastKnownFileType = file; path = CiscoSansTTRegular.woff2; sourceTree = "<group>"; };
		FF6D6D462A00410A00B535DA /* CiscoSansTTHeavy.woff2 */ = {isa = PBXFileReference; lastKnownFileType = file; path = CiscoSansTTHeavy.woff2; sourceTree = "<group>"; };
		FF6D6D472A00410A00B535DA /* CiscoSansTTLightOblique.woff2 */ = {isa = PBXFileReference; lastKnownFileType = file; path = CiscoSansTTLightOblique.woff2; sourceTree = "<group>"; };
		FF6D6D482A00410A00B535DA /* CiscoSansTTBoldOblique.woff */ = {isa = PBXFileReference; lastKnownFileType = file; path = CiscoSansTTBoldOblique.woff; sourceTree = "<group>"; };
		FF6D6D492A00410A00B535DA /* CiscoSansTT-Medium.woff2 */ = {isa = PBXFileReference; lastKnownFileType = file; path = "CiscoSansTT-Medium.woff2"; sourceTree = "<group>"; };
		FF6D6D4A2A00410A00B535DA /* CiscoSansTTBold.woff */ = {isa = PBXFileReference; lastKnownFileType = file; path = CiscoSansTTBold.woff; sourceTree = "<group>"; };
		FF6D6D4B2A00410A00B535DA /* CiscoSansTTHeavyOblique.woff2 */ = {isa = PBXFileReference; lastKnownFileType = file; path = CiscoSansTTHeavyOblique.woff2; sourceTree = "<group>"; };
		FF6D6D4C2A00410A00B535DA /* CiscoSansTTRegularOblique.woff2 */ = {isa = PBXFileReference; lastKnownFileType = file; path = CiscoSansTTRegularOblique.woff2; sourceTree = "<group>"; };
		FF6D6D4D2A00410A00B535DA /* CiscoSansTTThinOblique.woff */ = {isa = PBXFileReference; lastKnownFileType = file; path = CiscoSansTTThinOblique.woff; sourceTree = "<group>"; };
		FF6D6D4E2A00410A00B535DA /* CiscoSansTTRegularOblique.woff */ = {isa = PBXFileReference; lastKnownFileType = file; path = CiscoSansTTRegularOblique.woff; sourceTree = "<group>"; };
		FF6D6D4F2A00410A00B535DA /* CiscoSansTTLightOblique.woff */ = {isa = PBXFileReference; lastKnownFileType = file; path = CiscoSansTTLightOblique.woff; sourceTree = "<group>"; };
		FF6D6D502A00410A00B535DA /* CiscoSansTTExtraLightOblique.woff2 */ = {isa = PBXFileReference; lastKnownFileType = file; path = CiscoSansTTExtraLightOblique.woff2; sourceTree = "<group>"; };
		FF6D6D512A00410A00B535DA /* CiscoSansTT-MediumOblique.woff2 */ = {isa = PBXFileReference; lastKnownFileType = file; path = "CiscoSansTT-MediumOblique.woff2"; sourceTree = "<group>"; };
		FF6D6D742A01CCAE00B535DA /* ManifestController.swift */ = {isa = PBXFileReference; lastKnownFileType = sourcecode.swift; path = ManifestController.swift; sourceTree = "<group>"; };
		FF6D6D782A0422CE00B535DA /* CodecFactory.swift */ = {isa = PBXFileReference; lastKnownFileType = sourcecode.swift; path = CodecFactory.swift; sourceTree = "<group>"; };
		FFB8CBE429C148B70093C623 /* ActionPicker.swift */ = {isa = PBXFileReference; lastKnownFileType = sourcecode.swift; path = ActionPicker.swift; sourceTree = "<group>"; };
		FFBB04412A2923580038A1E5 /* Info.plist */ = {isa = PBXFileReference; lastKnownFileType = text.plist.xml; path = Info.plist; sourceTree = "<group>"; };
		FFBB04422A29235D0038A1E5 /* Info.plist */ = {isa = PBXFileReference; lastKnownFileType = text.plist.xml; name = Info.plist; path = Decimus/Info.plist; sourceTree = SOURCE_ROOT; };
		FFBF2FB629BFE48100D769CF /* ActionButton.swift */ = {isa = PBXFileReference; lastKnownFileType = sourcecode.swift; path = ActionButton.swift; sourceTree = "<group>"; };
		FFFF72D62A27D47D00D4D5EE /* ErrorView.swift */ = {isa = PBXFileReference; lastKnownFileType = sourcecode.swift; path = ErrorView.swift; sourceTree = "<group>"; };
		FFFF72D82A27FBEA00D4D5EE /* RelayConfig.swift */ = {isa = PBXFileReference; lastKnownFileType = sourcecode.swift; path = RelayConfig.swift; sourceTree = "<group>"; };
		FFFF72DA2A280A8000D4D5EE /* RelaySettingsView.swift */ = {isa = PBXFileReference; lastKnownFileType = sourcecode.swift; path = RelaySettingsView.swift; sourceTree = "<group>"; };
		FFFF72DC2A280B6300D4D5EE /* ManifestSettingsView.swift */ = {isa = PBXFileReference; lastKnownFileType = sourcecode.swift; path = ManifestSettingsView.swift; sourceTree = "<group>"; };
/* End PBXFileReference section */

/* Begin PBXFrameworksBuildPhase section */
		9B85951829F04521008C813C /* Frameworks */ = {
			isa = PBXFrameworksBuildPhase;
			buildActionMask = 2147483647;
			files = (
				9B25D2142D9AAB9800FE8AB7 /* Numerics in Frameworks */,
			);
			runOnlyForDeploymentPostprocessing = 0;
		};
		9BA27FBF297D7270007013B2 /* Frameworks */ = {
			isa = PBXFrameworksBuildPhase;
			buildActionMask = 2147483647;
			files = (
				18C89A3A2A13D1E4005B333B /* InfluxDBSwift in Frameworks */,
				9BDD5B13299697DE00C01D54 /* DequeModule in Frameworks */,
				9B4A44E72DE8ECE00058F5CD /* SFrame in Frameworks */,
				18BF45782B0E0F3D006E8E24 /* TPCircularBuffer in Frameworks */,
				FFA0E8502A6F25A20027603B /* WrappingHStack in Frameworks */,
				9BDA15D32C7FF3E300494BFD /* quicr.xcframework in Frameworks */,
				188ABB562A792E9C00B31A6E /* Opus in Frameworks */,
				18F7C4DA2AB1C7BD005EDB88 /* OrderedCollections in Frameworks */,
				1849128A2A3B560200773D39 /* clibjitter.xcframework in Frameworks */,
			);
			runOnlyForDeploymentPostprocessing = 0;
		};
/* End PBXFrameworksBuildPhase section */

/* Begin PBXGroup section */
		186763532B2B69EB00339421 /* Measurements */ = {
			isa = PBXGroup;
			children = (
				9B7C91DF2DA6A947008F1DDB /* ActiveSpeakerStats+Measurement.swift */,
				9B1F2C112C948ECB007548D1 /* TrackMeasurement.swift */,
				9B1F2C0F2C94606C007548D1 /* CallController+Measurement.swift */,
				186763542B2B69FD00339421 /* VideoHandler+Measurement.swift */,
				186763562B2B6B1100339421 /* CaptureManager+Measurement.swift */,
				186763582B2B6B3B00339421 /* JitterBuffer+Measurement.swift */,
				1867635A2B2B6B8200339421 /* OpusPublication+Measurement.swift */,
				1867635C2B2B6BB000339421 /* H264Publication+Measurement.swift */,
				1867635E2B2B6BE600339421 /* OpusSubscription+Measurement.swift */,
				9B1143BA2BADBC0A003A2D2D /* VideoSubscriptionSet+Measurement.swift */,
				9BC53C9D2BFE0AA000BB39C6 /* VarianceCalculator+Measurement.swift */,
				9BFD6DF62C29709A00D6A1AE /* MeasurementRegistration.swift */,
			);
			path = Measurements;
			sourceTree = "<group>";
		};
		18C89A372A13D14A005B333B /* Metrics */ = {
			isa = PBXGroup;
			children = (
				18C89A3B2A13D30B005B333B /* MetricsSubmitter.swift */,
				18C89A3D2A13D315005B333B /* Measurement.swift */,
				18C89A3F2A13D334005B333B /* InfluxMetricsSubmitter.swift */,
				18C89A432A13ED24005B333B /* MockSubmitter.swift */,
			);
			path = Metrics;
			sourceTree = "<group>";
		};
		18C89A472A14EF02005B333B /* Settings */ = {
			isa = PBXGroup;
			children = (
				9B6ADC5A2DEDB1A7009E9060 /* DisplayPicker.swift */,
				9B65D2CB2CE2397E00901306 /* PlaytimeSettingsView.swift */,
				18162CEC2AB1C28300A75199 /* TransportConfigSettings.swift */,
				18C89A452A14E667005B333B /* AppStorageWrapper.swift */,
				9B87FB612A03B91E00C92DD1 /* SettingsView.swift */,
				18C89A4A2A14EF1F005B333B /* InfluxSettingsView.swift */,
				FFFF72DA2A280A8000D4D5EE /* RelaySettingsView.swift */,
				FFFF72DC2A280B6300D4D5EE /* ManifestSettingsView.swift */,
				18865CC62A81356100B9A647 /* SubscriptionSettingsView.swift */,
				9BD96EFC2AC2DAA200EC794C /* VideoJitterBufferSettingsView.swift */,
			);
			path = Settings;
			sourceTree = "<group>";
		};
		9B48067F298016FD0040F5D4 /* Codec */ = {
			isa = PBXGroup;
			children = (
				18BF456F2B0CD632006E8E24 /* HEVCUtilities.swift */,
				18BF456D2B0CD632006E8E24 /* VTDecoder.swift */,
				18BF456E2B0CD632006E8E24 /* VTEncoder.swift */,
				9B7F40012ACB1914003333C3 /* H264Utilities.swift */,
				9BDD5B172996A86500C01D54 /* LibOpusDecoder.swift */,
				9BDD5B19299A395B00C01D54 /* LibOpusEncoder.swift */,
				FF6D6D782A0422CE00B535DA /* CodecFactory.swift */,
				9B131C662B7E467500B29D77 /* ApplicationH264SEIs.swift */,
				9B131E322B7E4A1C00B29D77 /* ApplicationHEVCSEIs.swift */,
				9BEC9D992B860DB800768EB6 /* ApplicationSEIs.swift */,
				9B8B9D502BF37CC400F7AE34 /* VideoUtilities.swift */,
			);
			path = Codec;
			sourceTree = "<group>";
		};
		9B6C9F0A2DE5E8020041B9C1 /* Audio */ = {
			isa = PBXGroup;
			children = (
				9B6C9F0B2DE5E8050041B9C1 /* AudioUtilities.swift */,
			);
			path = Audio;
			sourceTree = "<group>";
		};
		9B76FFE0298D5566006B5267 /* Frameworks */ = {
			isa = PBXGroup;
			children = (
				9BDA15D22C7FF3E300494BFD /* quicr.xcframework */,
				184912892A3B560200773D39 /* clibjitter.xcframework */,
				D786194B2A290F1600EC0556 /* qmedia.xcframework */,
			);
			name = Frameworks;
			sourceTree = "<group>";
		};
		9B85951C29F04521008C813C /* Tests */ = {
			isa = PBXGroup;
			children = (
<<<<<<< HEAD
				9B5EC68E2D85C000009A2872 /* TestVarInt.swift */,
				9B5EC68A2D85B43C009A2872 /* TestMediaInterop.swift */,
=======
				9B9665162DFAE41C007CC380 /* TestAudioHandler.swift */,
				9B6C9F102DE629720041B9C1 /* TestAudioUtilities.swift */,
>>>>>>> 929b2cb5
				9B7C91DC2DA67060008F1DDB /* TestActiveSpeakerStats.swift */,
				9B25D2102D9AA0B200FE8AB7 /* TestTimeAlign.swift */,
				9B3726942D806F5000498550 /* TestMutex+Convenience.swift */,
				9B156EFF2D64AB0E00E91D0F /* TestSlidingWindow.swift */,
				9B7325EE2D558C3900729DFB /* MockClient.swift */,
				9B7B26912D367B3C00A29CFA /* TestSubscription.swift */,
				9B8E45402CF4BFA7003C863A /* MockCodecFactory.swift */,
				9BE6288B2CE36A30001401D0 /* TestActiveSpeaker.swift */,
				9BE6B7C82C9D92BF0069FE9F /* TestTokenStorage.swift */,
				187DE3722C997D290090FB68 /* TestOpusSubscription.swift */,
				187DE3702C997C770090FB68 /* TestVideoSubscription.swift */,
				187DE36E2C997AFA0090FB68 /* TestOpusPublication.swift */,
				187DE36C2C997A140090FB68 /* TestCallController.swift */,
				18B2F4072AC59582008E3BFD /* TestVideoJitterBuffer.swift */,
				9B9622DD2A7A6A3A00949234 /* TestQHelpers.swift */,
				9B7F40032ACB5808003333C3 /* TestVideoUtilities.swift */,
				9BC53E0A2B84E0150056C154 /* TestApplicationSEIs.swift */,
				9B4788D32B972F990056CE7E /* TestVideoSubscriptionSet.swift */,
				9B8B9D522BF3A42C00F7AE34 /* TestDecimusVideoFrame.swift */,
				9BC53C992BFDEC7800BB39C6 /* TestVideoPublication.swift */,
				9BC53C9F2BFE151700BB39C6 /* TestVarianceCalculator.swift */,
				9BB0F7192C29CAB500253A82 /* TestMeasurementRegistration.swift */,
				9B0E0F1B2C4A9A0300F06D6E /* TestNumberView.swift */,
				9B61384F2C90893C006E5E11 /* TestPublication.swift */,
			);
			path = Tests;
			sourceTree = "<group>";
		};
		9B8E14DA2C7E935E009D8C24 /* libquicr */ = {
			isa = PBXGroup;
			children = (
				9BBFF99C2DE751380093EA8E /* QLocation.mm */,
				9BBFF99B2DE750D80093EA8E /* QLocation.h */,
				9B7B26982D36B21300A29CFA /* QFetchTrackHandlerObjC.mm */,
				9B7B26972D36B14F00A29CFA /* QFetchTrackHandlerObjC.h */,
				9B7B26942D36AE0C00A29CFA /* QFetchTrackHandler.h */,
				9B1246312CD8EB7F004C020C /* QFullTrackName.mm */,
				9B749B882CD8E3CD002E0FC7 /* QFullTrackName.h */,
				9BDA15D02C7FD83700494BFD /* FullTrackName.swift */,
				9BDA15CF2C7F429D00494BFD /* QSubscribeTrackHandlerCallbacks.h */,
				9B8E14E02C7E997A009D8C24 /* QPublishTrackHandlerCallbacks.h */,
				9B8E14DF2C7E9885009D8C24 /* QCommon.h */,
				9B8E14DE2C7E96F1009D8C24 /* QClientCallbacks.h */,
				9B8E14D12C7E935E009D8C24 /* QClient.h */,
				9B8E14D22C7E935E009D8C24 /* QClientObjC.h */,
				9B8E14D32C7E935E009D8C24 /* QClientObjC.mm */,
				9B8E14D42C7E935E009D8C24 /* QPublishTrackHandler.h */,
				9B8E14D52C7E935E009D8C24 /* QPublishTrackHandlerObjC.h */,
				9B8E14D62C7E935E009D8C24 /* QPublishTrackHandlerObjC.mm */,
				9B8E14D72C7E935E009D8C24 /* QSubscribeTrackHandler.h */,
				9B8E14D82C7E935E009D8C24 /* QSubscribeTrackHandlerObjC.h */,
				9B8E14D92C7E935E009D8C24 /* QSubscribeTrackHandlerObjC.mm */,
				9BCC0E7F2AB0713000BA97F6 /* TransportConfig.h */,
				9B48068B298301FD0040F5D4 /* QMediaTypes.swift */,
				9BB0C7F72C871A6D005899B9 /* LowOverheadContainer.swift */,
			);
			path = libquicr;
			sourceTree = "<group>";
		};
		9BA27FB9297D7270007013B2 = {
			isa = PBXGroup;
			children = (
				9BDCEA7F2D2E7E3100FE301B /* Config.xcconfig */,
				FF6D6D2F2A00410400B535DA /* fonts */,
				9B85951429F03147008C813C /* TestPlan.xctestplan */,
				9BEFCC4F29BB89D9001A780A /* ci_scripts */,
				9BA27FC4297D7270007013B2 /* Decimus */,
				9B85951C29F04521008C813C /* Tests */,
				9BA27FC3297D7270007013B2 /* Products */,
				9B76FFE0298D5566006B5267 /* Frameworks */,
			);
			sourceTree = "<group>";
		};
		9BA27FC3297D7270007013B2 /* Products */ = {
			isa = PBXGroup;
			children = (
				9BA27FC2297D7270007013B2 /* QuicR.app */,
				9B85951B29F04521008C813C /* Tests.xctest */,
			);
			name = Products;
			sourceTree = "<group>";
		};
		9BA27FC4297D7270007013B2 /* Decimus */ = {
			isa = PBXGroup;
			children = (
<<<<<<< HEAD
				9B5EC68C2D85B926009A2872 /* VarInt.swift */,
				9B5EC6812D85976D009A2872 /* LOCRegistry.swift */,
=======
				9B15FA852DF2DB2900756DF7 /* AppHeaderRegistry.swift */,
				9B4A44E82DEAFB780058F5CD /* AppRecorder.swift */,
				9B6C9F0A2DE5E8020041B9C1 /* Audio */,
>>>>>>> 929b2cb5
				9B474D7F2DAD5D3200EB6DE7 /* CallState.swift */,
				9B4D8D392D95ACFC00F4FE66 /* TimeAligned.swift */,
				9B4D8D372D916E0200F4FE66 /* ActiveSpeakerStats.swift */,
				9B3726922D8065A900498550 /* Mutex+Convenience.swift */,
				9B156EFD2D649EFE00E91D0F /* SlidingWindow.swift */,
				9BB7FA202D53FF8000E90AAD /* mDNSLookup.swift */,
				9BE6288D2CE4FCD3001401D0 /* ManualActiveSpeaker.swift */,
				9BE6B7C62C9D92890069FE9F /* TokenStorage.swift */,
				186763532B2B69EB00339421 /* Measurements */,
				FF3B952D2A60C77B00CE463F /* Lib */,
				18C89A372A13D14A005B333B /* Metrics */,
				185D628E29BF3C5A0011E634 /* Info.plist */,
				9B48067F298016FD0040F5D4 /* Codec */,
				FF2498AE2A534E5B00C6D66D /* Publications */,
				FF2498B52A55E8F800C6D66D /* Subscriptions */,
				9BA27FF9297DD8CA007013B2 /* Models */,
				9BA27FF6297D7D61007013B2 /* Views */,
				FF6D6D312A00410A00B535DA /* fonts */,
				FFBB04422A29235D0038A1E5 /* Info.plist */,
				9BA27FEF297D7352007013B2 /* Decimus.entitlements */,
				9BA27FC9297D7271007013B2 /* Assets.xcassets */,
				9BA27FCB297D7271007013B2 /* Preview Content */,
				9BA27FC5297D7270007013B2 /* DecimusApp.swift */,
				9B165A1429840B610017079F /* CallController.swift */,
				9B48066D297F19700040F5D4 /* CaptureManager.swift */,
				9BAD55BC29B0B77700D9B65F /* ErrorWriter.swift */,
				FF6D6D742A01CCAE00B535DA /* ManifestController.swift */,
				9B9622DB2A7A669A00949234 /* QHelpers.swift */,
				18A108CF2AA60DAB00FDC0A5 /* CpuUsage.swift */,
				18F7C4D72AB1C7AA005EDB88 /* JitterBuffer.swift */,
				1848B86C2ABAE21B00275F71 /* DecimusAudioEngine.swift */,
				1848B86E2ABAE51A00275F71 /* OSStatusError.swift */,
				18B2F4092AC5B9C5008E3BFD /* VideoDequeuer.swift */,
				186397A02ADE0B9100FBF877 /* VideoDevices.swift */,
				9B131C682B7E476500B29D77 /* DecimusVideoFrame.swift */,
				9B131E342B7E548700B29D77 /* CMSampleBuffer+Attachments.swift */,
				9BC53C9B2BFE075300BB39C6 /* VarianceCalculator.swift */,
				9B3F86842C58F4B800B5B8BA /* CircularBuffer.swift */,
			);
			path = Decimus;
			sourceTree = "<group>";
		};
		9BA27FCB297D7271007013B2 /* Preview Content */ = {
			isa = PBXGroup;
			children = (
				9BA27FCC297D7271007013B2 /* Preview Assets.xcassets */,
			);
			path = "Preview Content";
			sourceTree = "<group>";
		};
		9BA27FF6297D7D61007013B2 /* Views */ = {
			isa = PBXGroup;
			children = (
				9B379A272DF2F76F00BB060A /* ChatView.swift */,
				18C89A472A14EF02005B333B /* Settings */,
				FFBF2FB529BFE47000D769CF /* Components */,
				9BA27FF4297D787F007013B2 /* ConfigCallView.swift */,
				9B480661297EAF170040F5D4 /* InCallView.swift */,
				9BA27FF7297DCF3C007013B2 /* CallSetupView.swift */,
				FFFF72D62A27D47D00D4D5EE /* ErrorView.swift */,
				18EC340C2A69CFD6004FE2EE /* VideoView.swift */,
				9BCA87022C3423F500DA4F41 /* NumberView.swift */,
			);
			path = Views;
			sourceTree = "<group>";
		};
		9BA27FF9297DD8CA007013B2 /* Models */ = {
			isa = PBXGroup;
			children = (
				9BA27FFA297DD8D9007013B2 /* CallConfig.swift */,
				9B48068829829FB90040F5D4 /* VideoParticipant.swift */,
				18C89A412A13EB1E005B333B /* InfluxConfig.swift */,
				FFFF72D82A27FBEA00D4D5EE /* RelayConfig.swift */,
				FF3333FF2AA77D8B00DDE4AD /* ManifestTypes.swift */,
			);
			path = Models;
			sourceTree = "<group>";
		};
		9BDE86892B70ECAD009467A7 /* Utilities */ = {
			isa = PBXGroup;
			children = (
				9BDE868A2B70ECC6009467A7 /* SwiftInterop.m */,
				9BDE868C2B70ED0E009467A7 /* SwiftInterop.h */,
			);
			path = Utilities;
			sourceTree = "<group>";
		};
		9BEFCC4F29BB89D9001A780A /* ci_scripts */ = {
			isa = PBXGroup;
			children = (
				9BEFCC5029BB89F8001A780A /* ci_post_clone.sh */,
			);
			path = ci_scripts;
			sourceTree = "<group>";
		};
		D7D156352AD73DE600B4E4F2 /* EncodedBuffer */ = {
			isa = PBXGroup;
			children = (
				D7D156362AD73DE600B4E4F2 /* ExtBufferAllocator.hh */,
				D7D156372AD73DE600B4E4F2 /* EncodedFrameBufferAllocator.h */,
				D7D156382AD73DE600B4E4F2 /* EncodedFrameBufferAllocator.mm */,
			);
			path = EncodedBuffer;
			sourceTree = "<group>";
		};
		FF2498AE2A534E5B00C6D66D /* Publications */ = {
			isa = PBXGroup;
			children = (
				9B379A292DF31B2600BB060A /* TextPublication.swift */,
				9B474D832DAD5D6F00EB6DE7 /* AudioPublication.swift */,
				9B9BD43C2A464A47008B30C4 /* OpusPublication.swift */,
				FF2498AF2A534E8E00C6D66D /* H264Publication.swift */,
				FF2498B12A53575D00C6D66D /* PublicationFactory.swift */,
				9B3E44162C8F1FD60000B98D /* Publication.swift */,
			);
			path = Publications;
			sourceTree = "<group>";
		};
		FF2498B52A55E8F800C6D66D /* Subscriptions */ = {
			isa = PBXGroup;
			children = (
				9B15FA832DF2D01D00756DF7 /* MultipleCallbackSubscription.swift */,
				9B15FA812DF2CB2700756DF7 /* TextSubscriptions.swift */,
				9B7921062DBA45EA0000684D /* DisplayNotification.swift */,
				9B474D812DAD5D3D00EB6DE7 /* AudioHandler.swift */,
				9B2B281D2D37D45E00A80593 /* CallbackFetch.swift */,
				9B2B28192D37CDB900A80593 /* Fetch.swift */,
				9BDCEA802D2EA43A00FE301B /* SubscriptionSet.swift */,
				9BC070D42D2D3A8700FE5B0E /* Subscription.swift */,
				9B807A692CF6015B007C7E6E /* ActiveSpeakerNotifierSubscription.swift */,
				9B807A672CF5FFCD007C7E6E /* CallbackSubscription.swift */,
				9B807A652CF5FF6D007C7E6E /* ActiveSpeakerSubscriptionSet.swift */,
				9BE628892CE366A9001401D0 /* ActiveSpeakerNotifier.swift */,
				184912872A3A51FC00773D39 /* OpusSubscription.swift */,
				FF2498B62A55E95E00C6D66D /* VideoSubscriptionSet.swift */,
				FF2498B32A55E8CC00C6D66D /* SubscriptionFactory.swift */,
				180E74632B0E4F5E0045B9D6 /* VideoHandler.swift */,
				9B61384D2C904E25006E5E11 /* VideoSubscription.swift */,
			);
			path = Subscriptions;
			sourceTree = "<group>";
		};
		FF3B95292A60C19800CE463F /* Jitter */ = {
			isa = PBXGroup;
			children = (
				FF3B952A2A60C1EF00CE463F /* QJitterBuffer.h */,
				FF3B952B2A60C1EF00CE463F /* QJitterBuffer.mm */,
			);
			path = Jitter;
			sourceTree = "<group>";
		};
		FF3B952D2A60C77B00CE463F /* Lib */ = {
			isa = PBXGroup;
			children = (
				9B8E14DA2C7E935E009D8C24 /* libquicr */,
				9BDE86892B70ECAD009467A7 /* Utilities */,
				D7D156352AD73DE600B4E4F2 /* EncodedBuffer */,
				D786194A2A28FD9200EC0556 /* Decimus-Bridging-Header.h */,
				FF3B95292A60C19800CE463F /* Jitter */,
			);
			path = Lib;
			sourceTree = "<group>";
		};
		FF6D6D312A00410A00B535DA /* fonts */ = {
			isa = PBXGroup;
			children = (
				FFBB04412A2923580038A1E5 /* Info.plist */,
				FF6D6D412A00410A00B535DA /* CiscoSansTT-Medium.woff */,
				FF6D6D492A00410A00B535DA /* CiscoSansTT-Medium.woff2 */,
				FF6D6D442A00410A00B535DA /* CiscoSansTT-MediumOblique.woff */,
				FF6D6D512A00410A00B535DA /* CiscoSansTT-MediumOblique.woff2 */,
				FF6D6D4A2A00410A00B535DA /* CiscoSansTTBold.woff */,
				FF6D6D402A00410A00B535DA /* CiscoSansTTBold.woff2 */,
				FF6D6D482A00410A00B535DA /* CiscoSansTTBoldOblique.woff */,
				FF6D6D3B2A00410A00B535DA /* CiscoSansTTBoldOblique.woff2 */,
				FF6D6D332A00410A00B535DA /* CiscoSansTTCondBold.woff */,
				FF6D6D432A00410A00B535DA /* CiscoSansTTCondBold.woff2 */,
				FF6D6D362A00410A00B535DA /* CiscoSansTTCondRegular.woff */,
				FF6D6D3A2A00410A00B535DA /* CiscoSansTTCondRegular.woff2 */,
				FF6D6D342A00410A00B535DA /* CiscoSansTTExtraLight.woff */,
				FF6D6D392A00410A00B535DA /* CiscoSansTTExtraLight.woff2 */,
				FF6D6D352A00410A00B535DA /* CiscoSansTTExtraLightOblique.woff */,
				FF6D6D502A00410A00B535DA /* CiscoSansTTExtraLightOblique.woff2 */,
				FF6D6D322A00410A00B535DA /* CiscoSansTTHeavy.woff */,
				FF6D6D462A00410A00B535DA /* CiscoSansTTHeavy.woff2 */,
				FF6D6D3E2A00410A00B535DA /* CiscoSansTTHeavyOblique.woff */,
				FF6D6D4B2A00410A00B535DA /* CiscoSansTTHeavyOblique.woff2 */,
				FF6D6D372A00410A00B535DA /* CiscoSansTTLight.woff */,
				FF6D6D382A00410A00B535DA /* CiscoSansTTLight.woff2 */,
				FF6D6D4F2A00410A00B535DA /* CiscoSansTTLightOblique.woff */,
				FF6D6D472A00410A00B535DA /* CiscoSansTTLightOblique.woff2 */,
				FF6D6D3D2A00410A00B535DA /* CiscoSansTTRegular.woff */,
				FF6D6D452A00410A00B535DA /* CiscoSansTTRegular.woff2 */,
				FF6D6D4E2A00410A00B535DA /* CiscoSansTTRegularOblique.woff */,
				FF6D6D4C2A00410A00B535DA /* CiscoSansTTRegularOblique.woff2 */,
				FF6D6D422A00410A00B535DA /* CiscoSansTTThin.woff */,
				FF6D6D3C2A00410A00B535DA /* CiscoSansTTThin.woff2 */,
				FF6D6D4D2A00410A00B535DA /* CiscoSansTTThinOblique.woff */,
				FF6D6D3F2A00410A00B535DA /* CiscoSansTTThinOblique.woff2 */,
			);
			name = fonts;
			path = "dependencies/momentum-ui/core/fonts";
			sourceTree = SOURCE_ROOT;
		};
		FFBF2FB529BFE47000D769CF /* Components */ = {
			isa = PBXGroup;
			children = (
				9BDCEA822D2EB2AF00FE301B /* ObservableSubscriptionDetails.swift */,
				9B1246352CD90B00004C020C /* PublicationPopover.swift */,
				9B1246332CD90923004C020C /* SubscriptionPopover.swift */,
				9B308B982CAAEE6F00BF2361 /* LabeledToggle.swift */,
				FF1C5C2A29DD110600887833 /* CallControls.swift */,
				FF1C5C2B29DD110600887833 /* LeaveModal.swift */,
				FF1C5C2C29DD110600887833 /* VideoGrid.swift */,
				FFBF2FB629BFE48100D769CF /* ActionButton.swift */,
				FF01709529C10013000E23A6 /* FormInput.swift */,
				FFB8CBE429C148B70093C623 /* ActionPicker.swift */,
				FF4DA06C29FAEF4F00A01E5D /* ViewExtensions.swift */,
				1867950A2AD58E54008F99C6 /* PreviewView.swift */,
			);
			path = Components;
			sourceTree = "<group>";
		};
/* End PBXGroup section */

/* Begin PBXNativeTarget section */
		9B85951A29F04521008C813C /* Tests */ = {
			isa = PBXNativeTarget;
			buildConfigurationList = 9B85952129F04522008C813C /* Build configuration list for PBXNativeTarget "Tests" */;
			buildPhases = (
				9B85951729F04521008C813C /* Sources */,
				9B85951829F04521008C813C /* Frameworks */,
				9B85951929F04521008C813C /* Resources */,
			);
			buildRules = (
			);
			dependencies = (
				9BC070D32D2C37AD00FE5B0E /* PBXTargetDependency */,
				9B85952029F04521008C813C /* PBXTargetDependency */,
			);
			name = Tests;
			productName = Tests;
			productReference = 9B85951B29F04521008C813C /* Tests.xctest */;
			productType = "com.apple.product-type.bundle.unit-test";
		};
		9BA27FC1297D7270007013B2 /* QuicR */ = {
			isa = PBXNativeTarget;
			buildConfigurationList = 9BA27FE6297D7271007013B2 /* Build configuration list for PBXNativeTarget "QuicR" */;
			buildPhases = (
				9B76FFD9298D4836006B5267 /* Build QMedia */,
				9BA27FBE297D7270007013B2 /* Sources */,
				9BA27FBF297D7270007013B2 /* Frameworks */,
				9BA27FC0297D7270007013B2 /* Resources */,
				D7883CA42A2E82A200B88A61 /* Embed Libraries */,
			);
			buildRules = (
			);
			dependencies = (
				9BAA26092DED9DA90085883C /* PBXTargetDependency */,
			);
			name = QuicR;
			packageProductDependencies = (
				9BDD5B12299697DE00C01D54 /* DequeModule */,
				18C89A392A13D1E4005B333B /* InfluxDBSwift */,
				FFA0E84F2A6F25A20027603B /* WrappingHStack */,
				188ABB552A792E9C00B31A6E /* Opus */,
				18F7C4D92AB1C7BD005EDB88 /* OrderedCollections */,
				18BF45772B0E0F3D006E8E24 /* TPCircularBuffer */,
				9B4A44E62DE8ECE00058F5CD /* SFrame */,
			);
			productName = Decimus;
			productReference = 9BA27FC2297D7270007013B2 /* QuicR.app */;
			productType = "com.apple.product-type.application";
		};
/* End PBXNativeTarget section */

/* Begin PBXProject section */
		9BA27FBA297D7270007013B2 /* Project object */ = {
			isa = PBXProject;
			attributes = {
				BuildIndependentTargetsInParallel = 1;
				LastSwiftUpdateCheck = 1410;
				LastUpgradeCheck = 1530;
				TargetAttributes = {
					9B85951A29F04521008C813C = {
						CreatedOnToolsVersion = 14.1;
						TestTargetID = 9BA27FC1297D7270007013B2;
					};
					9BA27FC1297D7270007013B2 = {
						CreatedOnToolsVersion = 14.1;
						LastSwiftMigration = 1410;
					};
				};
			};
			buildConfigurationList = 9BA27FBD297D7270007013B2 /* Build configuration list for PBXProject "QuicR" */;
			compatibilityVersion = "Xcode 14.0";
			developmentRegion = en;
			hasScannedForEncodings = 0;
			knownRegions = (
				en,
				Base,
			);
			mainGroup = 9BA27FB9297D7270007013B2;
			packageReferences = (
				9BDD5B11299697DE00C01D54 /* XCRemoteSwiftPackageReference "swift-collections" */,
				18C89A382A13D1E4005B333B /* XCRemoteSwiftPackageReference "influxdb-client-swift" */,
				FFA0E84E2A6F25A20027603B /* XCRemoteSwiftPackageReference "WrappingHStack" */,
				188ABB542A792E9C00B31A6E /* XCRemoteSwiftPackageReference "swift-opus" */,
				18BF45762B0E0F3D006E8E24 /* XCRemoteSwiftPackageReference "TPCircularBuffer" */,
				9B81EEBD2C6A578C003690F9 /* XCRemoteSwiftPackageReference "SwiftLintPlugins" */,
				9B25D2122D9AAB9800FE8AB7 /* XCRemoteSwiftPackageReference "swift-numerics" */,
				9B4A44E52DE8ECE00058F5CD /* XCRemoteSwiftPackageReference "swift-frame" */,
			);
			productRefGroup = 9BA27FC3297D7270007013B2 /* Products */;
			projectDirPath = "";
			projectRoot = "";
			targets = (
				9BA27FC1297D7270007013B2 /* QuicR */,
				9B85951A29F04521008C813C /* Tests */,
			);
		};
/* End PBXProject section */

/* Begin PBXResourcesBuildPhase section */
		9B85951929F04521008C813C /* Resources */ = {
			isa = PBXResourcesBuildPhase;
			buildActionMask = 2147483647;
			files = (
			);
			runOnlyForDeploymentPostprocessing = 0;
		};
		9BA27FC0297D7270007013B2 /* Resources */ = {
			isa = PBXResourcesBuildPhase;
			buildActionMask = 2147483647;
			files = (
				FF6D6D612A00415300B535DA /* CiscoSansTTBoldOblique.woff2 in Resources */,
				FF6D6D592A00415300B535DA /* CiscoSansTTHeavyOblique.woff2 in Resources */,
				FF6D6D712A00415300B535DA /* CiscoSansTTThin.woff in Resources */,
				FF6D6D632A00415300B535DA /* CiscoSansTTCondRegular.woff2 in Resources */,
				FF6D6D572A00415300B535DA /* CiscoSansTTHeavy.woff2 in Resources */,
				FF6D6D602A00415300B535DA /* CiscoSansTTLight.woff2 in Resources */,
				FF6D6D652A00415300B535DA /* CiscoSansTT-MediumOblique.woff in Resources */,
				FF6D6D5F2A00415300B535DA /* CiscoSansTTHeavy.woff in Resources */,
				FF6D6D682A00415300B535DA /* CiscoSansTTCondRegular.woff in Resources */,
				FF6D6D582A00415300B535DA /* CiscoSansTTLight.woff in Resources */,
				FF6D6D532A00415300B535DA /* CiscoSansTTThinOblique.woff2 in Resources */,
				FF6D6D6A2A00415300B535DA /* CiscoSansTTCondBold.woff2 in Resources */,
				FF6D6D6E2A00415300B535DA /* CiscoSansTTExtraLightOblique.woff2 in Resources */,
				FF6D6D302A00410400B535DA /* fonts in Resources */,
				FF6D6D552A00415300B535DA /* CiscoSansTTRegular.woff in Resources */,
				FF6D6D642A00415300B535DA /* CiscoSansTTHeavyOblique.woff in Resources */,
				FF6D6D5E2A00415300B535DA /* CiscoSansTTLightOblique.woff2 in Resources */,
				FF6D6D6C2A00415300B535DA /* CiscoSansTTBoldOblique.woff in Resources */,
				FF6D6D5D2A00415300B535DA /* CiscoSansTTExtraLight.woff2 in Resources */,
				FF6D6D5C2A00415300B535DA /* CiscoSansTTRegularOblique.woff2 in Resources */,
				FF6D6D542A00415300B535DA /* CiscoSansTT-Medium.woff2 in Resources */,
				FF6D6D692A00415300B535DA /* CiscoSansTTThin.woff2 in Resources */,
				FF6D6D5B2A00415300B535DA /* CiscoSansTTCondBold.woff in Resources */,
				FF6D6D622A00415300B535DA /* CiscoSansTTBold.woff2 in Resources */,
				FF6D6D6D2A00415300B535DA /* CiscoSansTTLightOblique.woff in Resources */,
				FF6D6D662A00415300B535DA /* CiscoSansTTRegular.woff2 in Resources */,
				FF6D6D702A00415300B535DA /* CiscoSansTT-Medium.woff in Resources */,
				FF6D6D562A00415300B535DA /* CiscoSansTTExtraLight.woff in Resources */,
				9BA27FCD297D7271007013B2 /* Preview Assets.xcassets in Resources */,
				FF6D6D672A00415300B535DA /* CiscoSansTTRegularOblique.woff in Resources */,
				FF6D6D522A00415300B535DA /* CiscoSansTT-MediumOblique.woff2 in Resources */,
				9BA27FCA297D7271007013B2 /* Assets.xcassets in Resources */,
				FF6D6D6B2A00415300B535DA /* CiscoSansTTExtraLightOblique.woff in Resources */,
				FF6D6D5A2A00415300B535DA /* CiscoSansTTBold.woff in Resources */,
				FF6D6D6F2A00415300B535DA /* CiscoSansTTThinOblique.woff in Resources */,
			);
			runOnlyForDeploymentPostprocessing = 0;
		};
/* End PBXResourcesBuildPhase section */

/* Begin PBXShellScriptBuildPhase section */
		9B76FFD9298D4836006B5267 /* Build QMedia */ = {
			isa = PBXShellScriptBuildPhase;
			alwaysOutOfDate = 1;
			buildActionMask = 2147483647;
			files = (
			);
			inputFileListPaths = (
			);
			inputPaths = (
			);
			name = "Build QMedia";
			outputFileListPaths = (
			);
			outputPaths = (
				"$(PROJECT_DIR)/dependencies/neo_media_client.framework",
			);
			runOnlyForDeploymentPostprocessing = 0;
			shellPath = /bin/sh;
			shellScript = "$SRCROOT/dependencies/build-qmedia-framework.sh\n";
		};
/* End PBXShellScriptBuildPhase section */

/* Begin PBXSourcesBuildPhase section */
		9B85951729F04521008C813C /* Sources */ = {
			isa = PBXSourcesBuildPhase;
			buildActionMask = 2147483647;
			files = (
				9B7325EF2D558C3B00729DFB /* MockClient.swift in Sources */,
				9BC53E0B2B84E0150056C154 /* TestApplicationSEIs.swift in Sources */,
				187DE36F2C997AFE0090FB68 /* TestOpusPublication.swift in Sources */,
				9B3726952D806F5800498550 /* TestMutex+Convenience.swift in Sources */,
				9B6138502C90893C006E5E11 /* TestPublication.swift in Sources */,
				187DE3732C997D2F0090FB68 /* TestOpusSubscription.swift in Sources */,
				9B4788D42B972F990056CE7E /* TestVideoSubscriptionSet.swift in Sources */,
				9BC53CA02BFE151700BB39C6 /* TestVarianceCalculator.swift in Sources */,
				9B6C9F112DE629720041B9C1 /* TestAudioUtilities.swift in Sources */,
				9B9622DE2A7A6A3A00949234 /* TestQHelpers.swift in Sources */,
				9B5EC68B2D85B43F009A2872 /* TestMediaInterop.swift in Sources */,
				9BE6B7C92C9D92C20069FE9F /* TestTokenStorage.swift in Sources */,
				18B2F4082AC59582008E3BFD /* TestVideoJitterBuffer.swift in Sources */,
				9BB0F71A2C29CAB500253A82 /* TestMeasurementRegistration.swift in Sources */,
<<<<<<< HEAD
				9B5EC68F2D85C003009A2872 /* TestVarInt.swift in Sources */,
=======
				9B9665172DFAE41E007CC380 /* TestAudioHandler.swift in Sources */,
>>>>>>> 929b2cb5
				187DE36D2C997A180090FB68 /* TestCallController.swift in Sources */,
				9B8B9D532BF3A42C00F7AE34 /* TestDecimusVideoFrame.swift in Sources */,
				9B156F002D64AB1100E91D0F /* TestSlidingWindow.swift in Sources */,
				187DE3712C997C7A0090FB68 /* TestVideoSubscription.swift in Sources */,
				9B7F40042ACB5808003333C3 /* TestVideoUtilities.swift in Sources */,
				9BC53C9A2BFDEC7800BB39C6 /* TestVideoPublication.swift in Sources */,
				9B7B26922D367B3F00A29CFA /* TestSubscription.swift in Sources */,
				9B25D2112D9AA0B500FE8AB7 /* TestTimeAlign.swift in Sources */,
				9B8E45412CF4BFA9003C863A /* MockCodecFactory.swift in Sources */,
				9B7C91DD2DA67060008F1DDB /* TestActiveSpeakerStats.swift in Sources */,
				9BE6288C2CE36A32001401D0 /* TestActiveSpeaker.swift in Sources */,
				9B0E0F1C2C4A9A0300F06D6E /* TestNumberView.swift in Sources */,
			);
			runOnlyForDeploymentPostprocessing = 0;
		};
		9BA27FBE297D7270007013B2 /* Sources */ = {
			isa = PBXSourcesBuildPhase;
			buildActionMask = 2147483647;
			files = (
				FF1C5C2F29DD110600887833 /* VideoGrid.swift in Sources */,
				1848B86F2ABAE51A00275F71 /* OSStatusError.swift in Sources */,
				18BF45722B0CD632006E8E24 /* HEVCUtilities.swift in Sources */,
				1867950B2AD58E54008F99C6 /* PreviewView.swift in Sources */,
				9B1246342CD90927004C020C /* SubscriptionPopover.swift in Sources */,
				9BA27FC6297D7270007013B2 /* DecimusApp.swift in Sources */,
				9BD96EFD2AC2DAA200EC794C /* VideoJitterBufferSettingsView.swift in Sources */,
				9B9622DC2A7A669A00949234 /* QHelpers.swift in Sources */,
				9BB7FA212D53FF8700E90AAD /* mDNSLookup.swift in Sources */,
				9B48068C298301FD0040F5D4 /* QMediaTypes.swift in Sources */,
				9BE6288A2CE366AE001401D0 /* ActiveSpeakerNotifier.swift in Sources */,
				9B474D842DAD5D6F00EB6DE7 /* AudioPublication.swift in Sources */,
				FFFF72D72A27D47D00D4D5EE /* ErrorView.swift in Sources */,
				9B807A682CF5FFD1007C7E6E /* CallbackSubscription.swift in Sources */,
				184912882A3A51FC00773D39 /* OpusSubscription.swift in Sources */,
				9B87FB622A03B91E00C92DD1 /* SettingsView.swift in Sources */,
				9B1F2C122C948ECE007548D1 /* TrackMeasurement.swift in Sources */,
				FF2498B22A53575D00C6D66D /* PublicationFactory.swift in Sources */,
				9B65D2CC2CE2398100901306 /* PlaytimeSettingsView.swift in Sources */,
				9B3F86852C58F4B800B5B8BA /* CircularBuffer.swift in Sources */,
				9BA27FF5297D787F007013B2 /* ConfigCallView.swift in Sources */,
				9B807A6A2CF60160007C7E6E /* ActiveSpeakerNotifierSubscription.swift in Sources */,
				9B480662297EAF170040F5D4 /* InCallView.swift in Sources */,
				9BDE868B2B70ECC6009467A7 /* SwiftInterop.m in Sources */,
				9B7F40022ACB1914003333C3 /* H264Utilities.swift in Sources */,
				18BF45702B0CD632006E8E24 /* VTDecoder.swift in Sources */,
				9B131C692B7E476500B29D77 /* DecimusVideoFrame.swift in Sources */,
				9BA27FFB297DD8D9007013B2 /* CallConfig.swift in Sources */,
				9B3E44172C8F1FD60000B98D /* Publication.swift in Sources */,
				9B15FA862DF2DB2F00756DF7 /* AppHeaderRegistry.swift in Sources */,
				9B7B26992D36B21700A29CFA /* QFetchTrackHandlerObjC.mm in Sources */,
				18F7C4D82AB1C7AA005EDB88 /* JitterBuffer.swift in Sources */,
				18C89A462A14E667005B333B /* AppStorageWrapper.swift in Sources */,
				18865CC72A81356100B9A647 /* SubscriptionSettingsView.swift in Sources */,
				9B2B281A2D37CDBA00A80593 /* Fetch.swift in Sources */,
				9BBFF99D2DE751390093EA8E /* QLocation.mm in Sources */,
				FFBF2FB729BFE48100D769CF /* ActionButton.swift in Sources */,
				9B8E14DB2C7E935E009D8C24 /* QPublishTrackHandlerObjC.mm in Sources */,
				9B8E14DC2C7E935E009D8C24 /* QSubscribeTrackHandlerObjC.mm in Sources */,
				9B8E14DD2C7E935E009D8C24 /* QClientObjC.mm in Sources */,
				9B6ADC5B2DEDB1AB009E9060 /* DisplayPicker.swift in Sources */,
				18B2F40A2AC5B9C5008E3BFD /* VideoDequeuer.swift in Sources */,
				1867635B2B2B6B8200339421 /* OpusPublication+Measurement.swift in Sources */,
				18162CED2AB1C28300A75199 /* TransportConfigSettings.swift in Sources */,
				FF4DA06D29FAEF4F00A01E5D /* ViewExtensions.swift in Sources */,
				9B15FA822DF2CB2F00756DF7 /* TextSubscriptions.swift in Sources */,
				FFFF72D92A27FBEA00D4D5EE /* RelayConfig.swift in Sources */,
				FFFF72DB2A280A8000D4D5EE /* RelaySettingsView.swift in Sources */,
				9B3726932D8065B400498550 /* Mutex+Convenience.swift in Sources */,
				FF01709629C10013000E23A6 /* FormInput.swift in Sources */,
				FF6D6D792A0422CE00B535DA /* CodecFactory.swift in Sources */,
				9B48068929829FB90040F5D4 /* VideoParticipant.swift in Sources */,
				9B131C672B7E467500B29D77 /* ApplicationH264SEIs.swift in Sources */,
				9B1F2C102C946071007548D1 /* CallController+Measurement.swift in Sources */,
				9BDCEA812D2EA43C00FE301B /* SubscriptionSet.swift in Sources */,
				FF3334002AA77D8B00DDE4AD /* ManifestTypes.swift in Sources */,
				FF6D6D752A01CCAE00B535DA /* ManifestController.swift in Sources */,
				9B6C9F0C2DE5E80E0041B9C1 /* AudioUtilities.swift in Sources */,
				9BCA87032C3423F500DA4F41 /* NumberView.swift in Sources */,
				9B4A44E92DEAFB810058F5CD /* AppRecorder.swift in Sources */,
				9BDA15D12C7FD83E00494BFD /* FullTrackName.swift in Sources */,
				9B807A662CF5FF75007C7E6E /* ActiveSpeakerSubscriptionSet.swift in Sources */,
				9B308B992CAAEE7400BF2361 /* LabeledToggle.swift in Sources */,
				9B5EC68D2D85B927009A2872 /* VarInt.swift in Sources */,
				9B131E332B7E4A1C00B29D77 /* ApplicationHEVCSEIs.swift in Sources */,
				FF3B952C2A60C1EF00CE463F /* QJitterBuffer.mm in Sources */,
				FF1C5C2D29DD110600887833 /* CallControls.swift in Sources */,
				9BDD5B182996A86500C01D54 /* LibOpusDecoder.swift in Sources */,
				9BB0C7F82C871A6D005899B9 /* LowOverheadContainer.swift in Sources */,
				9B1143BB2BADBC0A003A2D2D /* VideoSubscriptionSet+Measurement.swift in Sources */,
				1867635F2B2B6BE600339421 /* OpusSubscription+Measurement.swift in Sources */,
				9B1246362CD90B03004C020C /* PublicationPopover.swift in Sources */,
				9BE6288E2CE4FCDD001401D0 /* ManualActiveSpeaker.swift in Sources */,
				9B131E352B7E548700B29D77 /* CMSampleBuffer+Attachments.swift in Sources */,
				9B7921072DBA45EE0000684D /* DisplayNotification.swift in Sources */,
				186763552B2B69FD00339421 /* VideoHandler+Measurement.swift in Sources */,
				1867635D2B2B6BB000339421 /* H264Publication+Measurement.swift in Sources */,
				FF2498B42A55E8CC00C6D66D /* SubscriptionFactory.swift in Sources */,
				186397A12ADE0B9100FBF877 /* VideoDevices.swift in Sources */,
				18C89A3C2A13D30B005B333B /* MetricsSubmitter.swift in Sources */,
				9BDCEA832D2EB2C300FE301B /* ObservableSubscriptionDetails.swift in Sources */,
				9B61384E2C904E25006E5E11 /* VideoSubscription.swift in Sources */,
				1848B86D2ABAE21B00275F71 /* DecimusAudioEngine.swift in Sources */,
				18A108D02AA60DAB00FDC0A5 /* CpuUsage.swift in Sources */,
				9BFD6DF72C29709A00D6A1AE /* MeasurementRegistration.swift in Sources */,
				186763572B2B6B1100339421 /* CaptureManager+Measurement.swift in Sources */,
				FFB8CBE529C148B70093C623 /* ActionPicker.swift in Sources */,
				D7D156392AD73DE600B4E4F2 /* EncodedFrameBufferAllocator.mm in Sources */,
				9BC070D52D2D3A8B00FE5B0E /* Subscription.swift in Sources */,
				18EC340D2A69CFD6004FE2EE /* VideoView.swift in Sources */,
				9B4D8D382D916E0200F4FE66 /* ActiveSpeakerStats.swift in Sources */,
				9BEC9D9A2B860DB800768EB6 /* ApplicationSEIs.swift in Sources */,
				FF2498B02A534E8E00C6D66D /* H264Publication.swift in Sources */,
				9BAD55BD29B0B77700D9B65F /* ErrorWriter.swift in Sources */,
				9B379A282DF2F77100BB060A /* ChatView.swift in Sources */,
				9BC53C9E2BFE0AA000BB39C6 /* VarianceCalculator+Measurement.swift in Sources */,
				9B474D802DAD5D3300EB6DE7 /* CallState.swift in Sources */,
				9B1246322CD8EB83004C020C /* QFullTrackName.mm in Sources */,
				9BC53C9C2BFE075300BB39C6 /* VarianceCalculator.swift in Sources */,
				18C89A402A13D334005B333B /* InfluxMetricsSubmitter.swift in Sources */,
				9B48066E297F19700040F5D4 /* CaptureManager.swift in Sources */,
				9B9BD43D2A464A47008B30C4 /* OpusPublication.swift in Sources */,
				18C89A422A13EB1E005B333B /* InfluxConfig.swift in Sources */,
				9B7C91E02DA6A94F008F1DDB /* ActiveSpeakerStats+Measurement.swift in Sources */,
				9B2B281E2D37D46500A80593 /* CallbackFetch.swift in Sources */,
				9BA27FF8297DCF3C007013B2 /* CallSetupView.swift in Sources */,
				18C89A3E2A13D315005B333B /* Measurement.swift in Sources */,
				9B165A1529840B610017079F /* CallController.swift in Sources */,
				9B5EC6822D859775009A2872 /* LOCRegistry.swift in Sources */,
				FF2498B72A55E95E00C6D66D /* VideoSubscriptionSet.swift in Sources */,
				9B379A2A2DF31B2800BB060A /* TextPublication.swift in Sources */,
				18C89A442A13ED24005B333B /* MockSubmitter.swift in Sources */,
				FF1C5C2E29DD110600887833 /* LeaveModal.swift in Sources */,
				9B474D822DAD5D3D00EB6DE7 /* AudioHandler.swift in Sources */,
				186763592B2B6B3B00339421 /* JitterBuffer+Measurement.swift in Sources */,
				FFFF72DD2A280B6300D4D5EE /* ManifestSettingsView.swift in Sources */,
				18C89A4B2A14EF1F005B333B /* InfluxSettingsView.swift in Sources */,
				18BF45712B0CD632006E8E24 /* VTEncoder.swift in Sources */,
				9B156EFE2D649F0200E91D0F /* SlidingWindow.swift in Sources */,
				180E74642B0E4F5E0045B9D6 /* VideoHandler.swift in Sources */,
				9B4D8D3A2D95ACFE00F4FE66 /* TimeAligned.swift in Sources */,
				9B15FA842DF2D02800756DF7 /* MultipleCallbackSubscription.swift in Sources */,
				9BE6B7C72C9D92940069FE9F /* TokenStorage.swift in Sources */,
				9B8B9D512BF37CC400F7AE34 /* VideoUtilities.swift in Sources */,
				9BDD5B1A299A395B00C01D54 /* LibOpusEncoder.swift in Sources */,
			);
			runOnlyForDeploymentPostprocessing = 0;
		};
/* End PBXSourcesBuildPhase section */

/* Begin PBXTargetDependency section */
		9B85952029F04521008C813C /* PBXTargetDependency */ = {
			isa = PBXTargetDependency;
			target = 9BA27FC1297D7270007013B2 /* QuicR */;
			targetProxy = 9B85951F29F04521008C813C /* PBXContainerItemProxy */;
		};
		9BAA26092DED9DA90085883C /* PBXTargetDependency */ = {
			isa = PBXTargetDependency;
			productRef = 9BAA26082DED9DA90085883C /* SwiftLintBuildToolPlugin */;
		};
		9BC070D32D2C37AD00FE5B0E /* PBXTargetDependency */ = {
			isa = PBXTargetDependency;
			productRef = 9BC070D22D2C37AD00FE5B0E /* SwiftLintBuildToolPlugin */;
		};
/* End PBXTargetDependency section */

/* Begin XCBuildConfiguration section */
		9B85952229F04522008C813C /* Debug */ = {
			isa = XCBuildConfiguration;
			buildSettings = {
				BUNDLE_LOADER = "$(TEST_HOST)";
				"CODE_SIGN_IDENTITY[sdk=macosx*]" = "Apple Development";
				CODE_SIGN_STYLE = Automatic;
				CURRENT_PROJECT_VERSION = 1;
				DEVELOPMENT_TEAM = "";
				GENERATE_INFOPLIST_FILE = YES;
				HEADER_SEARCH_PATHS = "$(inherited)";
				IPHONEOS_DEPLOYMENT_TARGET = 18.2;
				MACOSX_DEPLOYMENT_TARGET = 10.15;
				MARKETING_VERSION = 1.0;
				PRODUCT_BUNDLE_IDENTIFIER = com.cisco.quicr.decimus.Tests;
				PRODUCT_NAME = "$(TARGET_NAME)";
				SUPPORTED_PLATFORMS = "iphoneos iphonesimulator";
				SUPPORTS_MACCATALYST = YES;
				SUPPORTS_MAC_DESIGNED_FOR_IPHONE_IPAD = YES;
				SWIFT_EMIT_LOC_STRINGS = NO;
				SWIFT_VERSION = 5.0;
				TARGETED_DEVICE_FAMILY = "1,2";
				TEST_HOST = "$(BUILT_PRODUCTS_DIR)/QuicR.app/$(BUNDLE_EXECUTABLE_FOLDER_PATH)/QuicR";
			};
			name = Debug;
		};
		9B85952329F04522008C813C /* Release */ = {
			isa = XCBuildConfiguration;
			buildSettings = {
				BUNDLE_LOADER = "$(TEST_HOST)";
				"CODE_SIGN_IDENTITY[sdk=macosx*]" = "Apple Development";
				CODE_SIGN_STYLE = Automatic;
				CURRENT_PROJECT_VERSION = 1;
				DEVELOPMENT_TEAM = "";
				GENERATE_INFOPLIST_FILE = YES;
				HEADER_SEARCH_PATHS = "$(inherited)";
				IPHONEOS_DEPLOYMENT_TARGET = 18.2;
				MACOSX_DEPLOYMENT_TARGET = 10.15;
				MARKETING_VERSION = 1.0;
				PRODUCT_BUNDLE_IDENTIFIER = com.cisco.quicr.decimus.Tests;
				PRODUCT_NAME = "$(TARGET_NAME)";
				SUPPORTED_PLATFORMS = "iphoneos iphonesimulator";
				SUPPORTS_MACCATALYST = YES;
				SUPPORTS_MAC_DESIGNED_FOR_IPHONE_IPAD = YES;
				SWIFT_EMIT_LOC_STRINGS = NO;
				SWIFT_VERSION = 5.0;
				TARGETED_DEVICE_FAMILY = "1,2";
				TEST_HOST = "$(BUILT_PRODUCTS_DIR)/QuicR.app/$(BUNDLE_EXECUTABLE_FOLDER_PATH)/QuicR";
			};
			name = Release;
		};
		9BA27FE4297D7271007013B2 /* Debug */ = {
			isa = XCBuildConfiguration;
			buildSettings = {
				ALWAYS_SEARCH_USER_PATHS = NO;
				ARCHS = "$(ARCHS_STANDARD)";
				ASSETCATALOG_COMPILER_GENERATE_SWIFT_ASSET_SYMBOL_EXTENSIONS = YES;
				CLANG_ANALYZER_NONNULL = YES;
				CLANG_ANALYZER_NUMBER_OBJECT_CONVERSION = YES_AGGRESSIVE;
				CLANG_CXX_LANGUAGE_STANDARD = "gnu++20";
				CLANG_ENABLE_MODULES = YES;
				CLANG_ENABLE_OBJC_ARC = YES;
				CLANG_ENABLE_OBJC_WEAK = YES;
				CLANG_WARN_BLOCK_CAPTURE_AUTORELEASING = YES;
				CLANG_WARN_BOOL_CONVERSION = YES;
				CLANG_WARN_COMMA = YES;
				CLANG_WARN_CONSTANT_CONVERSION = YES;
				CLANG_WARN_DEPRECATED_OBJC_IMPLEMENTATIONS = YES;
				CLANG_WARN_DIRECT_OBJC_ISA_USAGE = YES_ERROR;
				CLANG_WARN_DOCUMENTATION_COMMENTS = YES;
				CLANG_WARN_EMPTY_BODY = YES;
				CLANG_WARN_ENUM_CONVERSION = YES;
				CLANG_WARN_INFINITE_RECURSION = YES;
				CLANG_WARN_INT_CONVERSION = YES;
				CLANG_WARN_NON_LITERAL_NULL_CONVERSION = YES;
				CLANG_WARN_OBJC_IMPLICIT_RETAIN_SELF = YES;
				CLANG_WARN_OBJC_LITERAL_CONVERSION = YES;
				CLANG_WARN_OBJC_ROOT_CLASS = YES_ERROR;
				CLANG_WARN_QUOTED_INCLUDE_IN_FRAMEWORK_HEADER = YES;
				CLANG_WARN_RANGE_LOOP_ANALYSIS = YES;
				CLANG_WARN_STRICT_PROTOTYPES = YES;
				CLANG_WARN_SUSPICIOUS_MOVE = YES;
				CLANG_WARN_UNGUARDED_AVAILABILITY = YES_AGGRESSIVE;
				CLANG_WARN_UNREACHABLE_CODE = YES;
				CLANG_WARN__DUPLICATE_METHOD_MATCH = YES;
				COPY_PHASE_STRIP = NO;
				DEBUG_INFORMATION_FORMAT = dwarf;
				ENABLE_STRICT_OBJC_MSGSEND = YES;
				ENABLE_TESTABILITY = YES;
				GCC_C_LANGUAGE_STANDARD = gnu11;
				GCC_DYNAMIC_NO_PIC = NO;
				GCC_NO_COMMON_BLOCKS = YES;
				GCC_OPTIMIZATION_LEVEL = 0;
				GCC_PREPROCESSOR_DEFINITIONS = (
					"DEBUG=1",
					"$(inherited)",
				);
				GCC_WARN_64_TO_32_BIT_CONVERSION = YES;
				GCC_WARN_ABOUT_RETURN_TYPE = YES_ERROR;
				GCC_WARN_UNDECLARED_SELECTOR = YES;
				GCC_WARN_UNINITIALIZED_AUTOS = YES_AGGRESSIVE;
				GCC_WARN_UNUSED_FUNCTION = YES;
				GCC_WARN_UNUSED_VARIABLE = YES;
				HEADER_SEARCH_PATHS = (
					"$(inherited)",
					"$(PROJECT_DIR)/dependencies/new-qmedia/dependencies/libquicr/dependencies/transport/include",
					"$(PROJECT_DIR)/dependencies/new-qmedia/dependencies/libquicr/dependencies/qname/**",
					"$(PROJECT_DIR)/dependencies/new-qmedia/dependencies/libquicr/include",
					"$(PROJECT_DIR)/dependencies/new-qmedia/dependencies/numero-uri/**",
					"$(PROJECT_DIR)/dependencies/new-qmedia/dependencies/sframe/**",
					"$(PROJECT_DIR)/dependencies/new-qmedia/include",
					"$(PROJECT_DIR)/dependencies/new-qmedia/src",
					"$(PROJECT_DIR)/dependencies/libjitter/**",
					"$(PROJECT_DIR)/dependencies/build-catalyst-new-qmedia/**",
					"$(PROJECT_DIR)/dependencies/build-catalyst-x86-new-qmedia/**",
					"$(PROJECT_DIR)/dependencies/build-ios-new-qmedia/**",
					"$(PROJECT_DIR)/dependencies/build-iossim-new-qmedia/**",
				);
				IPHONEOS_DEPLOYMENT_TARGET = 17.0;
				MTL_ENABLE_DEBUG_INFO = INCLUDE_SOURCE;
				MTL_FAST_MATH = YES;
				ONLY_ACTIVE_ARCH = YES;
				SDKROOT = iphoneos;
				SWIFT_ACTIVE_COMPILATION_CONDITIONS = DEBUG;
				SWIFT_OPTIMIZATION_LEVEL = "-Onone";
			};
			name = Debug;
		};
		9BA27FE5297D7271007013B2 /* Release */ = {
			isa = XCBuildConfiguration;
			buildSettings = {
				ALWAYS_SEARCH_USER_PATHS = NO;
				ARCHS = "$(ARCHS_STANDARD)";
				ASSETCATALOG_COMPILER_GENERATE_SWIFT_ASSET_SYMBOL_EXTENSIONS = YES;
				CLANG_ANALYZER_NONNULL = YES;
				CLANG_ANALYZER_NUMBER_OBJECT_CONVERSION = YES_AGGRESSIVE;
				CLANG_CXX_LANGUAGE_STANDARD = "gnu++20";
				CLANG_ENABLE_MODULES = YES;
				CLANG_ENABLE_OBJC_ARC = YES;
				CLANG_ENABLE_OBJC_WEAK = YES;
				CLANG_WARN_BLOCK_CAPTURE_AUTORELEASING = YES;
				CLANG_WARN_BOOL_CONVERSION = YES;
				CLANG_WARN_COMMA = YES;
				CLANG_WARN_CONSTANT_CONVERSION = YES;
				CLANG_WARN_DEPRECATED_OBJC_IMPLEMENTATIONS = YES;
				CLANG_WARN_DIRECT_OBJC_ISA_USAGE = YES_ERROR;
				CLANG_WARN_DOCUMENTATION_COMMENTS = YES;
				CLANG_WARN_EMPTY_BODY = YES;
				CLANG_WARN_ENUM_CONVERSION = YES;
				CLANG_WARN_INFINITE_RECURSION = YES;
				CLANG_WARN_INT_CONVERSION = YES;
				CLANG_WARN_NON_LITERAL_NULL_CONVERSION = YES;
				CLANG_WARN_OBJC_IMPLICIT_RETAIN_SELF = YES;
				CLANG_WARN_OBJC_LITERAL_CONVERSION = YES;
				CLANG_WARN_OBJC_ROOT_CLASS = YES_ERROR;
				CLANG_WARN_QUOTED_INCLUDE_IN_FRAMEWORK_HEADER = YES;
				CLANG_WARN_RANGE_LOOP_ANALYSIS = YES;
				CLANG_WARN_STRICT_PROTOTYPES = YES;
				CLANG_WARN_SUSPICIOUS_MOVE = YES;
				CLANG_WARN_UNGUARDED_AVAILABILITY = YES_AGGRESSIVE;
				CLANG_WARN_UNREACHABLE_CODE = YES;
				CLANG_WARN__DUPLICATE_METHOD_MATCH = YES;
				COPY_PHASE_STRIP = NO;
				DEBUG_INFORMATION_FORMAT = "dwarf-with-dsym";
				ENABLE_NS_ASSERTIONS = NO;
				ENABLE_STRICT_OBJC_MSGSEND = YES;
				GCC_C_LANGUAGE_STANDARD = gnu11;
				GCC_NO_COMMON_BLOCKS = YES;
				GCC_WARN_64_TO_32_BIT_CONVERSION = YES;
				GCC_WARN_ABOUT_RETURN_TYPE = YES_ERROR;
				GCC_WARN_UNDECLARED_SELECTOR = YES;
				GCC_WARN_UNINITIALIZED_AUTOS = YES_AGGRESSIVE;
				GCC_WARN_UNUSED_FUNCTION = YES;
				GCC_WARN_UNUSED_VARIABLE = YES;
				IPHONEOS_DEPLOYMENT_TARGET = 17.0;
				MTL_ENABLE_DEBUG_INFO = NO;
				MTL_FAST_MATH = YES;
				ONLY_ACTIVE_ARCH = NO;
				SDKROOT = iphoneos;
				SWIFT_COMPILATION_MODE = wholemodule;
				SWIFT_OPTIMIZATION_LEVEL = "-O";
				VALIDATE_PRODUCT = YES;
			};
			name = Release;
		};
		9BA27FE7297D7271007013B2 /* Debug */ = {
			isa = XCBuildConfiguration;
			baseConfigurationReference = 9BDCEA7F2D2E7E3100FE301B /* Config.xcconfig */;
			buildSettings = {
				ASSETCATALOG_COMPILER_APPICON_NAME = AppIcon;
				"ASSETCATALOG_COMPILER_APPICON_NAME[sdk=appletvos*]" = "tvOS Icons";
				ASSETCATALOG_COMPILER_GLOBAL_ACCENT_COLOR_NAME = AccentColor;
				ASSETCATALOG_COMPILER_INCLUDE_ALL_APPICON_ASSETS = NO;
				CLANG_CXX_LANGUAGE_STANDARD = "c++20";
				CLANG_ENABLE_MODULES = YES;
				CODE_SIGN_ENTITLEMENTS = Decimus/Decimus.entitlements;
				"CODE_SIGN_IDENTITY[sdk=macosx*]" = "Apple Development";
				CODE_SIGN_STYLE = Automatic;
				CURRENT_PROJECT_VERSION = 1;
				DEVELOPMENT_ASSET_PATHS = "\"Decimus/Preview Content\"";
				DEVELOPMENT_TEAM = "";
				"ENABLE_HARDENED_RUNTIME[sdk=macosx*]" = YES;
				ENABLE_PREVIEWS = YES;
				FRAMEWORK_SEARCH_PATHS = "";
				GCC_LINK_WITH_DYNAMIC_LIBRARIES = YES;
				GENERATE_INFOPLIST_FILE = YES;
				HEADER_SEARCH_PATHS = (
					"$(PROJECT_DIR)/dependencies/libquicr/src",
					"$(PROJECT_DIR)/dependencies/libquicr/include",
					"$(PROJECT_DIR)/dependencies/libquicr/dependencies/spdlog/include",
					"$(PROJECT_DIR)/dependencies/libjitter/include",
					"$(PROJECT_DIR)/dependencies/libjitter/dependencies/logger/include/",
					"$(PROJECT_DIR)/dependencies/build-catalyst-x86-libquicr/include",
					"$(PROJECT_DIR)/dependencies/build-catalyst-libquicr/include",
					"$(PROJECT_DIR)/dependencies/build-tvos-libquicr/include",
					"$(PROJECT_DIR)/dependencies/build-iossim-libquicr/include",
					"$(PROJECT_DIR)/dependencies/build-ios-libquicr/include",
					"$(PROJECT_DIR)/dependencies/build-tvossim-libquicr/include",
				);
				INFOPLIST_FILE = Decimus/Info.plist;
				INFOPLIST_KEY_CFBundleDisplayName = QuicR;
				INFOPLIST_KEY_LSApplicationCategoryType = "public.app-category.business";
				INFOPLIST_KEY_NSCameraUsageDescription = "QuicR needs your camera in order for others to see you in calls";
				INFOPLIST_KEY_NSLocalNetworkUsageDescription = "$(PROJECT_NAME) can scan the network for a local relay";
				INFOPLIST_KEY_NSMicrophoneUsageDescription = "QuicR needs your camera in order for others to see you in calls";
				INFOPLIST_KEY_UIApplicationSceneManifest_Generation = YES;
				INFOPLIST_KEY_UIApplicationSupportsIndirectInputEvents = YES;
				INFOPLIST_KEY_UILaunchScreen_Generation = YES;
				INFOPLIST_KEY_UIStatusBarStyle = "";
				INFOPLIST_KEY_UISupportedInterfaceOrientations_iPad = "UIInterfaceOrientationPortrait UIInterfaceOrientationPortraitUpsideDown UIInterfaceOrientationLandscapeLeft UIInterfaceOrientationLandscapeRight";
				INFOPLIST_KEY_UISupportedInterfaceOrientations_iPhone = "UIInterfaceOrientationPortrait UIInterfaceOrientationLandscapeLeft UIInterfaceOrientationLandscapeRight";
				INFOPLIST_KEY_UISupportsDocumentBrowser = YES;
				IPHONEOS_DEPLOYMENT_TARGET = 18.2;
				LD_RUNPATH_SEARCH_PATHS = (
					"$(inherited)",
					"@executable_path/Frameworks",
					"@executable_path/../Frameworks",
				);
				LIBRARY_SEARCH_PATHS = (
					"$(inherited)",
					"$(PROJECT_DIR)",
				);
				MACOSX_DEPLOYMENT_TARGET = 15.0;
				MARKETING_VERSION = "$(APP_VERSION)";
				ONLY_ACTIVE_ARCH = YES;
				OTHER_LDFLAGS = "";
				PRODUCT_BUNDLE_IDENTIFIER = com.cisco.quicr.decimus;
				PRODUCT_NAME = "$(TARGET_NAME)";
				REGISTER_APP_GROUPS = NO;
				SUPPORTED_PLATFORMS = "appletvos appletvsimulator iphoneos iphonesimulator macosx";
				SUPPORTS_MACCATALYST = YES;
				SUPPORTS_MAC_DESIGNED_FOR_IPHONE_IPAD = NO;
				SWIFT_EMIT_LOC_STRINGS = YES;
				SWIFT_OBJC_BRIDGING_HEADER = "Decimus/Lib/Decimus-Bridging-Header.h";
				SWIFT_OPTIMIZATION_LEVEL = "-Onone";
				SWIFT_VERSION = 5.0;
				TARGETED_DEVICE_FAMILY = "1,2,3";
				TVOS_DEPLOYMENT_TARGET = 18.0;
				USE_HEADERMAP = NO;
			};
			name = Debug;
		};
		9BA27FE8297D7271007013B2 /* Release */ = {
			isa = XCBuildConfiguration;
			baseConfigurationReference = 9BDCEA7F2D2E7E3100FE301B /* Config.xcconfig */;
			buildSettings = {
				ASSETCATALOG_COMPILER_APPICON_NAME = AppIcon;
				"ASSETCATALOG_COMPILER_APPICON_NAME[sdk=appletvos*]" = "tvOS Icons";
				ASSETCATALOG_COMPILER_GLOBAL_ACCENT_COLOR_NAME = AccentColor;
				ASSETCATALOG_COMPILER_INCLUDE_ALL_APPICON_ASSETS = NO;
				CLANG_CXX_LANGUAGE_STANDARD = "c++20";
				CLANG_ENABLE_MODULES = YES;
				CODE_SIGN_ENTITLEMENTS = Decimus/Decimus.entitlements;
				"CODE_SIGN_IDENTITY[sdk=macosx*]" = "Apple Development";
				CODE_SIGN_STYLE = Automatic;
				CURRENT_PROJECT_VERSION = 1;
				DEVELOPMENT_ASSET_PATHS = "\"Decimus/Preview Content\"";
				DEVELOPMENT_TEAM = "";
				"ENABLE_HARDENED_RUNTIME[sdk=macosx*]" = YES;
				ENABLE_PREVIEWS = YES;
				FRAMEWORK_SEARCH_PATHS = "";
				GCC_LINK_WITH_DYNAMIC_LIBRARIES = YES;
				GENERATE_INFOPLIST_FILE = YES;
				HEADER_SEARCH_PATHS = (
					"$(PROJECT_DIR)/dependencies/libquicr/src",
					"$(PROJECT_DIR)/dependencies/libquicr/include",
					"$(PROJECT_DIR)/dependencies/libquicr/dependencies/spdlog/include",
					"$(PROJECT_DIR)/dependencies/libjitter/include",
					"$(PROJECT_DIR)/dependencies/libjitter/dependencies/logger/include/",
					"$(PROJECT_DIR)/dependencies/build-catalyst-x86-libquicr/include",
					"$(PROJECT_DIR)/dependencies/build-catalyst-libquicr/include",
					"$(PROJECT_DIR)/dependencies/build-tvos-libquicr/include",
					"$(PROJECT_DIR)/dependencies/build-iossim-libquicr/include",
					"$(PROJECT_DIR)/dependencies/build-ios-libquicr/include",
					"$(PROJECT_DIR)/dependencies/build-tvossim-libquicr/include",
				);
				INFOPLIST_FILE = Decimus/Info.plist;
				INFOPLIST_KEY_CFBundleDisplayName = QuicR;
				INFOPLIST_KEY_LSApplicationCategoryType = "public.app-category.business";
				INFOPLIST_KEY_NSCameraUsageDescription = "QuicR needs your camera in order for others to see you in calls";
				INFOPLIST_KEY_NSLocalNetworkUsageDescription = "$(PROJECT_NAME) can scan the network for a local relay";
				INFOPLIST_KEY_NSMicrophoneUsageDescription = "QuicR needs your camera in order for others to see you in calls";
				INFOPLIST_KEY_UIApplicationSceneManifest_Generation = YES;
				INFOPLIST_KEY_UIApplicationSupportsIndirectInputEvents = YES;
				INFOPLIST_KEY_UILaunchScreen_Generation = YES;
				INFOPLIST_KEY_UIStatusBarStyle = "";
				INFOPLIST_KEY_UISupportedInterfaceOrientations_iPad = "UIInterfaceOrientationPortrait UIInterfaceOrientationPortraitUpsideDown UIInterfaceOrientationLandscapeLeft UIInterfaceOrientationLandscapeRight";
				INFOPLIST_KEY_UISupportedInterfaceOrientations_iPhone = "UIInterfaceOrientationPortrait UIInterfaceOrientationLandscapeLeft UIInterfaceOrientationLandscapeRight";
				INFOPLIST_KEY_UISupportsDocumentBrowser = YES;
				IPHONEOS_DEPLOYMENT_TARGET = 18.2;
				LD_RUNPATH_SEARCH_PATHS = (
					"$(inherited)",
					"@executable_path/Frameworks",
					"@executable_path/../Frameworks",
				);
				LIBRARY_SEARCH_PATHS = (
					"$(inherited)",
					"$(PROJECT_DIR)",
				);
				MACOSX_DEPLOYMENT_TARGET = 15.0;
				MARKETING_VERSION = "$(APP_VERSION)";
				ONLY_ACTIVE_ARCH = YES;
				OTHER_LDFLAGS = "";
				PRODUCT_BUNDLE_IDENTIFIER = com.cisco.quicr.decimus;
				PRODUCT_NAME = "$(TARGET_NAME)";
				REGISTER_APP_GROUPS = NO;
				SUPPORTED_PLATFORMS = "appletvos appletvsimulator iphoneos iphonesimulator macosx";
				SUPPORTS_MACCATALYST = YES;
				SUPPORTS_MAC_DESIGNED_FOR_IPHONE_IPAD = NO;
				SWIFT_EMIT_LOC_STRINGS = YES;
				SWIFT_OBJC_BRIDGING_HEADER = "Decimus/Lib/Decimus-Bridging-Header.h";
				SWIFT_VERSION = 5.0;
				TARGETED_DEVICE_FAMILY = "1,2,3";
				TVOS_DEPLOYMENT_TARGET = 18.0;
				USE_HEADERMAP = NO;
			};
			name = Release;
		};
/* End XCBuildConfiguration section */

/* Begin XCConfigurationList section */
		9B85952129F04522008C813C /* Build configuration list for PBXNativeTarget "Tests" */ = {
			isa = XCConfigurationList;
			buildConfigurations = (
				9B85952229F04522008C813C /* Debug */,
				9B85952329F04522008C813C /* Release */,
			);
			defaultConfigurationIsVisible = 0;
			defaultConfigurationName = Release;
		};
		9BA27FBD297D7270007013B2 /* Build configuration list for PBXProject "QuicR" */ = {
			isa = XCConfigurationList;
			buildConfigurations = (
				9BA27FE4297D7271007013B2 /* Debug */,
				9BA27FE5297D7271007013B2 /* Release */,
			);
			defaultConfigurationIsVisible = 0;
			defaultConfigurationName = Release;
		};
		9BA27FE6297D7271007013B2 /* Build configuration list for PBXNativeTarget "QuicR" */ = {
			isa = XCConfigurationList;
			buildConfigurations = (
				9BA27FE7297D7271007013B2 /* Debug */,
				9BA27FE8297D7271007013B2 /* Release */,
			);
			defaultConfigurationIsVisible = 0;
			defaultConfigurationName = Release;
		};
/* End XCConfigurationList section */

/* Begin XCRemoteSwiftPackageReference section */
		188ABB542A792E9C00B31A6E /* XCRemoteSwiftPackageReference "swift-opus" */ = {
			isa = XCRemoteSwiftPackageReference;
			repositoryURL = "https://github.com/RichLogan/swift-opus.git";
			requirement = {
				branch = "ctl-plc";
				kind = branch;
			};
		};
		18BF45762B0E0F3D006E8E24 /* XCRemoteSwiftPackageReference "TPCircularBuffer" */ = {
			isa = XCRemoteSwiftPackageReference;
			repositoryURL = "https://github.com/michaeltyson/TPCircularBuffer.git";
			requirement = {
				kind = upToNextMajorVersion;
				minimumVersion = 1.6.2;
			};
		};
		18C89A382A13D1E4005B333B /* XCRemoteSwiftPackageReference "influxdb-client-swift" */ = {
			isa = XCRemoteSwiftPackageReference;
			repositoryURL = "https://github.com/influxdata/influxdb-client-swift";
			requirement = {
				kind = upToNextMajorVersion;
				minimumVersion = 1.0.0;
			};
		};
		9B25D2122D9AAB9800FE8AB7 /* XCRemoteSwiftPackageReference "swift-numerics" */ = {
			isa = XCRemoteSwiftPackageReference;
			repositoryURL = "https://github.com/apple/swift-numerics.git";
			requirement = {
				kind = upToNextMajorVersion;
				minimumVersion = 1.0.3;
			};
		};
		9B4A44E52DE8ECE00058F5CD /* XCRemoteSwiftPackageReference "swift-frame" */ = {
			isa = XCRemoteSwiftPackageReference;
			repositoryURL = "https://github.com/cisco-open/swift-frame.git";
			requirement = {
				branch = main;
				kind = branch;
			};
		};
		9B81EEBD2C6A578C003690F9 /* XCRemoteSwiftPackageReference "SwiftLintPlugins" */ = {
			isa = XCRemoteSwiftPackageReference;
			repositoryURL = "https://github.com/SimplyDanny/SwiftLintPlugins";
			requirement = {
				kind = upToNextMajorVersion;
				minimumVersion = 0.56.1;
			};
		};
		9BDD5B11299697DE00C01D54 /* XCRemoteSwiftPackageReference "swift-collections" */ = {
			isa = XCRemoteSwiftPackageReference;
			repositoryURL = "https://github.com/apple/swift-collections.git";
			requirement = {
				kind = upToNextMajorVersion;
				minimumVersion = 1.0.0;
			};
		};
		FFA0E84E2A6F25A20027603B /* XCRemoteSwiftPackageReference "WrappingHStack" */ = {
			isa = XCRemoteSwiftPackageReference;
			repositoryURL = "https://github.com/ksemianov/WrappingHStack";
			requirement = {
				kind = upToNextMajorVersion;
				minimumVersion = 0.1.3;
			};
		};
/* End XCRemoteSwiftPackageReference section */

/* Begin XCSwiftPackageProductDependency section */
		188ABB552A792E9C00B31A6E /* Opus */ = {
			isa = XCSwiftPackageProductDependency;
			package = 188ABB542A792E9C00B31A6E /* XCRemoteSwiftPackageReference "swift-opus" */;
			productName = Opus;
		};
		18BF45772B0E0F3D006E8E24 /* TPCircularBuffer */ = {
			isa = XCSwiftPackageProductDependency;
			package = 18BF45762B0E0F3D006E8E24 /* XCRemoteSwiftPackageReference "TPCircularBuffer" */;
			productName = TPCircularBuffer;
		};
		18C89A392A13D1E4005B333B /* InfluxDBSwift */ = {
			isa = XCSwiftPackageProductDependency;
			package = 18C89A382A13D1E4005B333B /* XCRemoteSwiftPackageReference "influxdb-client-swift" */;
			productName = InfluxDBSwift;
		};
		18F7C4D92AB1C7BD005EDB88 /* OrderedCollections */ = {
			isa = XCSwiftPackageProductDependency;
			package = 9BDD5B11299697DE00C01D54 /* XCRemoteSwiftPackageReference "swift-collections" */;
			productName = OrderedCollections;
		};
		9B25D2132D9AAB9800FE8AB7 /* Numerics */ = {
			isa = XCSwiftPackageProductDependency;
			package = 9B25D2122D9AAB9800FE8AB7 /* XCRemoteSwiftPackageReference "swift-numerics" */;
			productName = Numerics;
		};
		9B4A44E62DE8ECE00058F5CD /* SFrame */ = {
			isa = XCSwiftPackageProductDependency;
			package = 9B4A44E52DE8ECE00058F5CD /* XCRemoteSwiftPackageReference "swift-frame" */;
			productName = SFrame;
		};
		9BAA26082DED9DA90085883C /* SwiftLintBuildToolPlugin */ = {
			isa = XCSwiftPackageProductDependency;
			package = 9B81EEBD2C6A578C003690F9 /* XCRemoteSwiftPackageReference "SwiftLintPlugins" */;
			productName = "plugin:SwiftLintBuildToolPlugin";
		};
		9BC070D22D2C37AD00FE5B0E /* SwiftLintBuildToolPlugin */ = {
			isa = XCSwiftPackageProductDependency;
			package = 9B81EEBD2C6A578C003690F9 /* XCRemoteSwiftPackageReference "SwiftLintPlugins" */;
			productName = "plugin:SwiftLintBuildToolPlugin";
		};
		9BDD5B12299697DE00C01D54 /* DequeModule */ = {
			isa = XCSwiftPackageProductDependency;
			package = 9BDD5B11299697DE00C01D54 /* XCRemoteSwiftPackageReference "swift-collections" */;
			productName = DequeModule;
		};
		FFA0E84F2A6F25A20027603B /* WrappingHStack */ = {
			isa = XCSwiftPackageProductDependency;
			package = FFA0E84E2A6F25A20027603B /* XCRemoteSwiftPackageReference "WrappingHStack" */;
			productName = WrappingHStack;
		};
/* End XCSwiftPackageProductDependency section */
	};
	rootObject = 9BA27FBA297D7270007013B2 /* Project object */;
}<|MERGE_RESOLUTION|>--- conflicted
+++ resolved
@@ -82,17 +82,14 @@
 		9B48066E297F19700040F5D4 /* CaptureManager.swift in Sources */ = {isa = PBXBuildFile; fileRef = 9B48066D297F19700040F5D4 /* CaptureManager.swift */; };
 		9B48068929829FB90040F5D4 /* VideoParticipant.swift in Sources */ = {isa = PBXBuildFile; fileRef = 9B48068829829FB90040F5D4 /* VideoParticipant.swift */; };
 		9B48068C298301FD0040F5D4 /* QMediaTypes.swift in Sources */ = {isa = PBXBuildFile; fileRef = 9B48068B298301FD0040F5D4 /* QMediaTypes.swift */; };
-<<<<<<< HEAD
+		9B4A44E72DE8ECE00058F5CD /* SFrame in Frameworks */ = {isa = PBXBuildFile; productRef = 9B4A44E62DE8ECE00058F5CD /* SFrame */; };
+		9B4A44E92DEAFB810058F5CD /* AppRecorder.swift in Sources */ = {isa = PBXBuildFile; fileRef = 9B4A44E82DEAFB780058F5CD /* AppRecorder.swift */; };
+		9B4D8D382D916E0200F4FE66 /* ActiveSpeakerStats.swift in Sources */ = {isa = PBXBuildFile; fileRef = 9B4D8D372D916E0200F4FE66 /* ActiveSpeakerStats.swift */; };
+		9B4D8D3A2D95ACFE00F4FE66 /* TimeAligned.swift in Sources */ = {isa = PBXBuildFile; fileRef = 9B4D8D392D95ACFC00F4FE66 /* TimeAligned.swift */; };
 		9B5EC6822D859775009A2872 /* LOCRegistry.swift in Sources */ = {isa = PBXBuildFile; fileRef = 9B5EC6812D85976D009A2872 /* LOCRegistry.swift */; };
 		9B5EC68B2D85B43F009A2872 /* TestMediaInterop.swift in Sources */ = {isa = PBXBuildFile; fileRef = 9B5EC68A2D85B43C009A2872 /* TestMediaInterop.swift */; };
 		9B5EC68D2D85B927009A2872 /* VarInt.swift in Sources */ = {isa = PBXBuildFile; fileRef = 9B5EC68C2D85B926009A2872 /* VarInt.swift */; };
 		9B5EC68F2D85C003009A2872 /* TestVarInt.swift in Sources */ = {isa = PBXBuildFile; fileRef = 9B5EC68E2D85C000009A2872 /* TestVarInt.swift */; };
-=======
-		9B4A44E72DE8ECE00058F5CD /* SFrame in Frameworks */ = {isa = PBXBuildFile; productRef = 9B4A44E62DE8ECE00058F5CD /* SFrame */; };
-		9B4A44E92DEAFB810058F5CD /* AppRecorder.swift in Sources */ = {isa = PBXBuildFile; fileRef = 9B4A44E82DEAFB780058F5CD /* AppRecorder.swift */; };
->>>>>>> 929b2cb5
-		9B4D8D382D916E0200F4FE66 /* ActiveSpeakerStats.swift in Sources */ = {isa = PBXBuildFile; fileRef = 9B4D8D372D916E0200F4FE66 /* ActiveSpeakerStats.swift */; };
-		9B4D8D3A2D95ACFE00F4FE66 /* TimeAligned.swift in Sources */ = {isa = PBXBuildFile; fileRef = 9B4D8D392D95ACFC00F4FE66 /* TimeAligned.swift */; };
 		9B61384E2C904E25006E5E11 /* VideoSubscription.swift in Sources */ = {isa = PBXBuildFile; fileRef = 9B61384D2C904E25006E5E11 /* VideoSubscription.swift */; };
 		9B6138502C90893C006E5E11 /* TestPublication.swift in Sources */ = {isa = PBXBuildFile; fileRef = 9B61384F2C90893C006E5E11 /* TestPublication.swift */; };
 		9B65D2CC2CE2398100901306 /* PlaytimeSettingsView.swift in Sources */ = {isa = PBXBuildFile; fileRef = 9B65D2CB2CE2397E00901306 /* PlaytimeSettingsView.swift */; };
@@ -308,16 +305,13 @@
 		9B48066D297F19700040F5D4 /* CaptureManager.swift */ = {isa = PBXFileReference; lastKnownFileType = sourcecode.swift; path = CaptureManager.swift; sourceTree = "<group>"; };
 		9B48068829829FB90040F5D4 /* VideoParticipant.swift */ = {isa = PBXFileReference; lastKnownFileType = sourcecode.swift; path = VideoParticipant.swift; sourceTree = "<group>"; };
 		9B48068B298301FD0040F5D4 /* QMediaTypes.swift */ = {isa = PBXFileReference; lastKnownFileType = sourcecode.swift; path = QMediaTypes.swift; sourceTree = "<group>"; };
-<<<<<<< HEAD
+		9B4A44E82DEAFB780058F5CD /* AppRecorder.swift */ = {isa = PBXFileReference; lastKnownFileType = sourcecode.swift; path = AppRecorder.swift; sourceTree = "<group>"; };
+		9B4D8D372D916E0200F4FE66 /* ActiveSpeakerStats.swift */ = {isa = PBXFileReference; lastKnownFileType = sourcecode.swift; path = ActiveSpeakerStats.swift; sourceTree = "<group>"; };
+		9B4D8D392D95ACFC00F4FE66 /* TimeAligned.swift */ = {isa = PBXFileReference; lastKnownFileType = sourcecode.swift; path = TimeAligned.swift; sourceTree = "<group>"; };
 		9B5EC6812D85976D009A2872 /* LOCRegistry.swift */ = {isa = PBXFileReference; lastKnownFileType = sourcecode.swift; path = LOCRegistry.swift; sourceTree = "<group>"; };
 		9B5EC68A2D85B43C009A2872 /* TestMediaInterop.swift */ = {isa = PBXFileReference; lastKnownFileType = sourcecode.swift; path = TestMediaInterop.swift; sourceTree = "<group>"; };
 		9B5EC68C2D85B926009A2872 /* VarInt.swift */ = {isa = PBXFileReference; lastKnownFileType = sourcecode.swift; path = VarInt.swift; sourceTree = "<group>"; };
 		9B5EC68E2D85C000009A2872 /* TestVarInt.swift */ = {isa = PBXFileReference; lastKnownFileType = sourcecode.swift; path = TestVarInt.swift; sourceTree = "<group>"; };
-=======
-		9B4A44E82DEAFB780058F5CD /* AppRecorder.swift */ = {isa = PBXFileReference; lastKnownFileType = sourcecode.swift; path = AppRecorder.swift; sourceTree = "<group>"; };
->>>>>>> 929b2cb5
-		9B4D8D372D916E0200F4FE66 /* ActiveSpeakerStats.swift */ = {isa = PBXFileReference; lastKnownFileType = sourcecode.swift; path = ActiveSpeakerStats.swift; sourceTree = "<group>"; };
-		9B4D8D392D95ACFC00F4FE66 /* TimeAligned.swift */ = {isa = PBXFileReference; lastKnownFileType = sourcecode.swift; path = TimeAligned.swift; sourceTree = "<group>"; };
 		9B61384D2C904E25006E5E11 /* VideoSubscription.swift */ = {isa = PBXFileReference; lastKnownFileType = sourcecode.swift; path = VideoSubscription.swift; sourceTree = "<group>"; };
 		9B61384F2C90893C006E5E11 /* TestPublication.swift */ = {isa = PBXFileReference; lastKnownFileType = sourcecode.swift; path = TestPublication.swift; sourceTree = "<group>"; };
 		9B65D2CB2CE2397E00901306 /* PlaytimeSettingsView.swift */ = {isa = PBXFileReference; lastKnownFileType = sourcecode.swift; path = PlaytimeSettingsView.swift; sourceTree = "<group>"; };
@@ -577,13 +571,10 @@
 		9B85951C29F04521008C813C /* Tests */ = {
 			isa = PBXGroup;
 			children = (
-<<<<<<< HEAD
 				9B5EC68E2D85C000009A2872 /* TestVarInt.swift */,
 				9B5EC68A2D85B43C009A2872 /* TestMediaInterop.swift */,
-=======
 				9B9665162DFAE41C007CC380 /* TestAudioHandler.swift */,
 				9B6C9F102DE629720041B9C1 /* TestAudioUtilities.swift */,
->>>>>>> 929b2cb5
 				9B7C91DC2DA67060008F1DDB /* TestActiveSpeakerStats.swift */,
 				9B25D2102D9AA0B200FE8AB7 /* TestTimeAlign.swift */,
 				9B3726942D806F5000498550 /* TestMutex+Convenience.swift */,
@@ -669,14 +660,11 @@
 		9BA27FC4297D7270007013B2 /* Decimus */ = {
 			isa = PBXGroup;
 			children = (
-<<<<<<< HEAD
 				9B5EC68C2D85B926009A2872 /* VarInt.swift */,
 				9B5EC6812D85976D009A2872 /* LOCRegistry.swift */,
-=======
 				9B15FA852DF2DB2900756DF7 /* AppHeaderRegistry.swift */,
 				9B4A44E82DEAFB780058F5CD /* AppRecorder.swift */,
 				9B6C9F0A2DE5E8020041B9C1 /* Audio */,
->>>>>>> 929b2cb5
 				9B474D7F2DAD5D3200EB6DE7 /* CallState.swift */,
 				9B4D8D392D95ACFC00F4FE66 /* TimeAligned.swift */,
 				9B4D8D372D916E0200F4FE66 /* ActiveSpeakerStats.swift */,
@@ -1094,11 +1082,8 @@
 				9BE6B7C92C9D92C20069FE9F /* TestTokenStorage.swift in Sources */,
 				18B2F4082AC59582008E3BFD /* TestVideoJitterBuffer.swift in Sources */,
 				9BB0F71A2C29CAB500253A82 /* TestMeasurementRegistration.swift in Sources */,
-<<<<<<< HEAD
 				9B5EC68F2D85C003009A2872 /* TestVarInt.swift in Sources */,
-=======
 				9B9665172DFAE41E007CC380 /* TestAudioHandler.swift in Sources */,
->>>>>>> 929b2cb5
 				187DE36D2C997A180090FB68 /* TestCallController.swift in Sources */,
 				9B8B9D532BF3A42C00F7AE34 /* TestDecimusVideoFrame.swift in Sources */,
 				9B156F002D64AB1100E91D0F /* TestSlidingWindow.swift in Sources */,
