// !$*UTF8*$!
{
	archiveVersion = 1;
	classes = {
	};
	objectVersion = 56;
	objects = {

/* Begin PBXBuildFile section */
		180E74642B0E4F5E0045B9D6 /* VideoHandler.swift in Sources */ = {isa = PBXBuildFile; fileRef = 180E74632B0E4F5E0045B9D6 /* VideoHandler.swift */; };
		18162CED2AB1C28300A75199 /* TransportConfigSettings.swift in Sources */ = {isa = PBXBuildFile; fileRef = 18162CEC2AB1C28300A75199 /* TransportConfigSettings.swift */; };
		1848B86D2ABAE21B00275F71 /* DecimusAudioEngine.swift in Sources */ = {isa = PBXBuildFile; fileRef = 1848B86C2ABAE21B00275F71 /* DecimusAudioEngine.swift */; };
		1848B86F2ABAE51A00275F71 /* OSStatusError.swift in Sources */ = {isa = PBXBuildFile; fileRef = 1848B86E2ABAE51A00275F71 /* OSStatusError.swift */; };
		184912882A3A51FC00773D39 /* OpusSubscription.swift in Sources */ = {isa = PBXBuildFile; fileRef = 184912872A3A51FC00773D39 /* OpusSubscription.swift */; };
		1849128A2A3B560200773D39 /* clibjitter.xcframework in Frameworks */ = {isa = PBXBuildFile; fileRef = 184912892A3B560200773D39 /* clibjitter.xcframework */; };
		1849128B2A3B560200773D39 /* clibjitter.xcframework in Embed Libraries */ = {isa = PBXBuildFile; fileRef = 184912892A3B560200773D39 /* clibjitter.xcframework */; settings = {ATTRIBUTES = (CodeSignOnCopy, RemoveHeadersOnCopy, ); }; };
		186397A12ADE0B9100FBF877 /* VideoDevices.swift in Sources */ = {isa = PBXBuildFile; fileRef = 186397A02ADE0B9100FBF877 /* VideoDevices.swift */; };
		186763552B2B69FD00339421 /* VideoHandler+Measurement.swift in Sources */ = {isa = PBXBuildFile; fileRef = 186763542B2B69FD00339421 /* VideoHandler+Measurement.swift */; };
		186763572B2B6B1100339421 /* CaptureManager+Measurement.swift in Sources */ = {isa = PBXBuildFile; fileRef = 186763562B2B6B1100339421 /* CaptureManager+Measurement.swift */; };
		186763592B2B6B3B00339421 /* JitterBuffer+Measurement.swift in Sources */ = {isa = PBXBuildFile; fileRef = 186763582B2B6B3B00339421 /* JitterBuffer+Measurement.swift */; };
		1867635B2B2B6B8200339421 /* OpusPublication+Measurement.swift in Sources */ = {isa = PBXBuildFile; fileRef = 1867635A2B2B6B8200339421 /* OpusPublication+Measurement.swift */; };
		1867635D2B2B6BB000339421 /* H264Publication+Measurement.swift in Sources */ = {isa = PBXBuildFile; fileRef = 1867635C2B2B6BB000339421 /* H264Publication+Measurement.swift */; };
		1867635F2B2B6BE600339421 /* OpusSubscription+Measurement.swift in Sources */ = {isa = PBXBuildFile; fileRef = 1867635E2B2B6BE600339421 /* OpusSubscription+Measurement.swift */; };
		1867950B2AD58E54008F99C6 /* PreviewView.swift in Sources */ = {isa = PBXBuildFile; fileRef = 1867950A2AD58E54008F99C6 /* PreviewView.swift */; };
		187DE36D2C997A180090FB68 /* TestCallController.swift in Sources */ = {isa = PBXBuildFile; fileRef = 187DE36C2C997A140090FB68 /* TestCallController.swift */; };
		187DE36F2C997AFE0090FB68 /* TestOpusPublication.swift in Sources */ = {isa = PBXBuildFile; fileRef = 187DE36E2C997AFA0090FB68 /* TestOpusPublication.swift */; };
		187DE3712C997C7A0090FB68 /* TestVideoSubscription.swift in Sources */ = {isa = PBXBuildFile; fileRef = 187DE3702C997C770090FB68 /* TestVideoSubscription.swift */; };
		187DE3732C997D2F0090FB68 /* TestOpusSubscription.swift in Sources */ = {isa = PBXBuildFile; fileRef = 187DE3722C997D290090FB68 /* TestOpusSubscription.swift */; };
		18865CC72A81356100B9A647 /* SubscriptionSettingsView.swift in Sources */ = {isa = PBXBuildFile; fileRef = 18865CC62A81356100B9A647 /* SubscriptionSettingsView.swift */; };
		188ABB562A792E9C00B31A6E /* Opus in Frameworks */ = {isa = PBXBuildFile; productRef = 188ABB552A792E9C00B31A6E /* Opus */; };
		18A108D02AA60DAB00FDC0A5 /* CpuUsage.swift in Sources */ = {isa = PBXBuildFile; fileRef = 18A108CF2AA60DAB00FDC0A5 /* CpuUsage.swift */; };
		18A130C02B4D7E8700F17372 /* OpusHandler.swift in Sources */ = {isa = PBXBuildFile; fileRef = 18A130BF2B4D7E8700F17372 /* OpusHandler.swift */; };
		18B2F4082AC59582008E3BFD /* TestVideoJitterBuffer.swift in Sources */ = {isa = PBXBuildFile; fileRef = 18B2F4072AC59582008E3BFD /* TestVideoJitterBuffer.swift */; };
		18B2F40A2AC5B9C5008E3BFD /* VideoDequeuer.swift in Sources */ = {isa = PBXBuildFile; fileRef = 18B2F4092AC5B9C5008E3BFD /* VideoDequeuer.swift */; };
		18BF45702B0CD632006E8E24 /* VTDecoder.swift in Sources */ = {isa = PBXBuildFile; fileRef = 18BF456D2B0CD632006E8E24 /* VTDecoder.swift */; };
		18BF45712B0CD632006E8E24 /* VTEncoder.swift in Sources */ = {isa = PBXBuildFile; fileRef = 18BF456E2B0CD632006E8E24 /* VTEncoder.swift */; };
		18BF45722B0CD632006E8E24 /* HEVCUtilities.swift in Sources */ = {isa = PBXBuildFile; fileRef = 18BF456F2B0CD632006E8E24 /* HEVCUtilities.swift */; };
		18BF45782B0E0F3D006E8E24 /* TPCircularBuffer in Frameworks */ = {isa = PBXBuildFile; productRef = 18BF45772B0E0F3D006E8E24 /* TPCircularBuffer */; };
		18C89A3A2A13D1E4005B333B /* InfluxDBSwift in Frameworks */ = {isa = PBXBuildFile; productRef = 18C89A392A13D1E4005B333B /* InfluxDBSwift */; };
		18C89A3C2A13D30B005B333B /* MetricsSubmitter.swift in Sources */ = {isa = PBXBuildFile; fileRef = 18C89A3B2A13D30B005B333B /* MetricsSubmitter.swift */; };
		18C89A3E2A13D315005B333B /* Measurement.swift in Sources */ = {isa = PBXBuildFile; fileRef = 18C89A3D2A13D315005B333B /* Measurement.swift */; };
		18C89A402A13D334005B333B /* InfluxMetricsSubmitter.swift in Sources */ = {isa = PBXBuildFile; fileRef = 18C89A3F2A13D334005B333B /* InfluxMetricsSubmitter.swift */; };
		18C89A422A13EB1E005B333B /* InfluxConfig.swift in Sources */ = {isa = PBXBuildFile; fileRef = 18C89A412A13EB1E005B333B /* InfluxConfig.swift */; };
		18C89A442A13ED24005B333B /* MockSubmitter.swift in Sources */ = {isa = PBXBuildFile; fileRef = 18C89A432A13ED24005B333B /* MockSubmitter.swift */; };
		18C89A462A14E667005B333B /* AppStorageWrapper.swift in Sources */ = {isa = PBXBuildFile; fileRef = 18C89A452A14E667005B333B /* AppStorageWrapper.swift */; };
		18C89A4B2A14EF1F005B333B /* InfluxSettingsView.swift in Sources */ = {isa = PBXBuildFile; fileRef = 18C89A4A2A14EF1F005B333B /* InfluxSettingsView.swift */; };
		18EC340D2A69CFD6004FE2EE /* VideoView.swift in Sources */ = {isa = PBXBuildFile; fileRef = 18EC340C2A69CFD6004FE2EE /* VideoView.swift */; };
		18F7C4D82AB1C7AA005EDB88 /* JitterBuffer.swift in Sources */ = {isa = PBXBuildFile; fileRef = 18F7C4D72AB1C7AA005EDB88 /* JitterBuffer.swift */; };
		18F7C4DA2AB1C7BD005EDB88 /* OrderedCollections in Frameworks */ = {isa = PBXBuildFile; productRef = 18F7C4D92AB1C7BD005EDB88 /* OrderedCollections */; };
		9B0E0F1C2C4A9A0300F06D6E /* TestNumberView.swift in Sources */ = {isa = PBXBuildFile; fileRef = 9B0E0F1B2C4A9A0300F06D6E /* TestNumberView.swift */; };
		9B1143BB2BADBC0A003A2D2D /* VideoSubscriptionSet+Measurement.swift in Sources */ = {isa = PBXBuildFile; fileRef = 9B1143BA2BADBC0A003A2D2D /* VideoSubscriptionSet+Measurement.swift */; };
		9B1246322CD8EB83004C020C /* QFullTrackName.mm in Sources */ = {isa = PBXBuildFile; fileRef = 9B1246312CD8EB7F004C020C /* QFullTrackName.mm */; };
		9B1246342CD90927004C020C /* SubscriptionPopover.swift in Sources */ = {isa = PBXBuildFile; fileRef = 9B1246332CD90923004C020C /* SubscriptionPopover.swift */; };
		9B1246362CD90B03004C020C /* PublicationPopover.swift in Sources */ = {isa = PBXBuildFile; fileRef = 9B1246352CD90B00004C020C /* PublicationPopover.swift */; };
		9B131C672B7E467500B29D77 /* ApplicationH264SEIs.swift in Sources */ = {isa = PBXBuildFile; fileRef = 9B131C662B7E467500B29D77 /* ApplicationH264SEIs.swift */; };
		9B131C692B7E476500B29D77 /* DecimusVideoFrame.swift in Sources */ = {isa = PBXBuildFile; fileRef = 9B131C682B7E476500B29D77 /* DecimusVideoFrame.swift */; };
		9B131E332B7E4A1C00B29D77 /* ApplicationHEVCSEIs.swift in Sources */ = {isa = PBXBuildFile; fileRef = 9B131E322B7E4A1C00B29D77 /* ApplicationHEVCSEIs.swift */; };
		9B131E352B7E548700B29D77 /* CMSampleBuffer+Attachments.swift in Sources */ = {isa = PBXBuildFile; fileRef = 9B131E342B7E548700B29D77 /* CMSampleBuffer+Attachments.swift */; };
		9B165A1529840B610017079F /* CallController.swift in Sources */ = {isa = PBXBuildFile; fileRef = 9B165A1429840B610017079F /* CallController.swift */; };
		9B1F2C102C946071007548D1 /* CallController+Measurement.swift in Sources */ = {isa = PBXBuildFile; fileRef = 9B1F2C0F2C94606C007548D1 /* CallController+Measurement.swift */; };
		9B1F2C122C948ECE007548D1 /* TrackMeasurement.swift in Sources */ = {isa = PBXBuildFile; fileRef = 9B1F2C112C948ECB007548D1 /* TrackMeasurement.swift */; };
		9B308B992CAAEE7400BF2361 /* LabeledToggle.swift in Sources */ = {isa = PBXBuildFile; fileRef = 9B308B982CAAEE6F00BF2361 /* LabeledToggle.swift */; };
		9B3E44172C8F1FD60000B98D /* Publication.swift in Sources */ = {isa = PBXBuildFile; fileRef = 9B3E44162C8F1FD60000B98D /* Publication.swift */; };
		9B3F86852C58F4B800B5B8BA /* CircularBuffer.swift in Sources */ = {isa = PBXBuildFile; fileRef = 9B3F86842C58F4B800B5B8BA /* CircularBuffer.swift */; };
		9B4788D42B972F990056CE7E /* TestVideoSubscriptionSet.swift in Sources */ = {isa = PBXBuildFile; fileRef = 9B4788D32B972F990056CE7E /* TestVideoSubscriptionSet.swift */; };
		9B480662297EAF170040F5D4 /* InCallView.swift in Sources */ = {isa = PBXBuildFile; fileRef = 9B480661297EAF170040F5D4 /* InCallView.swift */; };
		9B48066E297F19700040F5D4 /* CaptureManager.swift in Sources */ = {isa = PBXBuildFile; fileRef = 9B48066D297F19700040F5D4 /* CaptureManager.swift */; };
		9B48068929829FB90040F5D4 /* VideoParticipant.swift in Sources */ = {isa = PBXBuildFile; fileRef = 9B48068829829FB90040F5D4 /* VideoParticipant.swift */; };
		9B48068C298301FD0040F5D4 /* QMediaTypes.swift in Sources */ = {isa = PBXBuildFile; fileRef = 9B48068B298301FD0040F5D4 /* QMediaTypes.swift */; };
		9B61384E2C904E25006E5E11 /* VideoSubscription.swift in Sources */ = {isa = PBXBuildFile; fileRef = 9B61384D2C904E25006E5E11 /* VideoSubscription.swift */; };
		9B6138502C90893C006E5E11 /* TestPublication.swift in Sources */ = {isa = PBXBuildFile; fileRef = 9B61384F2C90893C006E5E11 /* TestPublication.swift */; };
		9B65D2CC2CE2398100901306 /* PlaytimeSettingsView.swift in Sources */ = {isa = PBXBuildFile; fileRef = 9B65D2CB2CE2397E00901306 /* PlaytimeSettingsView.swift */; };
		9B7F40022ACB1914003333C3 /* H264Utilities.swift in Sources */ = {isa = PBXBuildFile; fileRef = 9B7F40012ACB1914003333C3 /* H264Utilities.swift */; };
		9B7F40042ACB5808003333C3 /* TestVideoUtilities.swift in Sources */ = {isa = PBXBuildFile; fileRef = 9B7F40032ACB5808003333C3 /* TestVideoUtilities.swift */; };
		9B87FB622A03B91E00C92DD1 /* SettingsView.swift in Sources */ = {isa = PBXBuildFile; fileRef = 9B87FB612A03B91E00C92DD1 /* SettingsView.swift */; };
		9B8B6F682B9B01F700FBB0D1 /* Atomics in Frameworks */ = {isa = PBXBuildFile; productRef = 9B8B6F672B9B01F700FBB0D1 /* Atomics */; };
		9B8B9D512BF37CC400F7AE34 /* VideoUtilities.swift in Sources */ = {isa = PBXBuildFile; fileRef = 9B8B9D502BF37CC400F7AE34 /* VideoUtilities.swift */; };
		9B8B9D532BF3A42C00F7AE34 /* TestDecimusVideoFrame.swift in Sources */ = {isa = PBXBuildFile; fileRef = 9B8B9D522BF3A42C00F7AE34 /* TestDecimusVideoFrame.swift */; };
		9B8E14DB2C7E935E009D8C24 /* QPublishTrackHandlerObjC.mm in Sources */ = {isa = PBXBuildFile; fileRef = 9B8E14D62C7E935E009D8C24 /* QPublishTrackHandlerObjC.mm */; };
		9B8E14DC2C7E935E009D8C24 /* QSubscribeTrackHandlerObjC.mm in Sources */ = {isa = PBXBuildFile; fileRef = 9B8E14D92C7E935E009D8C24 /* QSubscribeTrackHandlerObjC.mm */; };
		9B8E14DD2C7E935E009D8C24 /* QClientObjC.mm in Sources */ = {isa = PBXBuildFile; fileRef = 9B8E14D32C7E935E009D8C24 /* QClientObjC.mm */; };
		9B9622DC2A7A669A00949234 /* QHelpers.swift in Sources */ = {isa = PBXBuildFile; fileRef = 9B9622DB2A7A669A00949234 /* QHelpers.swift */; };
		9B9622DE2A7A6A3A00949234 /* TestQHelpers.swift in Sources */ = {isa = PBXBuildFile; fileRef = 9B9622DD2A7A6A3A00949234 /* TestQHelpers.swift */; };
		9B9BD43D2A464A47008B30C4 /* OpusPublication.swift in Sources */ = {isa = PBXBuildFile; fileRef = 9B9BD43C2A464A47008B30C4 /* OpusPublication.swift */; };
		9BA27FC6297D7270007013B2 /* DecimusApp.swift in Sources */ = {isa = PBXBuildFile; fileRef = 9BA27FC5297D7270007013B2 /* DecimusApp.swift */; };
		9BA27FCA297D7271007013B2 /* Assets.xcassets in Resources */ = {isa = PBXBuildFile; fileRef = 9BA27FC9297D7271007013B2 /* Assets.xcassets */; };
		9BA27FCD297D7271007013B2 /* Preview Assets.xcassets in Resources */ = {isa = PBXBuildFile; fileRef = 9BA27FCC297D7271007013B2 /* Preview Assets.xcassets */; };
		9BA27FF5297D787F007013B2 /* ConfigCallView.swift in Sources */ = {isa = PBXBuildFile; fileRef = 9BA27FF4297D787F007013B2 /* ConfigCallView.swift */; };
		9BA27FF8297DCF3C007013B2 /* CallSetupView.swift in Sources */ = {isa = PBXBuildFile; fileRef = 9BA27FF7297DCF3C007013B2 /* CallSetupView.swift */; };
		9BA27FFB297DD8D9007013B2 /* CallConfig.swift in Sources */ = {isa = PBXBuildFile; fileRef = 9BA27FFA297DD8D9007013B2 /* CallConfig.swift */; };
		9BAD55BD29B0B77700D9B65F /* ErrorWriter.swift in Sources */ = {isa = PBXBuildFile; fileRef = 9BAD55BC29B0B77700D9B65F /* ErrorWriter.swift */; };
		9BB0C7F82C871A6D005899B9 /* LowOverheadContainer.swift in Sources */ = {isa = PBXBuildFile; fileRef = 9BB0C7F72C871A6D005899B9 /* LowOverheadContainer.swift */; };
		9BB0F71A2C29CAB500253A82 /* TestMeasurementRegistration.swift in Sources */ = {isa = PBXBuildFile; fileRef = 9BB0F7192C29CAB500253A82 /* TestMeasurementRegistration.swift */; };
		9BC53C9A2BFDEC7800BB39C6 /* TestVideoPublication.swift in Sources */ = {isa = PBXBuildFile; fileRef = 9BC53C992BFDEC7800BB39C6 /* TestVideoPublication.swift */; };
		9BC53C9C2BFE075300BB39C6 /* VarianceCalculator.swift in Sources */ = {isa = PBXBuildFile; fileRef = 9BC53C9B2BFE075300BB39C6 /* VarianceCalculator.swift */; };
		9BC53C9E2BFE0AA000BB39C6 /* VarianceCalculator+Measurement.swift in Sources */ = {isa = PBXBuildFile; fileRef = 9BC53C9D2BFE0AA000BB39C6 /* VarianceCalculator+Measurement.swift */; };
		9BC53CA02BFE151700BB39C6 /* TestVarianceCalculator.swift in Sources */ = {isa = PBXBuildFile; fileRef = 9BC53C9F2BFE151700BB39C6 /* TestVarianceCalculator.swift */; };
		9BC53E0B2B84E0150056C154 /* TestApplicationSEIs.swift in Sources */ = {isa = PBXBuildFile; fileRef = 9BC53E0A2B84E0150056C154 /* TestApplicationSEIs.swift */; };
		9BCA87032C3423F500DA4F41 /* NumberView.swift in Sources */ = {isa = PBXBuildFile; fileRef = 9BCA87022C3423F500DA4F41 /* NumberView.swift */; };
		9BD96EFD2AC2DAA200EC794C /* VideoJitterBufferSettingsView.swift in Sources */ = {isa = PBXBuildFile; fileRef = 9BD96EFC2AC2DAA200EC794C /* VideoJitterBufferSettingsView.swift */; };
		9BDA15D12C7FD83E00494BFD /* FullTrackName.swift in Sources */ = {isa = PBXBuildFile; fileRef = 9BDA15D02C7FD83700494BFD /* FullTrackName.swift */; };
		9BDA15D32C7FF3E300494BFD /* quicr.xcframework in Frameworks */ = {isa = PBXBuildFile; fileRef = 9BDA15D22C7FF3E300494BFD /* quicr.xcframework */; };
		9BDA15D42C7FF3E300494BFD /* quicr.xcframework in Embed Libraries */ = {isa = PBXBuildFile; fileRef = 9BDA15D22C7FF3E300494BFD /* quicr.xcframework */; settings = {ATTRIBUTES = (CodeSignOnCopy, RemoveHeadersOnCopy, ); }; };
		9BDD5B13299697DE00C01D54 /* DequeModule in Frameworks */ = {isa = PBXBuildFile; productRef = 9BDD5B12299697DE00C01D54 /* DequeModule */; };
		9BDD5B182996A86500C01D54 /* LibOpusDecoder.swift in Sources */ = {isa = PBXBuildFile; fileRef = 9BDD5B172996A86500C01D54 /* LibOpusDecoder.swift */; };
		9BDD5B1A299A395B00C01D54 /* LibOpusEncoder.swift in Sources */ = {isa = PBXBuildFile; fileRef = 9BDD5B19299A395B00C01D54 /* LibOpusEncoder.swift */; };
		9BDE868B2B70ECC6009467A7 /* SwiftInterop.m in Sources */ = {isa = PBXBuildFile; fileRef = 9BDE868A2B70ECC6009467A7 /* SwiftInterop.m */; };
		9BE6288A2CE366AE001401D0 /* ActiveSpeakerNotifier.swift in Sources */ = {isa = PBXBuildFile; fileRef = 9BE628892CE366A9001401D0 /* ActiveSpeakerNotifier.swift */; };
		9BE6288C2CE36A32001401D0 /* TestActiveSpeaker.swift in Sources */ = {isa = PBXBuildFile; fileRef = 9BE6288B2CE36A30001401D0 /* TestActiveSpeaker.swift */; };
<<<<<<< HEAD
=======
		9BE6288E2CE4FCDD001401D0 /* ManualActiveSpeaker.swift in Sources */ = {isa = PBXBuildFile; fileRef = 9BE6288D2CE4FCD3001401D0 /* ManualActiveSpeaker.swift */; };
>>>>>>> 90ab63c3
		9BE6B7C72C9D92940069FE9F /* TokenStorage.swift in Sources */ = {isa = PBXBuildFile; fileRef = 9BE6B7C62C9D92890069FE9F /* TokenStorage.swift */; };
		9BE6B7C92C9D92C20069FE9F /* TestTokenStorage.swift in Sources */ = {isa = PBXBuildFile; fileRef = 9BE6B7C82C9D92BF0069FE9F /* TestTokenStorage.swift */; };
		9BEC9D9A2B860DB800768EB6 /* ApplicationSEIs.swift in Sources */ = {isa = PBXBuildFile; fileRef = 9BEC9D992B860DB800768EB6 /* ApplicationSEIs.swift */; };
		9BFD6DF72C29709A00D6A1AE /* MeasurementRegistration.swift in Sources */ = {isa = PBXBuildFile; fileRef = 9BFD6DF62C29709A00D6A1AE /* MeasurementRegistration.swift */; };
		D7D156392AD73DE600B4E4F2 /* EncodedFrameBufferAllocator.mm in Sources */ = {isa = PBXBuildFile; fileRef = D7D156382AD73DE600B4E4F2 /* EncodedFrameBufferAllocator.mm */; };
		FF01709629C10013000E23A6 /* FormInput.swift in Sources */ = {isa = PBXBuildFile; fileRef = FF01709529C10013000E23A6 /* FormInput.swift */; };
		FF1C5C2D29DD110600887833 /* CallControls.swift in Sources */ = {isa = PBXBuildFile; fileRef = FF1C5C2A29DD110600887833 /* CallControls.swift */; };
		FF1C5C2E29DD110600887833 /* LeaveModal.swift in Sources */ = {isa = PBXBuildFile; fileRef = FF1C5C2B29DD110600887833 /* LeaveModal.swift */; };
		FF1C5C2F29DD110600887833 /* VideoGrid.swift in Sources */ = {isa = PBXBuildFile; fileRef = FF1C5C2C29DD110600887833 /* VideoGrid.swift */; };
		FF2498B02A534E8E00C6D66D /* H264Publication.swift in Sources */ = {isa = PBXBuildFile; fileRef = FF2498AF2A534E8E00C6D66D /* H264Publication.swift */; };
		FF2498B22A53575D00C6D66D /* PublicationFactory.swift in Sources */ = {isa = PBXBuildFile; fileRef = FF2498B12A53575D00C6D66D /* PublicationFactory.swift */; };
		FF2498B42A55E8CC00C6D66D /* SubscriptionFactory.swift in Sources */ = {isa = PBXBuildFile; fileRef = FF2498B32A55E8CC00C6D66D /* SubscriptionFactory.swift */; };
		FF2498B72A55E95E00C6D66D /* VideoSubscriptionSet.swift in Sources */ = {isa = PBXBuildFile; fileRef = FF2498B62A55E95E00C6D66D /* VideoSubscriptionSet.swift */; };
		FF3334002AA77D8B00DDE4AD /* ManifestTypes.swift in Sources */ = {isa = PBXBuildFile; fileRef = FF3333FF2AA77D8B00DDE4AD /* ManifestTypes.swift */; };
		FF3B952C2A60C1EF00CE463F /* QJitterBuffer.mm in Sources */ = {isa = PBXBuildFile; fileRef = FF3B952B2A60C1EF00CE463F /* QJitterBuffer.mm */; };
		FF4DA06D29FAEF4F00A01E5D /* ViewExtensions.swift in Sources */ = {isa = PBXBuildFile; fileRef = FF4DA06C29FAEF4F00A01E5D /* ViewExtensions.swift */; };
		FF6D6D302A00410400B535DA /* fonts in Resources */ = {isa = PBXBuildFile; fileRef = FF6D6D2F2A00410400B535DA /* fonts */; };
		FF6D6D522A00415300B535DA /* CiscoSansTT-MediumOblique.woff2 in Resources */ = {isa = PBXBuildFile; fileRef = FF6D6D512A00410A00B535DA /* CiscoSansTT-MediumOblique.woff2 */; };
		FF6D6D532A00415300B535DA /* CiscoSansTTThinOblique.woff2 in Resources */ = {isa = PBXBuildFile; fileRef = FF6D6D3F2A00410A00B535DA /* CiscoSansTTThinOblique.woff2 */; };
		FF6D6D542A00415300B535DA /* CiscoSansTT-Medium.woff2 in Resources */ = {isa = PBXBuildFile; fileRef = FF6D6D492A00410A00B535DA /* CiscoSansTT-Medium.woff2 */; };
		FF6D6D552A00415300B535DA /* CiscoSansTTRegular.woff in Resources */ = {isa = PBXBuildFile; fileRef = FF6D6D3D2A00410A00B535DA /* CiscoSansTTRegular.woff */; };
		FF6D6D562A00415300B535DA /* CiscoSansTTExtraLight.woff in Resources */ = {isa = PBXBuildFile; fileRef = FF6D6D342A00410A00B535DA /* CiscoSansTTExtraLight.woff */; };
		FF6D6D572A00415300B535DA /* CiscoSansTTHeavy.woff2 in Resources */ = {isa = PBXBuildFile; fileRef = FF6D6D462A00410A00B535DA /* CiscoSansTTHeavy.woff2 */; };
		FF6D6D582A00415300B535DA /* CiscoSansTTLight.woff in Resources */ = {isa = PBXBuildFile; fileRef = FF6D6D372A00410A00B535DA /* CiscoSansTTLight.woff */; };
		FF6D6D592A00415300B535DA /* CiscoSansTTHeavyOblique.woff2 in Resources */ = {isa = PBXBuildFile; fileRef = FF6D6D4B2A00410A00B535DA /* CiscoSansTTHeavyOblique.woff2 */; };
		FF6D6D5A2A00415300B535DA /* CiscoSansTTBold.woff in Resources */ = {isa = PBXBuildFile; fileRef = FF6D6D4A2A00410A00B535DA /* CiscoSansTTBold.woff */; };
		FF6D6D5B2A00415300B535DA /* CiscoSansTTCondBold.woff in Resources */ = {isa = PBXBuildFile; fileRef = FF6D6D332A00410A00B535DA /* CiscoSansTTCondBold.woff */; };
		FF6D6D5C2A00415300B535DA /* CiscoSansTTRegularOblique.woff2 in Resources */ = {isa = PBXBuildFile; fileRef = FF6D6D4C2A00410A00B535DA /* CiscoSansTTRegularOblique.woff2 */; };
		FF6D6D5D2A00415300B535DA /* CiscoSansTTExtraLight.woff2 in Resources */ = {isa = PBXBuildFile; fileRef = FF6D6D392A00410A00B535DA /* CiscoSansTTExtraLight.woff2 */; };
		FF6D6D5E2A00415300B535DA /* CiscoSansTTLightOblique.woff2 in Resources */ = {isa = PBXBuildFile; fileRef = FF6D6D472A00410A00B535DA /* CiscoSansTTLightOblique.woff2 */; };
		FF6D6D5F2A00415300B535DA /* CiscoSansTTHeavy.woff in Resources */ = {isa = PBXBuildFile; fileRef = FF6D6D322A00410A00B535DA /* CiscoSansTTHeavy.woff */; };
		FF6D6D602A00415300B535DA /* CiscoSansTTLight.woff2 in Resources */ = {isa = PBXBuildFile; fileRef = FF6D6D382A00410A00B535DA /* CiscoSansTTLight.woff2 */; };
		FF6D6D612A00415300B535DA /* CiscoSansTTBoldOblique.woff2 in Resources */ = {isa = PBXBuildFile; fileRef = FF6D6D3B2A00410A00B535DA /* CiscoSansTTBoldOblique.woff2 */; };
		FF6D6D622A00415300B535DA /* CiscoSansTTBold.woff2 in Resources */ = {isa = PBXBuildFile; fileRef = FF6D6D402A00410A00B535DA /* CiscoSansTTBold.woff2 */; };
		FF6D6D632A00415300B535DA /* CiscoSansTTCondRegular.woff2 in Resources */ = {isa = PBXBuildFile; fileRef = FF6D6D3A2A00410A00B535DA /* CiscoSansTTCondRegular.woff2 */; };
		FF6D6D642A00415300B535DA /* CiscoSansTTHeavyOblique.woff in Resources */ = {isa = PBXBuildFile; fileRef = FF6D6D3E2A00410A00B535DA /* CiscoSansTTHeavyOblique.woff */; };
		FF6D6D652A00415300B535DA /* CiscoSansTT-MediumOblique.woff in Resources */ = {isa = PBXBuildFile; fileRef = FF6D6D442A00410A00B535DA /* CiscoSansTT-MediumOblique.woff */; };
		FF6D6D662A00415300B535DA /* CiscoSansTTRegular.woff2 in Resources */ = {isa = PBXBuildFile; fileRef = FF6D6D452A00410A00B535DA /* CiscoSansTTRegular.woff2 */; };
		FF6D6D672A00415300B535DA /* CiscoSansTTRegularOblique.woff in Resources */ = {isa = PBXBuildFile; fileRef = FF6D6D4E2A00410A00B535DA /* CiscoSansTTRegularOblique.woff */; };
		FF6D6D682A00415300B535DA /* CiscoSansTTCondRegular.woff in Resources */ = {isa = PBXBuildFile; fileRef = FF6D6D362A00410A00B535DA /* CiscoSansTTCondRegular.woff */; };
		FF6D6D692A00415300B535DA /* CiscoSansTTThin.woff2 in Resources */ = {isa = PBXBuildFile; fileRef = FF6D6D3C2A00410A00B535DA /* CiscoSansTTThin.woff2 */; };
		FF6D6D6A2A00415300B535DA /* CiscoSansTTCondBold.woff2 in Resources */ = {isa = PBXBuildFile; fileRef = FF6D6D432A00410A00B535DA /* CiscoSansTTCondBold.woff2 */; };
		FF6D6D6B2A00415300B535DA /* CiscoSansTTExtraLightOblique.woff in Resources */ = {isa = PBXBuildFile; fileRef = FF6D6D352A00410A00B535DA /* CiscoSansTTExtraLightOblique.woff */; };
		FF6D6D6C2A00415300B535DA /* CiscoSansTTBoldOblique.woff in Resources */ = {isa = PBXBuildFile; fileRef = FF6D6D482A00410A00B535DA /* CiscoSansTTBoldOblique.woff */; };
		FF6D6D6D2A00415300B535DA /* CiscoSansTTLightOblique.woff in Resources */ = {isa = PBXBuildFile; fileRef = FF6D6D4F2A00410A00B535DA /* CiscoSansTTLightOblique.woff */; };
		FF6D6D6E2A00415300B535DA /* CiscoSansTTExtraLightOblique.woff2 in Resources */ = {isa = PBXBuildFile; fileRef = FF6D6D502A00410A00B535DA /* CiscoSansTTExtraLightOblique.woff2 */; };
		FF6D6D6F2A00415300B535DA /* CiscoSansTTThinOblique.woff in Resources */ = {isa = PBXBuildFile; fileRef = FF6D6D4D2A00410A00B535DA /* CiscoSansTTThinOblique.woff */; };
		FF6D6D702A00415300B535DA /* CiscoSansTT-Medium.woff in Resources */ = {isa = PBXBuildFile; fileRef = FF6D6D412A00410A00B535DA /* CiscoSansTT-Medium.woff */; };
		FF6D6D712A00415300B535DA /* CiscoSansTTThin.woff in Resources */ = {isa = PBXBuildFile; fileRef = FF6D6D422A00410A00B535DA /* CiscoSansTTThin.woff */; };
		FF6D6D752A01CCAE00B535DA /* ManifestController.swift in Sources */ = {isa = PBXBuildFile; fileRef = FF6D6D742A01CCAE00B535DA /* ManifestController.swift */; };
		FF6D6D792A0422CE00B535DA /* CodecFactory.swift in Sources */ = {isa = PBXBuildFile; fileRef = FF6D6D782A0422CE00B535DA /* CodecFactory.swift */; };
		FFA0E8502A6F25A20027603B /* WrappingHStack in Frameworks */ = {isa = PBXBuildFile; productRef = FFA0E84F2A6F25A20027603B /* WrappingHStack */; };
		FFB8CBE529C148B70093C623 /* ActionPicker.swift in Sources */ = {isa = PBXBuildFile; fileRef = FFB8CBE429C148B70093C623 /* ActionPicker.swift */; };
		FFBF2FB729BFE48100D769CF /* ActionButton.swift in Sources */ = {isa = PBXBuildFile; fileRef = FFBF2FB629BFE48100D769CF /* ActionButton.swift */; };
		FFFF72D72A27D47D00D4D5EE /* ErrorView.swift in Sources */ = {isa = PBXBuildFile; fileRef = FFFF72D62A27D47D00D4D5EE /* ErrorView.swift */; };
		FFFF72D92A27FBEA00D4D5EE /* RelayConfig.swift in Sources */ = {isa = PBXBuildFile; fileRef = FFFF72D82A27FBEA00D4D5EE /* RelayConfig.swift */; };
		FFFF72DB2A280A8000D4D5EE /* RelaySettingsView.swift in Sources */ = {isa = PBXBuildFile; fileRef = FFFF72DA2A280A8000D4D5EE /* RelaySettingsView.swift */; };
		FFFF72DD2A280B6300D4D5EE /* ManifestSettingsView.swift in Sources */ = {isa = PBXBuildFile; fileRef = FFFF72DC2A280B6300D4D5EE /* ManifestSettingsView.swift */; };
/* End PBXBuildFile section */

/* Begin PBXContainerItemProxy section */
		9B85951F29F04521008C813C /* PBXContainerItemProxy */ = {
			isa = PBXContainerItemProxy;
			containerPortal = 9BA27FBA297D7270007013B2 /* Project object */;
			proxyType = 1;
			remoteGlobalIDString = 9BA27FC1297D7270007013B2;
			remoteInfo = Decimus;
		};
/* End PBXContainerItemProxy section */

/* Begin PBXCopyFilesBuildPhase section */
		D7883CA42A2E82A200B88A61 /* Embed Libraries */ = {
			isa = PBXCopyFilesBuildPhase;
			buildActionMask = 2147483647;
			dstPath = "";
			dstSubfolderSpec = 10;
			files = (
				9BDA15D42C7FF3E300494BFD /* quicr.xcframework in Embed Libraries */,
				1849128B2A3B560200773D39 /* clibjitter.xcframework in Embed Libraries */,
			);
			name = "Embed Libraries";
			runOnlyForDeploymentPostprocessing = 0;
		};
/* End PBXCopyFilesBuildPhase section */

/* Begin PBXFileReference section */
		180E74632B0E4F5E0045B9D6 /* VideoHandler.swift */ = {isa = PBXFileReference; lastKnownFileType = sourcecode.swift; path = VideoHandler.swift; sourceTree = "<group>"; };
		18162CEC2AB1C28300A75199 /* TransportConfigSettings.swift */ = {isa = PBXFileReference; fileEncoding = 4; lastKnownFileType = sourcecode.swift; path = TransportConfigSettings.swift; sourceTree = "<group>"; };
		1848B86C2ABAE21B00275F71 /* DecimusAudioEngine.swift */ = {isa = PBXFileReference; lastKnownFileType = sourcecode.swift; path = DecimusAudioEngine.swift; sourceTree = "<group>"; };
		1848B86E2ABAE51A00275F71 /* OSStatusError.swift */ = {isa = PBXFileReference; lastKnownFileType = sourcecode.swift; path = OSStatusError.swift; sourceTree = "<group>"; };
		184912872A3A51FC00773D39 /* OpusSubscription.swift */ = {isa = PBXFileReference; lastKnownFileType = sourcecode.swift; path = OpusSubscription.swift; sourceTree = "<group>"; };
		184912892A3B560200773D39 /* clibjitter.xcframework */ = {isa = PBXFileReference; lastKnownFileType = wrapper.xcframework; name = clibjitter.xcframework; path = dependencies/clibjitter.xcframework; sourceTree = "<group>"; };
		185D628E29BF3C5A0011E634 /* Info.plist */ = {isa = PBXFileReference; lastKnownFileType = text.plist; path = Info.plist; sourceTree = "<group>"; };
		186397A02ADE0B9100FBF877 /* VideoDevices.swift */ = {isa = PBXFileReference; lastKnownFileType = sourcecode.swift; path = VideoDevices.swift; sourceTree = "<group>"; };
		186763542B2B69FD00339421 /* VideoHandler+Measurement.swift */ = {isa = PBXFileReference; lastKnownFileType = sourcecode.swift; path = "VideoHandler+Measurement.swift"; sourceTree = "<group>"; };
		186763562B2B6B1100339421 /* CaptureManager+Measurement.swift */ = {isa = PBXFileReference; lastKnownFileType = sourcecode.swift; path = "CaptureManager+Measurement.swift"; sourceTree = "<group>"; };
		186763582B2B6B3B00339421 /* JitterBuffer+Measurement.swift */ = {isa = PBXFileReference; lastKnownFileType = sourcecode.swift; path = "JitterBuffer+Measurement.swift"; sourceTree = "<group>"; };
		1867635A2B2B6B8200339421 /* OpusPublication+Measurement.swift */ = {isa = PBXFileReference; lastKnownFileType = sourcecode.swift; path = "OpusPublication+Measurement.swift"; sourceTree = "<group>"; };
		1867635C2B2B6BB000339421 /* H264Publication+Measurement.swift */ = {isa = PBXFileReference; lastKnownFileType = sourcecode.swift; path = "H264Publication+Measurement.swift"; sourceTree = "<group>"; };
		1867635E2B2B6BE600339421 /* OpusSubscription+Measurement.swift */ = {isa = PBXFileReference; lastKnownFileType = sourcecode.swift; path = "OpusSubscription+Measurement.swift"; sourceTree = "<group>"; };
		1867950A2AD58E54008F99C6 /* PreviewView.swift */ = {isa = PBXFileReference; lastKnownFileType = sourcecode.swift; path = PreviewView.swift; sourceTree = "<group>"; };
		187DE36C2C997A140090FB68 /* TestCallController.swift */ = {isa = PBXFileReference; lastKnownFileType = sourcecode.swift; path = TestCallController.swift; sourceTree = "<group>"; };
		187DE36E2C997AFA0090FB68 /* TestOpusPublication.swift */ = {isa = PBXFileReference; lastKnownFileType = sourcecode.swift; path = TestOpusPublication.swift; sourceTree = "<group>"; };
		187DE3702C997C770090FB68 /* TestVideoSubscription.swift */ = {isa = PBXFileReference; lastKnownFileType = sourcecode.swift; path = TestVideoSubscription.swift; sourceTree = "<group>"; };
		187DE3722C997D290090FB68 /* TestOpusSubscription.swift */ = {isa = PBXFileReference; lastKnownFileType = sourcecode.swift; path = TestOpusSubscription.swift; sourceTree = "<group>"; };
		18865CC62A81356100B9A647 /* SubscriptionSettingsView.swift */ = {isa = PBXFileReference; lastKnownFileType = sourcecode.swift; path = SubscriptionSettingsView.swift; sourceTree = "<group>"; };
		18A108CF2AA60DAB00FDC0A5 /* CpuUsage.swift */ = {isa = PBXFileReference; fileEncoding = 4; lastKnownFileType = sourcecode.swift; path = CpuUsage.swift; sourceTree = "<group>"; };
		18A130BF2B4D7E8700F17372 /* OpusHandler.swift */ = {isa = PBXFileReference; lastKnownFileType = sourcecode.swift; path = OpusHandler.swift; sourceTree = "<group>"; };
		18B2F4072AC59582008E3BFD /* TestVideoJitterBuffer.swift */ = {isa = PBXFileReference; fileEncoding = 4; lastKnownFileType = sourcecode.swift; path = TestVideoJitterBuffer.swift; sourceTree = "<group>"; };
		18B2F4092AC5B9C5008E3BFD /* VideoDequeuer.swift */ = {isa = PBXFileReference; lastKnownFileType = sourcecode.swift; path = VideoDequeuer.swift; sourceTree = "<group>"; };
		18BF456D2B0CD632006E8E24 /* VTDecoder.swift */ = {isa = PBXFileReference; fileEncoding = 4; lastKnownFileType = sourcecode.swift; path = VTDecoder.swift; sourceTree = "<group>"; };
		18BF456E2B0CD632006E8E24 /* VTEncoder.swift */ = {isa = PBXFileReference; fileEncoding = 4; lastKnownFileType = sourcecode.swift; path = VTEncoder.swift; sourceTree = "<group>"; };
		18BF456F2B0CD632006E8E24 /* HEVCUtilities.swift */ = {isa = PBXFileReference; fileEncoding = 4; lastKnownFileType = sourcecode.swift; path = HEVCUtilities.swift; sourceTree = "<group>"; };
		18C89A3B2A13D30B005B333B /* MetricsSubmitter.swift */ = {isa = PBXFileReference; lastKnownFileType = sourcecode.swift; path = MetricsSubmitter.swift; sourceTree = "<group>"; };
		18C89A3D2A13D315005B333B /* Measurement.swift */ = {isa = PBXFileReference; lastKnownFileType = sourcecode.swift; path = Measurement.swift; sourceTree = "<group>"; };
		18C89A3F2A13D334005B333B /* InfluxMetricsSubmitter.swift */ = {isa = PBXFileReference; lastKnownFileType = sourcecode.swift; path = InfluxMetricsSubmitter.swift; sourceTree = "<group>"; };
		18C89A412A13EB1E005B333B /* InfluxConfig.swift */ = {isa = PBXFileReference; lastKnownFileType = sourcecode.swift; path = InfluxConfig.swift; sourceTree = "<group>"; };
		18C89A432A13ED24005B333B /* MockSubmitter.swift */ = {isa = PBXFileReference; lastKnownFileType = sourcecode.swift; path = MockSubmitter.swift; sourceTree = "<group>"; };
		18C89A452A14E667005B333B /* AppStorageWrapper.swift */ = {isa = PBXFileReference; lastKnownFileType = sourcecode.swift; path = AppStorageWrapper.swift; sourceTree = "<group>"; };
		18C89A4A2A14EF1F005B333B /* InfluxSettingsView.swift */ = {isa = PBXFileReference; lastKnownFileType = sourcecode.swift; path = InfluxSettingsView.swift; sourceTree = "<group>"; };
		18EC340C2A69CFD6004FE2EE /* VideoView.swift */ = {isa = PBXFileReference; fileEncoding = 4; lastKnownFileType = sourcecode.swift; path = VideoView.swift; sourceTree = "<group>"; };
		18F7C4D72AB1C7AA005EDB88 /* JitterBuffer.swift */ = {isa = PBXFileReference; fileEncoding = 4; lastKnownFileType = sourcecode.swift; path = JitterBuffer.swift; sourceTree = "<group>"; };
		9B0E0F1B2C4A9A0300F06D6E /* TestNumberView.swift */ = {isa = PBXFileReference; lastKnownFileType = sourcecode.swift; path = TestNumberView.swift; sourceTree = "<group>"; };
		9B1143BA2BADBC0A003A2D2D /* VideoSubscriptionSet+Measurement.swift */ = {isa = PBXFileReference; lastKnownFileType = sourcecode.swift; path = "VideoSubscriptionSet+Measurement.swift"; sourceTree = "<group>"; };
		9B1246312CD8EB7F004C020C /* QFullTrackName.mm */ = {isa = PBXFileReference; lastKnownFileType = sourcecode.cpp.objcpp; path = QFullTrackName.mm; sourceTree = "<group>"; };
		9B1246332CD90923004C020C /* SubscriptionPopover.swift */ = {isa = PBXFileReference; lastKnownFileType = sourcecode.swift; path = SubscriptionPopover.swift; sourceTree = "<group>"; };
		9B1246352CD90B00004C020C /* PublicationPopover.swift */ = {isa = PBXFileReference; lastKnownFileType = sourcecode.swift; path = PublicationPopover.swift; sourceTree = "<group>"; };
		9B131C662B7E467500B29D77 /* ApplicationH264SEIs.swift */ = {isa = PBXFileReference; lastKnownFileType = sourcecode.swift; path = ApplicationH264SEIs.swift; sourceTree = "<group>"; };
		9B131C682B7E476500B29D77 /* DecimusVideoFrame.swift */ = {isa = PBXFileReference; lastKnownFileType = sourcecode.swift; path = DecimusVideoFrame.swift; sourceTree = "<group>"; };
		9B131E322B7E4A1C00B29D77 /* ApplicationHEVCSEIs.swift */ = {isa = PBXFileReference; lastKnownFileType = sourcecode.swift; path = ApplicationHEVCSEIs.swift; sourceTree = "<group>"; };
		9B131E342B7E548700B29D77 /* CMSampleBuffer+Attachments.swift */ = {isa = PBXFileReference; fileEncoding = 4; lastKnownFileType = sourcecode.swift; path = "CMSampleBuffer+Attachments.swift"; sourceTree = "<group>"; };
		9B165A1429840B610017079F /* CallController.swift */ = {isa = PBXFileReference; lastKnownFileType = sourcecode.swift; path = CallController.swift; sourceTree = "<group>"; };
		9B1F2C0F2C94606C007548D1 /* CallController+Measurement.swift */ = {isa = PBXFileReference; lastKnownFileType = sourcecode.swift; path = "CallController+Measurement.swift"; sourceTree = "<group>"; };
		9B1F2C112C948ECB007548D1 /* TrackMeasurement.swift */ = {isa = PBXFileReference; lastKnownFileType = sourcecode.swift; path = TrackMeasurement.swift; sourceTree = "<group>"; };
		9B308B982CAAEE6F00BF2361 /* LabeledToggle.swift */ = {isa = PBXFileReference; lastKnownFileType = sourcecode.swift; path = LabeledToggle.swift; sourceTree = "<group>"; };
		9B3E44162C8F1FD60000B98D /* Publication.swift */ = {isa = PBXFileReference; lastKnownFileType = sourcecode.swift; path = Publication.swift; sourceTree = "<group>"; };
		9B3F86842C58F4B800B5B8BA /* CircularBuffer.swift */ = {isa = PBXFileReference; lastKnownFileType = sourcecode.swift; path = CircularBuffer.swift; sourceTree = "<group>"; };
		9B4788D32B972F990056CE7E /* TestVideoSubscriptionSet.swift */ = {isa = PBXFileReference; lastKnownFileType = sourcecode.swift; path = TestVideoSubscriptionSet.swift; sourceTree = "<group>"; };
		9B480661297EAF170040F5D4 /* InCallView.swift */ = {isa = PBXFileReference; lastKnownFileType = sourcecode.swift; path = InCallView.swift; sourceTree = "<group>"; };
		9B48066D297F19700040F5D4 /* CaptureManager.swift */ = {isa = PBXFileReference; lastKnownFileType = sourcecode.swift; path = CaptureManager.swift; sourceTree = "<group>"; };
		9B48068829829FB90040F5D4 /* VideoParticipant.swift */ = {isa = PBXFileReference; lastKnownFileType = sourcecode.swift; path = VideoParticipant.swift; sourceTree = "<group>"; };
		9B48068B298301FD0040F5D4 /* QMediaTypes.swift */ = {isa = PBXFileReference; lastKnownFileType = sourcecode.swift; path = QMediaTypes.swift; sourceTree = "<group>"; };
		9B61384D2C904E25006E5E11 /* VideoSubscription.swift */ = {isa = PBXFileReference; lastKnownFileType = sourcecode.swift; path = VideoSubscription.swift; sourceTree = "<group>"; };
		9B61384F2C90893C006E5E11 /* TestPublication.swift */ = {isa = PBXFileReference; lastKnownFileType = sourcecode.swift; path = TestPublication.swift; sourceTree = "<group>"; };
		9B65D2CB2CE2397E00901306 /* PlaytimeSettingsView.swift */ = {isa = PBXFileReference; lastKnownFileType = sourcecode.swift; path = PlaytimeSettingsView.swift; sourceTree = "<group>"; };
		9B749B882CD8E3CD002E0FC7 /* QFullTrackName.h */ = {isa = PBXFileReference; lastKnownFileType = sourcecode.c.h; path = QFullTrackName.h; sourceTree = "<group>"; };
		9B7F40012ACB1914003333C3 /* H264Utilities.swift */ = {isa = PBXFileReference; fileEncoding = 4; lastKnownFileType = sourcecode.swift; path = H264Utilities.swift; sourceTree = "<group>"; };
		9B7F40032ACB5808003333C3 /* TestVideoUtilities.swift */ = {isa = PBXFileReference; lastKnownFileType = sourcecode.swift; path = TestVideoUtilities.swift; sourceTree = "<group>"; };
		9B85951429F03147008C813C /* TestPlan.xctestplan */ = {isa = PBXFileReference; lastKnownFileType = text; path = TestPlan.xctestplan; sourceTree = "<group>"; };
		9B85951B29F04521008C813C /* Tests.xctest */ = {isa = PBXFileReference; explicitFileType = wrapper.cfbundle; includeInIndex = 0; path = Tests.xctest; sourceTree = BUILT_PRODUCTS_DIR; };
		9B87FB612A03B91E00C92DD1 /* SettingsView.swift */ = {isa = PBXFileReference; lastKnownFileType = sourcecode.swift; path = SettingsView.swift; sourceTree = "<group>"; };
		9B8B9D502BF37CC400F7AE34 /* VideoUtilities.swift */ = {isa = PBXFileReference; lastKnownFileType = sourcecode.swift; path = VideoUtilities.swift; sourceTree = "<group>"; };
		9B8B9D522BF3A42C00F7AE34 /* TestDecimusVideoFrame.swift */ = {isa = PBXFileReference; lastKnownFileType = sourcecode.swift; path = TestDecimusVideoFrame.swift; sourceTree = "<group>"; };
		9B8E14D12C7E935E009D8C24 /* QClient.h */ = {isa = PBXFileReference; lastKnownFileType = sourcecode.c.h; path = QClient.h; sourceTree = "<group>"; };
		9B8E14D22C7E935E009D8C24 /* QClientObjC.h */ = {isa = PBXFileReference; lastKnownFileType = sourcecode.c.h; path = QClientObjC.h; sourceTree = "<group>"; };
		9B8E14D32C7E935E009D8C24 /* QClientObjC.mm */ = {isa = PBXFileReference; lastKnownFileType = sourcecode.cpp.objcpp; path = QClientObjC.mm; sourceTree = "<group>"; };
		9B8E14D42C7E935E009D8C24 /* QPublishTrackHandler.h */ = {isa = PBXFileReference; lastKnownFileType = sourcecode.c.h; path = QPublishTrackHandler.h; sourceTree = "<group>"; };
		9B8E14D52C7E935E009D8C24 /* QPublishTrackHandlerObjC.h */ = {isa = PBXFileReference; lastKnownFileType = sourcecode.c.h; path = QPublishTrackHandlerObjC.h; sourceTree = "<group>"; };
		9B8E14D62C7E935E009D8C24 /* QPublishTrackHandlerObjC.mm */ = {isa = PBXFileReference; lastKnownFileType = sourcecode.cpp.objcpp; path = QPublishTrackHandlerObjC.mm; sourceTree = "<group>"; };
		9B8E14D72C7E935E009D8C24 /* QSubscribeTrackHandler.h */ = {isa = PBXFileReference; lastKnownFileType = sourcecode.c.h; path = QSubscribeTrackHandler.h; sourceTree = "<group>"; };
		9B8E14D82C7E935E009D8C24 /* QSubscribeTrackHandlerObjC.h */ = {isa = PBXFileReference; lastKnownFileType = sourcecode.c.h; path = QSubscribeTrackHandlerObjC.h; sourceTree = "<group>"; };
		9B8E14D92C7E935E009D8C24 /* QSubscribeTrackHandlerObjC.mm */ = {isa = PBXFileReference; lastKnownFileType = sourcecode.cpp.objcpp; path = QSubscribeTrackHandlerObjC.mm; sourceTree = "<group>"; };
		9B8E14DE2C7E96F1009D8C24 /* QClientCallbacks.h */ = {isa = PBXFileReference; lastKnownFileType = sourcecode.c.h; path = QClientCallbacks.h; sourceTree = "<group>"; };
		9B8E14DF2C7E9885009D8C24 /* QCommon.h */ = {isa = PBXFileReference; lastKnownFileType = sourcecode.c.h; path = QCommon.h; sourceTree = "<group>"; };
		9B8E14E02C7E997A009D8C24 /* QPublishTrackHandlerCallbacks.h */ = {isa = PBXFileReference; lastKnownFileType = sourcecode.c.h; path = QPublishTrackHandlerCallbacks.h; sourceTree = "<group>"; };
		9B9622DB2A7A669A00949234 /* QHelpers.swift */ = {isa = PBXFileReference; lastKnownFileType = sourcecode.swift; path = QHelpers.swift; sourceTree = "<group>"; };
		9B9622DD2A7A6A3A00949234 /* TestQHelpers.swift */ = {isa = PBXFileReference; lastKnownFileType = sourcecode.swift; path = TestQHelpers.swift; sourceTree = "<group>"; };
		9B9BD43C2A464A47008B30C4 /* OpusPublication.swift */ = {isa = PBXFileReference; fileEncoding = 4; lastKnownFileType = sourcecode.swift; path = OpusPublication.swift; sourceTree = "<group>"; };
		9BA27FC2297D7270007013B2 /* QuicR.app */ = {isa = PBXFileReference; explicitFileType = wrapper.application; includeInIndex = 0; path = QuicR.app; sourceTree = BUILT_PRODUCTS_DIR; };
		9BA27FC5297D7270007013B2 /* DecimusApp.swift */ = {isa = PBXFileReference; lastKnownFileType = sourcecode.swift; path = DecimusApp.swift; sourceTree = "<group>"; };
		9BA27FC9297D7271007013B2 /* Assets.xcassets */ = {isa = PBXFileReference; lastKnownFileType = folder.assetcatalog; path = Assets.xcassets; sourceTree = "<group>"; };
		9BA27FCC297D7271007013B2 /* Preview Assets.xcassets */ = {isa = PBXFileReference; lastKnownFileType = folder.assetcatalog; path = "Preview Assets.xcassets"; sourceTree = "<group>"; };
		9BA27FEF297D7352007013B2 /* Decimus.entitlements */ = {isa = PBXFileReference; lastKnownFileType = text.plist.entitlements; path = Decimus.entitlements; sourceTree = "<group>"; };
		9BA27FF4297D787F007013B2 /* ConfigCallView.swift */ = {isa = PBXFileReference; lastKnownFileType = sourcecode.swift; path = ConfigCallView.swift; sourceTree = "<group>"; };
		9BA27FF7297DCF3C007013B2 /* CallSetupView.swift */ = {isa = PBXFileReference; lastKnownFileType = sourcecode.swift; path = CallSetupView.swift; sourceTree = "<group>"; };
		9BA27FFA297DD8D9007013B2 /* CallConfig.swift */ = {isa = PBXFileReference; lastKnownFileType = sourcecode.swift; path = CallConfig.swift; sourceTree = "<group>"; };
		9BAD55BC29B0B77700D9B65F /* ErrorWriter.swift */ = {isa = PBXFileReference; lastKnownFileType = sourcecode.swift; path = ErrorWriter.swift; sourceTree = "<group>"; };
		9BB0C7F72C871A6D005899B9 /* LowOverheadContainer.swift */ = {isa = PBXFileReference; lastKnownFileType = sourcecode.swift; path = LowOverheadContainer.swift; sourceTree = "<group>"; };
		9BB0F7192C29CAB500253A82 /* TestMeasurementRegistration.swift */ = {isa = PBXFileReference; lastKnownFileType = sourcecode.swift; path = TestMeasurementRegistration.swift; sourceTree = "<group>"; };
		9BC53C992BFDEC7800BB39C6 /* TestVideoPublication.swift */ = {isa = PBXFileReference; lastKnownFileType = sourcecode.swift; path = TestVideoPublication.swift; sourceTree = "<group>"; };
		9BC53C9B2BFE075300BB39C6 /* VarianceCalculator.swift */ = {isa = PBXFileReference; lastKnownFileType = sourcecode.swift; path = VarianceCalculator.swift; sourceTree = "<group>"; };
		9BC53C9D2BFE0AA000BB39C6 /* VarianceCalculator+Measurement.swift */ = {isa = PBXFileReference; lastKnownFileType = sourcecode.swift; path = "VarianceCalculator+Measurement.swift"; sourceTree = "<group>"; };
		9BC53C9F2BFE151700BB39C6 /* TestVarianceCalculator.swift */ = {isa = PBXFileReference; lastKnownFileType = sourcecode.swift; path = TestVarianceCalculator.swift; sourceTree = "<group>"; };
		9BC53E0A2B84E0150056C154 /* TestApplicationSEIs.swift */ = {isa = PBXFileReference; lastKnownFileType = sourcecode.swift; path = TestApplicationSEIs.swift; sourceTree = "<group>"; };
		9BCA87022C3423F500DA4F41 /* NumberView.swift */ = {isa = PBXFileReference; lastKnownFileType = sourcecode.swift; path = NumberView.swift; sourceTree = "<group>"; };
		9BCC0E7F2AB0713000BA97F6 /* TransportConfig.h */ = {isa = PBXFileReference; lastKnownFileType = sourcecode.c.h; path = TransportConfig.h; sourceTree = "<group>"; };
		9BD96EFC2AC2DAA200EC794C /* VideoJitterBufferSettingsView.swift */ = {isa = PBXFileReference; lastKnownFileType = sourcecode.swift; path = VideoJitterBufferSettingsView.swift; sourceTree = "<group>"; };
		9BDA15CF2C7F429D00494BFD /* QSubscribeTrackHandlerCallbacks.h */ = {isa = PBXFileReference; lastKnownFileType = sourcecode.c.h; path = QSubscribeTrackHandlerCallbacks.h; sourceTree = "<group>"; };
		9BDA15D02C7FD83700494BFD /* FullTrackName.swift */ = {isa = PBXFileReference; lastKnownFileType = sourcecode.swift; path = FullTrackName.swift; sourceTree = "<group>"; };
		9BDA15D22C7FF3E300494BFD /* quicr.xcframework */ = {isa = PBXFileReference; lastKnownFileType = wrapper.xcframework; name = quicr.xcframework; path = dependencies/quicr.xcframework; sourceTree = "<group>"; };
		9BDD5B172996A86500C01D54 /* LibOpusDecoder.swift */ = {isa = PBXFileReference; lastKnownFileType = sourcecode.swift; path = LibOpusDecoder.swift; sourceTree = "<group>"; };
		9BDD5B19299A395B00C01D54 /* LibOpusEncoder.swift */ = {isa = PBXFileReference; lastKnownFileType = sourcecode.swift; path = LibOpusEncoder.swift; sourceTree = "<group>"; };
		9BDE868A2B70ECC6009467A7 /* SwiftInterop.m */ = {isa = PBXFileReference; lastKnownFileType = sourcecode.c.objc; path = SwiftInterop.m; sourceTree = "<group>"; };
		9BDE868C2B70ED0E009467A7 /* SwiftInterop.h */ = {isa = PBXFileReference; lastKnownFileType = sourcecode.c.h; path = SwiftInterop.h; sourceTree = "<group>"; };
		9BE628892CE366A9001401D0 /* ActiveSpeakerNotifier.swift */ = {isa = PBXFileReference; lastKnownFileType = sourcecode.swift; path = ActiveSpeakerNotifier.swift; sourceTree = "<group>"; };
		9BE6288B2CE36A30001401D0 /* TestActiveSpeaker.swift */ = {isa = PBXFileReference; lastKnownFileType = sourcecode.swift; path = TestActiveSpeaker.swift; sourceTree = "<group>"; };
<<<<<<< HEAD
=======
		9BE6288D2CE4FCD3001401D0 /* ManualActiveSpeaker.swift */ = {isa = PBXFileReference; lastKnownFileType = sourcecode.swift; path = ManualActiveSpeaker.swift; sourceTree = "<group>"; };
>>>>>>> 90ab63c3
		9BE6B7C62C9D92890069FE9F /* TokenStorage.swift */ = {isa = PBXFileReference; lastKnownFileType = sourcecode.swift; path = TokenStorage.swift; sourceTree = "<group>"; };
		9BE6B7C82C9D92BF0069FE9F /* TestTokenStorage.swift */ = {isa = PBXFileReference; lastKnownFileType = sourcecode.swift; path = TestTokenStorage.swift; sourceTree = "<group>"; };
		9BEC9D992B860DB800768EB6 /* ApplicationSEIs.swift */ = {isa = PBXFileReference; lastKnownFileType = sourcecode.swift; path = ApplicationSEIs.swift; sourceTree = "<group>"; };
		9BEFCC5029BB89F8001A780A /* ci_post_clone.sh */ = {isa = PBXFileReference; lastKnownFileType = text.script.sh; path = ci_post_clone.sh; sourceTree = "<group>"; };
		9BFD6DF62C29709A00D6A1AE /* MeasurementRegistration.swift */ = {isa = PBXFileReference; lastKnownFileType = sourcecode.swift; path = MeasurementRegistration.swift; sourceTree = "<group>"; };
		D786194A2A28FD9200EC0556 /* Decimus-Bridging-Header.h */ = {isa = PBXFileReference; lastKnownFileType = sourcecode.c.h; path = "Decimus-Bridging-Header.h"; sourceTree = "<group>"; };
		D786194B2A290F1600EC0556 /* qmedia.xcframework */ = {isa = PBXFileReference; lastKnownFileType = wrapper.xcframework; name = qmedia.xcframework; path = dependencies/qmedia.xcframework; sourceTree = "<group>"; };
		D7D156362AD73DE600B4E4F2 /* ExtBufferAllocator.hh */ = {isa = PBXFileReference; fileEncoding = 4; lastKnownFileType = sourcecode.cpp.h; path = ExtBufferAllocator.hh; sourceTree = "<group>"; };
		D7D156372AD73DE600B4E4F2 /* EncodedFrameBufferAllocator.h */ = {isa = PBXFileReference; fileEncoding = 4; lastKnownFileType = sourcecode.c.h; path = EncodedFrameBufferAllocator.h; sourceTree = "<group>"; };
		D7D156382AD73DE600B4E4F2 /* EncodedFrameBufferAllocator.mm */ = {isa = PBXFileReference; fileEncoding = 4; lastKnownFileType = sourcecode.cpp.objcpp; path = EncodedFrameBufferAllocator.mm; sourceTree = "<group>"; };
		FF01709529C10013000E23A6 /* FormInput.swift */ = {isa = PBXFileReference; lastKnownFileType = sourcecode.swift; path = FormInput.swift; sourceTree = "<group>"; };
		FF1C5C2A29DD110600887833 /* CallControls.swift */ = {isa = PBXFileReference; fileEncoding = 4; lastKnownFileType = sourcecode.swift; path = CallControls.swift; sourceTree = "<group>"; };
		FF1C5C2B29DD110600887833 /* LeaveModal.swift */ = {isa = PBXFileReference; fileEncoding = 4; lastKnownFileType = sourcecode.swift; path = LeaveModal.swift; sourceTree = "<group>"; };
		FF1C5C2C29DD110600887833 /* VideoGrid.swift */ = {isa = PBXFileReference; fileEncoding = 4; lastKnownFileType = sourcecode.swift; path = VideoGrid.swift; sourceTree = "<group>"; };
		FF2498AF2A534E8E00C6D66D /* H264Publication.swift */ = {isa = PBXFileReference; lastKnownFileType = sourcecode.swift; path = H264Publication.swift; sourceTree = "<group>"; };
		FF2498B12A53575D00C6D66D /* PublicationFactory.swift */ = {isa = PBXFileReference; lastKnownFileType = sourcecode.swift; path = PublicationFactory.swift; sourceTree = "<group>"; };
		FF2498B32A55E8CC00C6D66D /* SubscriptionFactory.swift */ = {isa = PBXFileReference; lastKnownFileType = sourcecode.swift; path = SubscriptionFactory.swift; sourceTree = "<group>"; };
		FF2498B62A55E95E00C6D66D /* VideoSubscriptionSet.swift */ = {isa = PBXFileReference; lastKnownFileType = sourcecode.swift; path = VideoSubscriptionSet.swift; sourceTree = "<group>"; };
		FF3333FF2AA77D8B00DDE4AD /* ManifestTypes.swift */ = {isa = PBXFileReference; lastKnownFileType = sourcecode.swift; path = ManifestTypes.swift; sourceTree = "<group>"; };
		FF3B952A2A60C1EF00CE463F /* QJitterBuffer.h */ = {isa = PBXFileReference; lastKnownFileType = sourcecode.c.h; path = QJitterBuffer.h; sourceTree = "<group>"; };
		FF3B952B2A60C1EF00CE463F /* QJitterBuffer.mm */ = {isa = PBXFileReference; lastKnownFileType = sourcecode.cpp.objcpp; path = QJitterBuffer.mm; sourceTree = "<group>"; };
		FF4DA06C29FAEF4F00A01E5D /* ViewExtensions.swift */ = {isa = PBXFileReference; lastKnownFileType = sourcecode.swift; path = ViewExtensions.swift; sourceTree = "<group>"; };
		FF6D6D2F2A00410400B535DA /* fonts */ = {isa = PBXFileReference; lastKnownFileType = folder; name = fonts; path = "dependencies/momentum-ui/core/fonts"; sourceTree = "<group>"; };
		FF6D6D322A00410A00B535DA /* CiscoSansTTHeavy.woff */ = {isa = PBXFileReference; lastKnownFileType = file; path = CiscoSansTTHeavy.woff; sourceTree = "<group>"; };
		FF6D6D332A00410A00B535DA /* CiscoSansTTCondBold.woff */ = {isa = PBXFileReference; lastKnownFileType = file; path = CiscoSansTTCondBold.woff; sourceTree = "<group>"; };
		FF6D6D342A00410A00B535DA /* CiscoSansTTExtraLight.woff */ = {isa = PBXFileReference; lastKnownFileType = file; path = CiscoSansTTExtraLight.woff; sourceTree = "<group>"; };
		FF6D6D352A00410A00B535DA /* CiscoSansTTExtraLightOblique.woff */ = {isa = PBXFileReference; lastKnownFileType = file; path = CiscoSansTTExtraLightOblique.woff; sourceTree = "<group>"; };
		FF6D6D362A00410A00B535DA /* CiscoSansTTCondRegular.woff */ = {isa = PBXFileReference; lastKnownFileType = file; path = CiscoSansTTCondRegular.woff; sourceTree = "<group>"; };
		FF6D6D372A00410A00B535DA /* CiscoSansTTLight.woff */ = {isa = PBXFileReference; lastKnownFileType = file; path = CiscoSansTTLight.woff; sourceTree = "<group>"; };
		FF6D6D382A00410A00B535DA /* CiscoSansTTLight.woff2 */ = {isa = PBXFileReference; lastKnownFileType = file; path = CiscoSansTTLight.woff2; sourceTree = "<group>"; };
		FF6D6D392A00410A00B535DA /* CiscoSansTTExtraLight.woff2 */ = {isa = PBXFileReference; lastKnownFileType = file; path = CiscoSansTTExtraLight.woff2; sourceTree = "<group>"; };
		FF6D6D3A2A00410A00B535DA /* CiscoSansTTCondRegular.woff2 */ = {isa = PBXFileReference; lastKnownFileType = file; path = CiscoSansTTCondRegular.woff2; sourceTree = "<group>"; };
		FF6D6D3B2A00410A00B535DA /* CiscoSansTTBoldOblique.woff2 */ = {isa = PBXFileReference; lastKnownFileType = file; path = CiscoSansTTBoldOblique.woff2; sourceTree = "<group>"; };
		FF6D6D3C2A00410A00B535DA /* CiscoSansTTThin.woff2 */ = {isa = PBXFileReference; lastKnownFileType = file; path = CiscoSansTTThin.woff2; sourceTree = "<group>"; };
		FF6D6D3D2A00410A00B535DA /* CiscoSansTTRegular.woff */ = {isa = PBXFileReference; lastKnownFileType = file; path = CiscoSansTTRegular.woff; sourceTree = "<group>"; };
		FF6D6D3E2A00410A00B535DA /* CiscoSansTTHeavyOblique.woff */ = {isa = PBXFileReference; lastKnownFileType = file; path = CiscoSansTTHeavyOblique.woff; sourceTree = "<group>"; };
		FF6D6D3F2A00410A00B535DA /* CiscoSansTTThinOblique.woff2 */ = {isa = PBXFileReference; lastKnownFileType = file; path = CiscoSansTTThinOblique.woff2; sourceTree = "<group>"; };
		FF6D6D402A00410A00B535DA /* CiscoSansTTBold.woff2 */ = {isa = PBXFileReference; lastKnownFileType = file; path = CiscoSansTTBold.woff2; sourceTree = "<group>"; };
		FF6D6D412A00410A00B535DA /* CiscoSansTT-Medium.woff */ = {isa = PBXFileReference; lastKnownFileType = file; path = "CiscoSansTT-Medium.woff"; sourceTree = "<group>"; };
		FF6D6D422A00410A00B535DA /* CiscoSansTTThin.woff */ = {isa = PBXFileReference; lastKnownFileType = file; path = CiscoSansTTThin.woff; sourceTree = "<group>"; };
		FF6D6D432A00410A00B535DA /* CiscoSansTTCondBold.woff2 */ = {isa = PBXFileReference; lastKnownFileType = file; path = CiscoSansTTCondBold.woff2; sourceTree = "<group>"; };
		FF6D6D442A00410A00B535DA /* CiscoSansTT-MediumOblique.woff */ = {isa = PBXFileReference; lastKnownFileType = file; path = "CiscoSansTT-MediumOblique.woff"; sourceTree = "<group>"; };
		FF6D6D452A00410A00B535DA /* CiscoSansTTRegular.woff2 */ = {isa = PBXFileReference; lastKnownFileType = file; path = CiscoSansTTRegular.woff2; sourceTree = "<group>"; };
		FF6D6D462A00410A00B535DA /* CiscoSansTTHeavy.woff2 */ = {isa = PBXFileReference; lastKnownFileType = file; path = CiscoSansTTHeavy.woff2; sourceTree = "<group>"; };
		FF6D6D472A00410A00B535DA /* CiscoSansTTLightOblique.woff2 */ = {isa = PBXFileReference; lastKnownFileType = file; path = CiscoSansTTLightOblique.woff2; sourceTree = "<group>"; };
		FF6D6D482A00410A00B535DA /* CiscoSansTTBoldOblique.woff */ = {isa = PBXFileReference; lastKnownFileType = file; path = CiscoSansTTBoldOblique.woff; sourceTree = "<group>"; };
		FF6D6D492A00410A00B535DA /* CiscoSansTT-Medium.woff2 */ = {isa = PBXFileReference; lastKnownFileType = file; path = "CiscoSansTT-Medium.woff2"; sourceTree = "<group>"; };
		FF6D6D4A2A00410A00B535DA /* CiscoSansTTBold.woff */ = {isa = PBXFileReference; lastKnownFileType = file; path = CiscoSansTTBold.woff; sourceTree = "<group>"; };
		FF6D6D4B2A00410A00B535DA /* CiscoSansTTHeavyOblique.woff2 */ = {isa = PBXFileReference; lastKnownFileType = file; path = CiscoSansTTHeavyOblique.woff2; sourceTree = "<group>"; };
		FF6D6D4C2A00410A00B535DA /* CiscoSansTTRegularOblique.woff2 */ = {isa = PBXFileReference; lastKnownFileType = file; path = CiscoSansTTRegularOblique.woff2; sourceTree = "<group>"; };
		FF6D6D4D2A00410A00B535DA /* CiscoSansTTThinOblique.woff */ = {isa = PBXFileReference; lastKnownFileType = file; path = CiscoSansTTThinOblique.woff; sourceTree = "<group>"; };
		FF6D6D4E2A00410A00B535DA /* CiscoSansTTRegularOblique.woff */ = {isa = PBXFileReference; lastKnownFileType = file; path = CiscoSansTTRegularOblique.woff; sourceTree = "<group>"; };
		FF6D6D4F2A00410A00B535DA /* CiscoSansTTLightOblique.woff */ = {isa = PBXFileReference; lastKnownFileType = file; path = CiscoSansTTLightOblique.woff; sourceTree = "<group>"; };
		FF6D6D502A00410A00B535DA /* CiscoSansTTExtraLightOblique.woff2 */ = {isa = PBXFileReference; lastKnownFileType = file; path = CiscoSansTTExtraLightOblique.woff2; sourceTree = "<group>"; };
		FF6D6D512A00410A00B535DA /* CiscoSansTT-MediumOblique.woff2 */ = {isa = PBXFileReference; lastKnownFileType = file; path = "CiscoSansTT-MediumOblique.woff2"; sourceTree = "<group>"; };
		FF6D6D742A01CCAE00B535DA /* ManifestController.swift */ = {isa = PBXFileReference; lastKnownFileType = sourcecode.swift; path = ManifestController.swift; sourceTree = "<group>"; };
		FF6D6D782A0422CE00B535DA /* CodecFactory.swift */ = {isa = PBXFileReference; lastKnownFileType = sourcecode.swift; path = CodecFactory.swift; sourceTree = "<group>"; };
		FFB8CBE429C148B70093C623 /* ActionPicker.swift */ = {isa = PBXFileReference; lastKnownFileType = sourcecode.swift; path = ActionPicker.swift; sourceTree = "<group>"; };
		FFBB04412A2923580038A1E5 /* Info.plist */ = {isa = PBXFileReference; lastKnownFileType = text.plist.xml; path = Info.plist; sourceTree = "<group>"; };
		FFBB04422A29235D0038A1E5 /* Info.plist */ = {isa = PBXFileReference; lastKnownFileType = text.plist.xml; name = Info.plist; path = Decimus/Info.plist; sourceTree = SOURCE_ROOT; };
		FFBF2FB629BFE48100D769CF /* ActionButton.swift */ = {isa = PBXFileReference; lastKnownFileType = sourcecode.swift; path = ActionButton.swift; sourceTree = "<group>"; };
		FFFF72D62A27D47D00D4D5EE /* ErrorView.swift */ = {isa = PBXFileReference; lastKnownFileType = sourcecode.swift; path = ErrorView.swift; sourceTree = "<group>"; };
		FFFF72D82A27FBEA00D4D5EE /* RelayConfig.swift */ = {isa = PBXFileReference; lastKnownFileType = sourcecode.swift; path = RelayConfig.swift; sourceTree = "<group>"; };
		FFFF72DA2A280A8000D4D5EE /* RelaySettingsView.swift */ = {isa = PBXFileReference; lastKnownFileType = sourcecode.swift; path = RelaySettingsView.swift; sourceTree = "<group>"; };
		FFFF72DC2A280B6300D4D5EE /* ManifestSettingsView.swift */ = {isa = PBXFileReference; lastKnownFileType = sourcecode.swift; path = ManifestSettingsView.swift; sourceTree = "<group>"; };
/* End PBXFileReference section */

/* Begin PBXFrameworksBuildPhase section */
		9B85951829F04521008C813C /* Frameworks */ = {
			isa = PBXFrameworksBuildPhase;
			buildActionMask = 2147483647;
			files = (
			);
			runOnlyForDeploymentPostprocessing = 0;
		};
		9BA27FBF297D7270007013B2 /* Frameworks */ = {
			isa = PBXFrameworksBuildPhase;
			buildActionMask = 2147483647;
			files = (
				9B8B6F682B9B01F700FBB0D1 /* Atomics in Frameworks */,
				18C89A3A2A13D1E4005B333B /* InfluxDBSwift in Frameworks */,
				9BDD5B13299697DE00C01D54 /* DequeModule in Frameworks */,
				18BF45782B0E0F3D006E8E24 /* TPCircularBuffer in Frameworks */,
				FFA0E8502A6F25A20027603B /* WrappingHStack in Frameworks */,
				9BDA15D32C7FF3E300494BFD /* quicr.xcframework in Frameworks */,
				188ABB562A792E9C00B31A6E /* Opus in Frameworks */,
				18F7C4DA2AB1C7BD005EDB88 /* OrderedCollections in Frameworks */,
				1849128A2A3B560200773D39 /* clibjitter.xcframework in Frameworks */,
			);
			runOnlyForDeploymentPostprocessing = 0;
		};
/* End PBXFrameworksBuildPhase section */

/* Begin PBXGroup section */
		186763532B2B69EB00339421 /* Measurements */ = {
			isa = PBXGroup;
			children = (
				9B1F2C112C948ECB007548D1 /* TrackMeasurement.swift */,
				9B1F2C0F2C94606C007548D1 /* CallController+Measurement.swift */,
				186763542B2B69FD00339421 /* VideoHandler+Measurement.swift */,
				186763562B2B6B1100339421 /* CaptureManager+Measurement.swift */,
				186763582B2B6B3B00339421 /* JitterBuffer+Measurement.swift */,
				1867635A2B2B6B8200339421 /* OpusPublication+Measurement.swift */,
				1867635C2B2B6BB000339421 /* H264Publication+Measurement.swift */,
				1867635E2B2B6BE600339421 /* OpusSubscription+Measurement.swift */,
				9B1143BA2BADBC0A003A2D2D /* VideoSubscriptionSet+Measurement.swift */,
				9BC53C9D2BFE0AA000BB39C6 /* VarianceCalculator+Measurement.swift */,
				9BFD6DF62C29709A00D6A1AE /* MeasurementRegistration.swift */,
			);
			path = Measurements;
			sourceTree = "<group>";
		};
		18C89A372A13D14A005B333B /* Metrics */ = {
			isa = PBXGroup;
			children = (
				18C89A3B2A13D30B005B333B /* MetricsSubmitter.swift */,
				18C89A3D2A13D315005B333B /* Measurement.swift */,
				18C89A3F2A13D334005B333B /* InfluxMetricsSubmitter.swift */,
				18C89A432A13ED24005B333B /* MockSubmitter.swift */,
			);
			path = Metrics;
			sourceTree = "<group>";
		};
		18C89A472A14EF02005B333B /* Settings */ = {
			isa = PBXGroup;
			children = (
				9B65D2CB2CE2397E00901306 /* PlaytimeSettingsView.swift */,
				18162CEC2AB1C28300A75199 /* TransportConfigSettings.swift */,
				18C89A452A14E667005B333B /* AppStorageWrapper.swift */,
				9B87FB612A03B91E00C92DD1 /* SettingsView.swift */,
				18C89A4A2A14EF1F005B333B /* InfluxSettingsView.swift */,
				FFFF72DA2A280A8000D4D5EE /* RelaySettingsView.swift */,
				FFFF72DC2A280B6300D4D5EE /* ManifestSettingsView.swift */,
				18865CC62A81356100B9A647 /* SubscriptionSettingsView.swift */,
				9BD96EFC2AC2DAA200EC794C /* VideoJitterBufferSettingsView.swift */,
			);
			path = Settings;
			sourceTree = "<group>";
		};
		9B48067F298016FD0040F5D4 /* Codec */ = {
			isa = PBXGroup;
			children = (
				18BF456F2B0CD632006E8E24 /* HEVCUtilities.swift */,
				18BF456D2B0CD632006E8E24 /* VTDecoder.swift */,
				18BF456E2B0CD632006E8E24 /* VTEncoder.swift */,
				9B7F40012ACB1914003333C3 /* H264Utilities.swift */,
				9BDD5B172996A86500C01D54 /* LibOpusDecoder.swift */,
				9BDD5B19299A395B00C01D54 /* LibOpusEncoder.swift */,
				FF6D6D782A0422CE00B535DA /* CodecFactory.swift */,
				9B131C662B7E467500B29D77 /* ApplicationH264SEIs.swift */,
				9B131E322B7E4A1C00B29D77 /* ApplicationHEVCSEIs.swift */,
				9BEC9D992B860DB800768EB6 /* ApplicationSEIs.swift */,
				9B8B9D502BF37CC400F7AE34 /* VideoUtilities.swift */,
			);
			path = Codec;
			sourceTree = "<group>";
		};
		9B76FFE0298D5566006B5267 /* Frameworks */ = {
			isa = PBXGroup;
			children = (
				9BDA15D22C7FF3E300494BFD /* quicr.xcframework */,
				184912892A3B560200773D39 /* clibjitter.xcframework */,
				D786194B2A290F1600EC0556 /* qmedia.xcframework */,
			);
			name = Frameworks;
			sourceTree = "<group>";
		};
		9B85951C29F04521008C813C /* Tests */ = {
			isa = PBXGroup;
			children = (
				9BE6288B2CE36A30001401D0 /* TestActiveSpeaker.swift */,
				9BE6B7C82C9D92BF0069FE9F /* TestTokenStorage.swift */,
				187DE3722C997D290090FB68 /* TestOpusSubscription.swift */,
				187DE3702C997C770090FB68 /* TestVideoSubscription.swift */,
				187DE36E2C997AFA0090FB68 /* TestOpusPublication.swift */,
				187DE36C2C997A140090FB68 /* TestCallController.swift */,
				18B2F4072AC59582008E3BFD /* TestVideoJitterBuffer.swift */,
				9B9622DD2A7A6A3A00949234 /* TestQHelpers.swift */,
				9B7F40032ACB5808003333C3 /* TestVideoUtilities.swift */,
				9BC53E0A2B84E0150056C154 /* TestApplicationSEIs.swift */,
				9B4788D32B972F990056CE7E /* TestVideoSubscriptionSet.swift */,
				9B8B9D522BF3A42C00F7AE34 /* TestDecimusVideoFrame.swift */,
				9BC53C992BFDEC7800BB39C6 /* TestVideoPublication.swift */,
				9BC53C9F2BFE151700BB39C6 /* TestVarianceCalculator.swift */,
				9BB0F7192C29CAB500253A82 /* TestMeasurementRegistration.swift */,
				9B0E0F1B2C4A9A0300F06D6E /* TestNumberView.swift */,
				9B61384F2C90893C006E5E11 /* TestPublication.swift */,
			);
			path = Tests;
			sourceTree = "<group>";
		};
		9B8E14DA2C7E935E009D8C24 /* libquicr */ = {
			isa = PBXGroup;
			children = (
				9B1246312CD8EB7F004C020C /* QFullTrackName.mm */,
				9B749B882CD8E3CD002E0FC7 /* QFullTrackName.h */,
				9BDA15D02C7FD83700494BFD /* FullTrackName.swift */,
				9BDA15CF2C7F429D00494BFD /* QSubscribeTrackHandlerCallbacks.h */,
				9B8E14E02C7E997A009D8C24 /* QPublishTrackHandlerCallbacks.h */,
				9B8E14DF2C7E9885009D8C24 /* QCommon.h */,
				9B8E14DE2C7E96F1009D8C24 /* QClientCallbacks.h */,
				9B8E14D12C7E935E009D8C24 /* QClient.h */,
				9B8E14D22C7E935E009D8C24 /* QClientObjC.h */,
				9B8E14D32C7E935E009D8C24 /* QClientObjC.mm */,
				9B8E14D42C7E935E009D8C24 /* QPublishTrackHandler.h */,
				9B8E14D52C7E935E009D8C24 /* QPublishTrackHandlerObjC.h */,
				9B8E14D62C7E935E009D8C24 /* QPublishTrackHandlerObjC.mm */,
				9B8E14D72C7E935E009D8C24 /* QSubscribeTrackHandler.h */,
				9B8E14D82C7E935E009D8C24 /* QSubscribeTrackHandlerObjC.h */,
				9B8E14D92C7E935E009D8C24 /* QSubscribeTrackHandlerObjC.mm */,
				9BCC0E7F2AB0713000BA97F6 /* TransportConfig.h */,
				9B48068B298301FD0040F5D4 /* QMediaTypes.swift */,
				9BB0C7F72C871A6D005899B9 /* LowOverheadContainer.swift */,
			);
			path = libquicr;
			sourceTree = "<group>";
		};
		9BA27FB9297D7270007013B2 = {
			isa = PBXGroup;
			children = (
				FF6D6D2F2A00410400B535DA /* fonts */,
				9B85951429F03147008C813C /* TestPlan.xctestplan */,
				9BEFCC4F29BB89D9001A780A /* ci_scripts */,
				9BA27FC4297D7270007013B2 /* Decimus */,
				9B85951C29F04521008C813C /* Tests */,
				9BA27FC3297D7270007013B2 /* Products */,
				9B76FFE0298D5566006B5267 /* Frameworks */,
			);
			sourceTree = "<group>";
		};
		9BA27FC3297D7270007013B2 /* Products */ = {
			isa = PBXGroup;
			children = (
				9BA27FC2297D7270007013B2 /* QuicR.app */,
				9B85951B29F04521008C813C /* Tests.xctest */,
			);
			name = Products;
			sourceTree = "<group>";
		};
		9BA27FC4297D7270007013B2 /* Decimus */ = {
			isa = PBXGroup;
			children = (
				9BE6288D2CE4FCD3001401D0 /* ManualActiveSpeaker.swift */,
				9BE6B7C62C9D92890069FE9F /* TokenStorage.swift */,
				186763532B2B69EB00339421 /* Measurements */,
				FF3B952D2A60C77B00CE463F /* Lib */,
				18C89A372A13D14A005B333B /* Metrics */,
				185D628E29BF3C5A0011E634 /* Info.plist */,
				9B48067F298016FD0040F5D4 /* Codec */,
				FF2498AE2A534E5B00C6D66D /* Publications */,
				FF2498B52A55E8F800C6D66D /* Subscriptions */,
				9BA27FF9297DD8CA007013B2 /* Models */,
				9BA27FF6297D7D61007013B2 /* Views */,
				FF6D6D312A00410A00B535DA /* fonts */,
				FFBB04422A29235D0038A1E5 /* Info.plist */,
				9BA27FEF297D7352007013B2 /* Decimus.entitlements */,
				9BA27FC9297D7271007013B2 /* Assets.xcassets */,
				9BA27FCB297D7271007013B2 /* Preview Content */,
				9BA27FC5297D7270007013B2 /* DecimusApp.swift */,
				9B165A1429840B610017079F /* CallController.swift */,
				9B48066D297F19700040F5D4 /* CaptureManager.swift */,
				9BAD55BC29B0B77700D9B65F /* ErrorWriter.swift */,
				FF6D6D742A01CCAE00B535DA /* ManifestController.swift */,
				9B9622DB2A7A669A00949234 /* QHelpers.swift */,
				18A108CF2AA60DAB00FDC0A5 /* CpuUsage.swift */,
				18F7C4D72AB1C7AA005EDB88 /* JitterBuffer.swift */,
				1848B86C2ABAE21B00275F71 /* DecimusAudioEngine.swift */,
				1848B86E2ABAE51A00275F71 /* OSStatusError.swift */,
				18B2F4092AC5B9C5008E3BFD /* VideoDequeuer.swift */,
				186397A02ADE0B9100FBF877 /* VideoDevices.swift */,
				9B131C682B7E476500B29D77 /* DecimusVideoFrame.swift */,
				9B131E342B7E548700B29D77 /* CMSampleBuffer+Attachments.swift */,
				9BC53C9B2BFE075300BB39C6 /* VarianceCalculator.swift */,
				9B3F86842C58F4B800B5B8BA /* CircularBuffer.swift */,
			);
			path = Decimus;
			sourceTree = "<group>";
		};
		9BA27FCB297D7271007013B2 /* Preview Content */ = {
			isa = PBXGroup;
			children = (
				9BA27FCC297D7271007013B2 /* Preview Assets.xcassets */,
			);
			path = "Preview Content";
			sourceTree = "<group>";
		};
		9BA27FF6297D7D61007013B2 /* Views */ = {
			isa = PBXGroup;
			children = (
				18C89A472A14EF02005B333B /* Settings */,
				FFBF2FB529BFE47000D769CF /* Components */,
				9BA27FF4297D787F007013B2 /* ConfigCallView.swift */,
				9B480661297EAF170040F5D4 /* InCallView.swift */,
				9BA27FF7297DCF3C007013B2 /* CallSetupView.swift */,
				FFFF72D62A27D47D00D4D5EE /* ErrorView.swift */,
				18EC340C2A69CFD6004FE2EE /* VideoView.swift */,
				9BCA87022C3423F500DA4F41 /* NumberView.swift */,
			);
			path = Views;
			sourceTree = "<group>";
		};
		9BA27FF9297DD8CA007013B2 /* Models */ = {
			isa = PBXGroup;
			children = (
				9BA27FFA297DD8D9007013B2 /* CallConfig.swift */,
				9B48068829829FB90040F5D4 /* VideoParticipant.swift */,
				18C89A412A13EB1E005B333B /* InfluxConfig.swift */,
				FFFF72D82A27FBEA00D4D5EE /* RelayConfig.swift */,
				FF3333FF2AA77D8B00DDE4AD /* ManifestTypes.swift */,
			);
			path = Models;
			sourceTree = "<group>";
		};
		9BDE86892B70ECAD009467A7 /* Utilities */ = {
			isa = PBXGroup;
			children = (
				9BDE868A2B70ECC6009467A7 /* SwiftInterop.m */,
				9BDE868C2B70ED0E009467A7 /* SwiftInterop.h */,
			);
			path = Utilities;
			sourceTree = "<group>";
		};
		9BEFCC4F29BB89D9001A780A /* ci_scripts */ = {
			isa = PBXGroup;
			children = (
				9BEFCC5029BB89F8001A780A /* ci_post_clone.sh */,
			);
			path = ci_scripts;
			sourceTree = "<group>";
		};
		D7D156352AD73DE600B4E4F2 /* EncodedBuffer */ = {
			isa = PBXGroup;
			children = (
				D7D156362AD73DE600B4E4F2 /* ExtBufferAllocator.hh */,
				D7D156372AD73DE600B4E4F2 /* EncodedFrameBufferAllocator.h */,
				D7D156382AD73DE600B4E4F2 /* EncodedFrameBufferAllocator.mm */,
			);
			path = EncodedBuffer;
			sourceTree = "<group>";
		};
		FF2498AE2A534E5B00C6D66D /* Publications */ = {
			isa = PBXGroup;
			children = (
				9B9BD43C2A464A47008B30C4 /* OpusPublication.swift */,
				FF2498AF2A534E8E00C6D66D /* H264Publication.swift */,
				FF2498B12A53575D00C6D66D /* PublicationFactory.swift */,
				9B3E44162C8F1FD60000B98D /* Publication.swift */,
			);
			path = Publications;
			sourceTree = "<group>";
		};
		FF2498B52A55E8F800C6D66D /* Subscriptions */ = {
			isa = PBXGroup;
			children = (
				9BE628892CE366A9001401D0 /* ActiveSpeakerNotifier.swift */,
				184912872A3A51FC00773D39 /* OpusSubscription.swift */,
				FF2498B62A55E95E00C6D66D /* VideoSubscriptionSet.swift */,
				FF2498B32A55E8CC00C6D66D /* SubscriptionFactory.swift */,
				180E74632B0E4F5E0045B9D6 /* VideoHandler.swift */,
				18A130BF2B4D7E8700F17372 /* OpusHandler.swift */,
				9B61384D2C904E25006E5E11 /* VideoSubscription.swift */,
			);
			path = Subscriptions;
			sourceTree = "<group>";
		};
		FF3B95292A60C19800CE463F /* Jitter */ = {
			isa = PBXGroup;
			children = (
				FF3B952A2A60C1EF00CE463F /* QJitterBuffer.h */,
				FF3B952B2A60C1EF00CE463F /* QJitterBuffer.mm */,
			);
			path = Jitter;
			sourceTree = "<group>";
		};
		FF3B952D2A60C77B00CE463F /* Lib */ = {
			isa = PBXGroup;
			children = (
				9B8E14DA2C7E935E009D8C24 /* libquicr */,
				9BDE86892B70ECAD009467A7 /* Utilities */,
				D7D156352AD73DE600B4E4F2 /* EncodedBuffer */,
				D786194A2A28FD9200EC0556 /* Decimus-Bridging-Header.h */,
				FF3B95292A60C19800CE463F /* Jitter */,
			);
			path = Lib;
			sourceTree = "<group>";
		};
		FF6D6D312A00410A00B535DA /* fonts */ = {
			isa = PBXGroup;
			children = (
				FFBB04412A2923580038A1E5 /* Info.plist */,
				FF6D6D412A00410A00B535DA /* CiscoSansTT-Medium.woff */,
				FF6D6D492A00410A00B535DA /* CiscoSansTT-Medium.woff2 */,
				FF6D6D442A00410A00B535DA /* CiscoSansTT-MediumOblique.woff */,
				FF6D6D512A00410A00B535DA /* CiscoSansTT-MediumOblique.woff2 */,
				FF6D6D4A2A00410A00B535DA /* CiscoSansTTBold.woff */,
				FF6D6D402A00410A00B535DA /* CiscoSansTTBold.woff2 */,
				FF6D6D482A00410A00B535DA /* CiscoSansTTBoldOblique.woff */,
				FF6D6D3B2A00410A00B535DA /* CiscoSansTTBoldOblique.woff2 */,
				FF6D6D332A00410A00B535DA /* CiscoSansTTCondBold.woff */,
				FF6D6D432A00410A00B535DA /* CiscoSansTTCondBold.woff2 */,
				FF6D6D362A00410A00B535DA /* CiscoSansTTCondRegular.woff */,
				FF6D6D3A2A00410A00B535DA /* CiscoSansTTCondRegular.woff2 */,
				FF6D6D342A00410A00B535DA /* CiscoSansTTExtraLight.woff */,
				FF6D6D392A00410A00B535DA /* CiscoSansTTExtraLight.woff2 */,
				FF6D6D352A00410A00B535DA /* CiscoSansTTExtraLightOblique.woff */,
				FF6D6D502A00410A00B535DA /* CiscoSansTTExtraLightOblique.woff2 */,
				FF6D6D322A00410A00B535DA /* CiscoSansTTHeavy.woff */,
				FF6D6D462A00410A00B535DA /* CiscoSansTTHeavy.woff2 */,
				FF6D6D3E2A00410A00B535DA /* CiscoSansTTHeavyOblique.woff */,
				FF6D6D4B2A00410A00B535DA /* CiscoSansTTHeavyOblique.woff2 */,
				FF6D6D372A00410A00B535DA /* CiscoSansTTLight.woff */,
				FF6D6D382A00410A00B535DA /* CiscoSansTTLight.woff2 */,
				FF6D6D4F2A00410A00B535DA /* CiscoSansTTLightOblique.woff */,
				FF6D6D472A00410A00B535DA /* CiscoSansTTLightOblique.woff2 */,
				FF6D6D3D2A00410A00B535DA /* CiscoSansTTRegular.woff */,
				FF6D6D452A00410A00B535DA /* CiscoSansTTRegular.woff2 */,
				FF6D6D4E2A00410A00B535DA /* CiscoSansTTRegularOblique.woff */,
				FF6D6D4C2A00410A00B535DA /* CiscoSansTTRegularOblique.woff2 */,
				FF6D6D422A00410A00B535DA /* CiscoSansTTThin.woff */,
				FF6D6D3C2A00410A00B535DA /* CiscoSansTTThin.woff2 */,
				FF6D6D4D2A00410A00B535DA /* CiscoSansTTThinOblique.woff */,
				FF6D6D3F2A00410A00B535DA /* CiscoSansTTThinOblique.woff2 */,
			);
			name = fonts;
			path = "dependencies/momentum-ui/core/fonts";
			sourceTree = SOURCE_ROOT;
		};
		FFBF2FB529BFE47000D769CF /* Components */ = {
			isa = PBXGroup;
			children = (
				9B1246352CD90B00004C020C /* PublicationPopover.swift */,
				9B1246332CD90923004C020C /* SubscriptionPopover.swift */,
				9B308B982CAAEE6F00BF2361 /* LabeledToggle.swift */,
				FF1C5C2A29DD110600887833 /* CallControls.swift */,
				FF1C5C2B29DD110600887833 /* LeaveModal.swift */,
				FF1C5C2C29DD110600887833 /* VideoGrid.swift */,
				FFBF2FB629BFE48100D769CF /* ActionButton.swift */,
				FF01709529C10013000E23A6 /* FormInput.swift */,
				FFB8CBE429C148B70093C623 /* ActionPicker.swift */,
				FF4DA06C29FAEF4F00A01E5D /* ViewExtensions.swift */,
				1867950A2AD58E54008F99C6 /* PreviewView.swift */,
			);
			path = Components;
			sourceTree = "<group>";
		};
/* End PBXGroup section */

/* Begin PBXNativeTarget section */
		9B85951A29F04521008C813C /* Tests */ = {
			isa = PBXNativeTarget;
			buildConfigurationList = 9B85952129F04522008C813C /* Build configuration list for PBXNativeTarget "Tests" */;
			buildPhases = (
				9B85951729F04521008C813C /* Sources */,
				9B85951829F04521008C813C /* Frameworks */,
				9B85951929F04521008C813C /* Resources */,
			);
			buildRules = (
			);
			dependencies = (
				9B85952029F04521008C813C /* PBXTargetDependency */,
			);
			name = Tests;
			productName = Tests;
			productReference = 9B85951B29F04521008C813C /* Tests.xctest */;
			productType = "com.apple.product-type.bundle.unit-test";
		};
		9BA27FC1297D7270007013B2 /* QuicR */ = {
			isa = PBXNativeTarget;
			buildConfigurationList = 9BA27FE6297D7271007013B2 /* Build configuration list for PBXNativeTarget "QuicR" */;
			buildPhases = (
				9B76FFD9298D4836006B5267 /* Build QMedia */,
				9BA27FBE297D7270007013B2 /* Sources */,
				9BA27FBF297D7270007013B2 /* Frameworks */,
				9BA27FC0297D7270007013B2 /* Resources */,
				D7883CA42A2E82A200B88A61 /* Embed Libraries */,
			);
			buildRules = (
			);
			dependencies = (
			);
			name = QuicR;
			packageProductDependencies = (
				9BDD5B12299697DE00C01D54 /* DequeModule */,
				18C89A392A13D1E4005B333B /* InfluxDBSwift */,
				FFA0E84F2A6F25A20027603B /* WrappingHStack */,
				188ABB552A792E9C00B31A6E /* Opus */,
				18F7C4D92AB1C7BD005EDB88 /* OrderedCollections */,
				18BF45772B0E0F3D006E8E24 /* TPCircularBuffer */,
				9B8B6F672B9B01F700FBB0D1 /* Atomics */,
			);
			productName = Decimus;
			productReference = 9BA27FC2297D7270007013B2 /* QuicR.app */;
			productType = "com.apple.product-type.application";
		};
/* End PBXNativeTarget section */

/* Begin PBXProject section */
		9BA27FBA297D7270007013B2 /* Project object */ = {
			isa = PBXProject;
			attributes = {
				BuildIndependentTargetsInParallel = 1;
				LastSwiftUpdateCheck = 1410;
				LastUpgradeCheck = 1530;
				TargetAttributes = {
					9B85951A29F04521008C813C = {
						CreatedOnToolsVersion = 14.1;
						TestTargetID = 9BA27FC1297D7270007013B2;
					};
					9BA27FC1297D7270007013B2 = {
						CreatedOnToolsVersion = 14.1;
						LastSwiftMigration = 1410;
					};
				};
			};
			buildConfigurationList = 9BA27FBD297D7270007013B2 /* Build configuration list for PBXProject "QuicR" */;
			compatibilityVersion = "Xcode 14.0";
			developmentRegion = en;
			hasScannedForEncodings = 0;
			knownRegions = (
				en,
				Base,
			);
			mainGroup = 9BA27FB9297D7270007013B2;
			packageReferences = (
				9BDD5B11299697DE00C01D54 /* XCRemoteSwiftPackageReference "swift-collections" */,
				18C89A382A13D1E4005B333B /* XCRemoteSwiftPackageReference "influxdb-client-swift" */,
				FFA0E84E2A6F25A20027603B /* XCRemoteSwiftPackageReference "WrappingHStack" */,
				188ABB542A792E9C00B31A6E /* XCRemoteSwiftPackageReference "swift-opus" */,
				18BF45762B0E0F3D006E8E24 /* XCRemoteSwiftPackageReference "TPCircularBuffer" */,
				9B8B6F662B9B01F700FBB0D1 /* XCRemoteSwiftPackageReference "swift-atomics" */,
				9B81EEBD2C6A578C003690F9 /* XCRemoteSwiftPackageReference "SwiftLintPlugins" */,
			);
			productRefGroup = 9BA27FC3297D7270007013B2 /* Products */;
			projectDirPath = "";
			projectRoot = "";
			targets = (
				9BA27FC1297D7270007013B2 /* QuicR */,
				9B85951A29F04521008C813C /* Tests */,
			);
		};
/* End PBXProject section */

/* Begin PBXResourcesBuildPhase section */
		9B85951929F04521008C813C /* Resources */ = {
			isa = PBXResourcesBuildPhase;
			buildActionMask = 2147483647;
			files = (
			);
			runOnlyForDeploymentPostprocessing = 0;
		};
		9BA27FC0297D7270007013B2 /* Resources */ = {
			isa = PBXResourcesBuildPhase;
			buildActionMask = 2147483647;
			files = (
				FF6D6D612A00415300B535DA /* CiscoSansTTBoldOblique.woff2 in Resources */,
				FF6D6D592A00415300B535DA /* CiscoSansTTHeavyOblique.woff2 in Resources */,
				FF6D6D712A00415300B535DA /* CiscoSansTTThin.woff in Resources */,
				FF6D6D632A00415300B535DA /* CiscoSansTTCondRegular.woff2 in Resources */,
				FF6D6D572A00415300B535DA /* CiscoSansTTHeavy.woff2 in Resources */,
				FF6D6D602A00415300B535DA /* CiscoSansTTLight.woff2 in Resources */,
				FF6D6D652A00415300B535DA /* CiscoSansTT-MediumOblique.woff in Resources */,
				FF6D6D5F2A00415300B535DA /* CiscoSansTTHeavy.woff in Resources */,
				FF6D6D682A00415300B535DA /* CiscoSansTTCondRegular.woff in Resources */,
				FF6D6D582A00415300B535DA /* CiscoSansTTLight.woff in Resources */,
				FF6D6D532A00415300B535DA /* CiscoSansTTThinOblique.woff2 in Resources */,
				FF6D6D6A2A00415300B535DA /* CiscoSansTTCondBold.woff2 in Resources */,
				FF6D6D6E2A00415300B535DA /* CiscoSansTTExtraLightOblique.woff2 in Resources */,
				FF6D6D302A00410400B535DA /* fonts in Resources */,
				FF6D6D552A00415300B535DA /* CiscoSansTTRegular.woff in Resources */,
				FF6D6D642A00415300B535DA /* CiscoSansTTHeavyOblique.woff in Resources */,
				FF6D6D5E2A00415300B535DA /* CiscoSansTTLightOblique.woff2 in Resources */,
				FF6D6D6C2A00415300B535DA /* CiscoSansTTBoldOblique.woff in Resources */,
				FF6D6D5D2A00415300B535DA /* CiscoSansTTExtraLight.woff2 in Resources */,
				FF6D6D5C2A00415300B535DA /* CiscoSansTTRegularOblique.woff2 in Resources */,
				FF6D6D542A00415300B535DA /* CiscoSansTT-Medium.woff2 in Resources */,
				FF6D6D692A00415300B535DA /* CiscoSansTTThin.woff2 in Resources */,
				FF6D6D5B2A00415300B535DA /* CiscoSansTTCondBold.woff in Resources */,
				FF6D6D622A00415300B535DA /* CiscoSansTTBold.woff2 in Resources */,
				FF6D6D6D2A00415300B535DA /* CiscoSansTTLightOblique.woff in Resources */,
				FF6D6D662A00415300B535DA /* CiscoSansTTRegular.woff2 in Resources */,
				FF6D6D702A00415300B535DA /* CiscoSansTT-Medium.woff in Resources */,
				FF6D6D562A00415300B535DA /* CiscoSansTTExtraLight.woff in Resources */,
				9BA27FCD297D7271007013B2 /* Preview Assets.xcassets in Resources */,
				FF6D6D672A00415300B535DA /* CiscoSansTTRegularOblique.woff in Resources */,
				FF6D6D522A00415300B535DA /* CiscoSansTT-MediumOblique.woff2 in Resources */,
				9BA27FCA297D7271007013B2 /* Assets.xcassets in Resources */,
				FF6D6D6B2A00415300B535DA /* CiscoSansTTExtraLightOblique.woff in Resources */,
				FF6D6D5A2A00415300B535DA /* CiscoSansTTBold.woff in Resources */,
				FF6D6D6F2A00415300B535DA /* CiscoSansTTThinOblique.woff in Resources */,
			);
			runOnlyForDeploymentPostprocessing = 0;
		};
/* End PBXResourcesBuildPhase section */

/* Begin PBXShellScriptBuildPhase section */
		9B76FFD9298D4836006B5267 /* Build QMedia */ = {
			isa = PBXShellScriptBuildPhase;
			alwaysOutOfDate = 1;
			buildActionMask = 2147483647;
			files = (
			);
			inputFileListPaths = (
			);
			inputPaths = (
			);
			name = "Build QMedia";
			outputFileListPaths = (
			);
			outputPaths = (
				"$(PROJECT_DIR)/dependencies/neo_media_client.framework",
			);
			runOnlyForDeploymentPostprocessing = 0;
			shellPath = /bin/sh;
			shellScript = "$SRCROOT/dependencies/build-qmedia-framework.sh\n";
		};
/* End PBXShellScriptBuildPhase section */

/* Begin PBXSourcesBuildPhase section */
		9B85951729F04521008C813C /* Sources */ = {
			isa = PBXSourcesBuildPhase;
			buildActionMask = 2147483647;
			files = (
				9BC53E0B2B84E0150056C154 /* TestApplicationSEIs.swift in Sources */,
				187DE36F2C997AFE0090FB68 /* TestOpusPublication.swift in Sources */,
				9B6138502C90893C006E5E11 /* TestPublication.swift in Sources */,
				187DE3732C997D2F0090FB68 /* TestOpusSubscription.swift in Sources */,
				9B4788D42B972F990056CE7E /* TestVideoSubscriptionSet.swift in Sources */,
				9BC53CA02BFE151700BB39C6 /* TestVarianceCalculator.swift in Sources */,
				9B9622DE2A7A6A3A00949234 /* TestQHelpers.swift in Sources */,
				9BE6B7C92C9D92C20069FE9F /* TestTokenStorage.swift in Sources */,
				18B2F4082AC59582008E3BFD /* TestVideoJitterBuffer.swift in Sources */,
				9BB0F71A2C29CAB500253A82 /* TestMeasurementRegistration.swift in Sources */,
				187DE36D2C997A180090FB68 /* TestCallController.swift in Sources */,
				9B8B9D532BF3A42C00F7AE34 /* TestDecimusVideoFrame.swift in Sources */,
				187DE3712C997C7A0090FB68 /* TestVideoSubscription.swift in Sources */,
				9B7F40042ACB5808003333C3 /* TestVideoUtilities.swift in Sources */,
				9BC53C9A2BFDEC7800BB39C6 /* TestVideoPublication.swift in Sources */,
				9BE6288C2CE36A32001401D0 /* TestActiveSpeaker.swift in Sources */,
				9B0E0F1C2C4A9A0300F06D6E /* TestNumberView.swift in Sources */,
			);
			runOnlyForDeploymentPostprocessing = 0;
		};
		9BA27FBE297D7270007013B2 /* Sources */ = {
			isa = PBXSourcesBuildPhase;
			buildActionMask = 2147483647;
			files = (
				FF1C5C2F29DD110600887833 /* VideoGrid.swift in Sources */,
				1848B86F2ABAE51A00275F71 /* OSStatusError.swift in Sources */,
				18BF45722B0CD632006E8E24 /* HEVCUtilities.swift in Sources */,
				1867950B2AD58E54008F99C6 /* PreviewView.swift in Sources */,
				9B1246342CD90927004C020C /* SubscriptionPopover.swift in Sources */,
				9BA27FC6297D7270007013B2 /* DecimusApp.swift in Sources */,
				9BD96EFD2AC2DAA200EC794C /* VideoJitterBufferSettingsView.swift in Sources */,
				9B9622DC2A7A669A00949234 /* QHelpers.swift in Sources */,
				9B48068C298301FD0040F5D4 /* QMediaTypes.swift in Sources */,
				9BE6288A2CE366AE001401D0 /* ActiveSpeakerNotifier.swift in Sources */,
				FFFF72D72A27D47D00D4D5EE /* ErrorView.swift in Sources */,
				184912882A3A51FC00773D39 /* OpusSubscription.swift in Sources */,
				9B87FB622A03B91E00C92DD1 /* SettingsView.swift in Sources */,
				9B1F2C122C948ECE007548D1 /* TrackMeasurement.swift in Sources */,
				FF2498B22A53575D00C6D66D /* PublicationFactory.swift in Sources */,
				9B65D2CC2CE2398100901306 /* PlaytimeSettingsView.swift in Sources */,
				18A130C02B4D7E8700F17372 /* OpusHandler.swift in Sources */,
				9B3F86852C58F4B800B5B8BA /* CircularBuffer.swift in Sources */,
				9BA27FF5297D787F007013B2 /* ConfigCallView.swift in Sources */,
				9B480662297EAF170040F5D4 /* InCallView.swift in Sources */,
				9BDE868B2B70ECC6009467A7 /* SwiftInterop.m in Sources */,
				9B7F40022ACB1914003333C3 /* H264Utilities.swift in Sources */,
				18BF45702B0CD632006E8E24 /* VTDecoder.swift in Sources */,
				9B131C692B7E476500B29D77 /* DecimusVideoFrame.swift in Sources */,
				9BA27FFB297DD8D9007013B2 /* CallConfig.swift in Sources */,
				9B3E44172C8F1FD60000B98D /* Publication.swift in Sources */,
				18F7C4D82AB1C7AA005EDB88 /* JitterBuffer.swift in Sources */,
				18C89A462A14E667005B333B /* AppStorageWrapper.swift in Sources */,
				18865CC72A81356100B9A647 /* SubscriptionSettingsView.swift in Sources */,
				FFBF2FB729BFE48100D769CF /* ActionButton.swift in Sources */,
				9B8E14DB2C7E935E009D8C24 /* QPublishTrackHandlerObjC.mm in Sources */,
				9B8E14DC2C7E935E009D8C24 /* QSubscribeTrackHandlerObjC.mm in Sources */,
				9B8E14DD2C7E935E009D8C24 /* QClientObjC.mm in Sources */,
				18B2F40A2AC5B9C5008E3BFD /* VideoDequeuer.swift in Sources */,
				1867635B2B2B6B8200339421 /* OpusPublication+Measurement.swift in Sources */,
				18162CED2AB1C28300A75199 /* TransportConfigSettings.swift in Sources */,
				FF4DA06D29FAEF4F00A01E5D /* ViewExtensions.swift in Sources */,
				FFFF72D92A27FBEA00D4D5EE /* RelayConfig.swift in Sources */,
				FFFF72DB2A280A8000D4D5EE /* RelaySettingsView.swift in Sources */,
				FF01709629C10013000E23A6 /* FormInput.swift in Sources */,
				FF6D6D792A0422CE00B535DA /* CodecFactory.swift in Sources */,
				9B48068929829FB90040F5D4 /* VideoParticipant.swift in Sources */,
				9B131C672B7E467500B29D77 /* ApplicationH264SEIs.swift in Sources */,
				9B1F2C102C946071007548D1 /* CallController+Measurement.swift in Sources */,
				FF3334002AA77D8B00DDE4AD /* ManifestTypes.swift in Sources */,
				FF6D6D752A01CCAE00B535DA /* ManifestController.swift in Sources */,
				9BCA87032C3423F500DA4F41 /* NumberView.swift in Sources */,
				9BDA15D12C7FD83E00494BFD /* FullTrackName.swift in Sources */,
				9B308B992CAAEE7400BF2361 /* LabeledToggle.swift in Sources */,
				9B131E332B7E4A1C00B29D77 /* ApplicationHEVCSEIs.swift in Sources */,
				FF3B952C2A60C1EF00CE463F /* QJitterBuffer.mm in Sources */,
				FF1C5C2D29DD110600887833 /* CallControls.swift in Sources */,
				9BDD5B182996A86500C01D54 /* LibOpusDecoder.swift in Sources */,
				9BB0C7F82C871A6D005899B9 /* LowOverheadContainer.swift in Sources */,
				9B1143BB2BADBC0A003A2D2D /* VideoSubscriptionSet+Measurement.swift in Sources */,
				1867635F2B2B6BE600339421 /* OpusSubscription+Measurement.swift in Sources */,
				9B1246362CD90B03004C020C /* PublicationPopover.swift in Sources */,
				9BE6288E2CE4FCDD001401D0 /* ManualActiveSpeaker.swift in Sources */,
				9B131E352B7E548700B29D77 /* CMSampleBuffer+Attachments.swift in Sources */,
				186763552B2B69FD00339421 /* VideoHandler+Measurement.swift in Sources */,
				1867635D2B2B6BB000339421 /* H264Publication+Measurement.swift in Sources */,
				FF2498B42A55E8CC00C6D66D /* SubscriptionFactory.swift in Sources */,
				186397A12ADE0B9100FBF877 /* VideoDevices.swift in Sources */,
				18C89A3C2A13D30B005B333B /* MetricsSubmitter.swift in Sources */,
				9B61384E2C904E25006E5E11 /* VideoSubscription.swift in Sources */,
				1848B86D2ABAE21B00275F71 /* DecimusAudioEngine.swift in Sources */,
				18A108D02AA60DAB00FDC0A5 /* CpuUsage.swift in Sources */,
				9BFD6DF72C29709A00D6A1AE /* MeasurementRegistration.swift in Sources */,
				186763572B2B6B1100339421 /* CaptureManager+Measurement.swift in Sources */,
				FFB8CBE529C148B70093C623 /* ActionPicker.swift in Sources */,
				D7D156392AD73DE600B4E4F2 /* EncodedFrameBufferAllocator.mm in Sources */,
				18EC340D2A69CFD6004FE2EE /* VideoView.swift in Sources */,
				9BEC9D9A2B860DB800768EB6 /* ApplicationSEIs.swift in Sources */,
				FF2498B02A534E8E00C6D66D /* H264Publication.swift in Sources */,
				9BAD55BD29B0B77700D9B65F /* ErrorWriter.swift in Sources */,
				9BC53C9E2BFE0AA000BB39C6 /* VarianceCalculator+Measurement.swift in Sources */,
				9B1246322CD8EB83004C020C /* QFullTrackName.mm in Sources */,
				9BC53C9C2BFE075300BB39C6 /* VarianceCalculator.swift in Sources */,
				18C89A402A13D334005B333B /* InfluxMetricsSubmitter.swift in Sources */,
				9B48066E297F19700040F5D4 /* CaptureManager.swift in Sources */,
				9B9BD43D2A464A47008B30C4 /* OpusPublication.swift in Sources */,
				18C89A422A13EB1E005B333B /* InfluxConfig.swift in Sources */,
				9BA27FF8297DCF3C007013B2 /* CallSetupView.swift in Sources */,
				18C89A3E2A13D315005B333B /* Measurement.swift in Sources */,
				9B165A1529840B610017079F /* CallController.swift in Sources */,
				FF2498B72A55E95E00C6D66D /* VideoSubscriptionSet.swift in Sources */,
				18C89A442A13ED24005B333B /* MockSubmitter.swift in Sources */,
				FF1C5C2E29DD110600887833 /* LeaveModal.swift in Sources */,
				186763592B2B6B3B00339421 /* JitterBuffer+Measurement.swift in Sources */,
				FFFF72DD2A280B6300D4D5EE /* ManifestSettingsView.swift in Sources */,
				18C89A4B2A14EF1F005B333B /* InfluxSettingsView.swift in Sources */,
				18BF45712B0CD632006E8E24 /* VTEncoder.swift in Sources */,
				180E74642B0E4F5E0045B9D6 /* VideoHandler.swift in Sources */,
				9BE6B7C72C9D92940069FE9F /* TokenStorage.swift in Sources */,
				9B8B9D512BF37CC400F7AE34 /* VideoUtilities.swift in Sources */,
				9BDD5B1A299A395B00C01D54 /* LibOpusEncoder.swift in Sources */,
			);
			runOnlyForDeploymentPostprocessing = 0;
		};
/* End PBXSourcesBuildPhase section */

/* Begin PBXTargetDependency section */
		9B85952029F04521008C813C /* PBXTargetDependency */ = {
			isa = PBXTargetDependency;
			target = 9BA27FC1297D7270007013B2 /* QuicR */;
			targetProxy = 9B85951F29F04521008C813C /* PBXContainerItemProxy */;
		};
/* End PBXTargetDependency section */

/* Begin XCBuildConfiguration section */
		9B85952229F04522008C813C /* Debug */ = {
			isa = XCBuildConfiguration;
			buildSettings = {
				BUNDLE_LOADER = "$(TEST_HOST)";
				"CODE_SIGN_IDENTITY[sdk=macosx*]" = "Apple Development";
				CODE_SIGN_STYLE = Automatic;
				CURRENT_PROJECT_VERSION = 1;
				DEVELOPMENT_TEAM = "";
				GENERATE_INFOPLIST_FILE = YES;
				HEADER_SEARCH_PATHS = "$(inherited)";
				IPHONEOS_DEPLOYMENT_TARGET = 17.0;
				MACOSX_DEPLOYMENT_TARGET = 10.15;
				MARKETING_VERSION = 1.0;
				PRODUCT_BUNDLE_IDENTIFIER = com.cisco.quicr.decimus.Tests;
				PRODUCT_NAME = "$(TARGET_NAME)";
				SUPPORTED_PLATFORMS = "iphoneos iphonesimulator";
				SUPPORTS_MACCATALYST = YES;
				SUPPORTS_MAC_DESIGNED_FOR_IPHONE_IPAD = YES;
				SWIFT_EMIT_LOC_STRINGS = NO;
				SWIFT_VERSION = 5.0;
				TARGETED_DEVICE_FAMILY = "1,2";
				TEST_HOST = "$(BUILT_PRODUCTS_DIR)/QuicR.app/$(BUNDLE_EXECUTABLE_FOLDER_PATH)/QuicR";
			};
			name = Debug;
		};
		9B85952329F04522008C813C /* Release */ = {
			isa = XCBuildConfiguration;
			buildSettings = {
				BUNDLE_LOADER = "$(TEST_HOST)";
				"CODE_SIGN_IDENTITY[sdk=macosx*]" = "Apple Development";
				CODE_SIGN_STYLE = Automatic;
				CURRENT_PROJECT_VERSION = 1;
				DEVELOPMENT_TEAM = "";
				GENERATE_INFOPLIST_FILE = YES;
				HEADER_SEARCH_PATHS = "$(inherited)";
				IPHONEOS_DEPLOYMENT_TARGET = 17.0;
				MACOSX_DEPLOYMENT_TARGET = 10.15;
				MARKETING_VERSION = 1.0;
				PRODUCT_BUNDLE_IDENTIFIER = com.cisco.quicr.decimus.Tests;
				PRODUCT_NAME = "$(TARGET_NAME)";
				SUPPORTED_PLATFORMS = "iphoneos iphonesimulator";
				SUPPORTS_MACCATALYST = YES;
				SUPPORTS_MAC_DESIGNED_FOR_IPHONE_IPAD = YES;
				SWIFT_EMIT_LOC_STRINGS = NO;
				SWIFT_VERSION = 5.0;
				TARGETED_DEVICE_FAMILY = "1,2";
				TEST_HOST = "$(BUILT_PRODUCTS_DIR)/QuicR.app/$(BUNDLE_EXECUTABLE_FOLDER_PATH)/QuicR";
			};
			name = Release;
		};
		9BA27FE4297D7271007013B2 /* Debug */ = {
			isa = XCBuildConfiguration;
			buildSettings = {
				ALWAYS_SEARCH_USER_PATHS = NO;
				ARCHS = "$(ARCHS_STANDARD)";
				ASSETCATALOG_COMPILER_GENERATE_SWIFT_ASSET_SYMBOL_EXTENSIONS = YES;
				CLANG_ANALYZER_NONNULL = YES;
				CLANG_ANALYZER_NUMBER_OBJECT_CONVERSION = YES_AGGRESSIVE;
				CLANG_CXX_LANGUAGE_STANDARD = "gnu++20";
				CLANG_ENABLE_MODULES = YES;
				CLANG_ENABLE_OBJC_ARC = YES;
				CLANG_ENABLE_OBJC_WEAK = YES;
				CLANG_WARN_BLOCK_CAPTURE_AUTORELEASING = YES;
				CLANG_WARN_BOOL_CONVERSION = YES;
				CLANG_WARN_COMMA = YES;
				CLANG_WARN_CONSTANT_CONVERSION = YES;
				CLANG_WARN_DEPRECATED_OBJC_IMPLEMENTATIONS = YES;
				CLANG_WARN_DIRECT_OBJC_ISA_USAGE = YES_ERROR;
				CLANG_WARN_DOCUMENTATION_COMMENTS = YES;
				CLANG_WARN_EMPTY_BODY = YES;
				CLANG_WARN_ENUM_CONVERSION = YES;
				CLANG_WARN_INFINITE_RECURSION = YES;
				CLANG_WARN_INT_CONVERSION = YES;
				CLANG_WARN_NON_LITERAL_NULL_CONVERSION = YES;
				CLANG_WARN_OBJC_IMPLICIT_RETAIN_SELF = YES;
				CLANG_WARN_OBJC_LITERAL_CONVERSION = YES;
				CLANG_WARN_OBJC_ROOT_CLASS = YES_ERROR;
				CLANG_WARN_QUOTED_INCLUDE_IN_FRAMEWORK_HEADER = YES;
				CLANG_WARN_RANGE_LOOP_ANALYSIS = YES;
				CLANG_WARN_STRICT_PROTOTYPES = YES;
				CLANG_WARN_SUSPICIOUS_MOVE = YES;
				CLANG_WARN_UNGUARDED_AVAILABILITY = YES_AGGRESSIVE;
				CLANG_WARN_UNREACHABLE_CODE = YES;
				CLANG_WARN__DUPLICATE_METHOD_MATCH = YES;
				COPY_PHASE_STRIP = NO;
				DEBUG_INFORMATION_FORMAT = dwarf;
				ENABLE_STRICT_OBJC_MSGSEND = YES;
				ENABLE_TESTABILITY = YES;
				GCC_C_LANGUAGE_STANDARD = gnu11;
				GCC_DYNAMIC_NO_PIC = NO;
				GCC_NO_COMMON_BLOCKS = YES;
				GCC_OPTIMIZATION_LEVEL = 0;
				GCC_PREPROCESSOR_DEFINITIONS = (
					"DEBUG=1",
					"$(inherited)",
				);
				GCC_WARN_64_TO_32_BIT_CONVERSION = YES;
				GCC_WARN_ABOUT_RETURN_TYPE = YES_ERROR;
				GCC_WARN_UNDECLARED_SELECTOR = YES;
				GCC_WARN_UNINITIALIZED_AUTOS = YES_AGGRESSIVE;
				GCC_WARN_UNUSED_FUNCTION = YES;
				GCC_WARN_UNUSED_VARIABLE = YES;
				HEADER_SEARCH_PATHS = (
					"$(inherited)",
					"$(PROJECT_DIR)/dependencies/new-qmedia/dependencies/libquicr/dependencies/transport/include",
					"$(PROJECT_DIR)/dependencies/new-qmedia/dependencies/libquicr/dependencies/qname/**",
					"$(PROJECT_DIR)/dependencies/new-qmedia/dependencies/libquicr/include",
					"$(PROJECT_DIR)/dependencies/new-qmedia/dependencies/numero-uri/**",
					"$(PROJECT_DIR)/dependencies/new-qmedia/dependencies/sframe/**",
					"$(PROJECT_DIR)/dependencies/new-qmedia/include",
					"$(PROJECT_DIR)/dependencies/new-qmedia/src",
					"$(PROJECT_DIR)/dependencies/libjitter/**",
					"$(PROJECT_DIR)/dependencies/build-catalyst-new-qmedia/**",
					"$(PROJECT_DIR)/dependencies/build-catalyst-x86-new-qmedia/**",
					"$(PROJECT_DIR)/dependencies/build-ios-new-qmedia/**",
					"$(PROJECT_DIR)/dependencies/build-iossim-new-qmedia/**",
				);
				IPHONEOS_DEPLOYMENT_TARGET = 17.0;
				MTL_ENABLE_DEBUG_INFO = INCLUDE_SOURCE;
				MTL_FAST_MATH = YES;
				ONLY_ACTIVE_ARCH = YES;
				SDKROOT = iphoneos;
				SWIFT_ACTIVE_COMPILATION_CONDITIONS = DEBUG;
				SWIFT_OPTIMIZATION_LEVEL = "-Onone";
			};
			name = Debug;
		};
		9BA27FE5297D7271007013B2 /* Release */ = {
			isa = XCBuildConfiguration;
			buildSettings = {
				ALWAYS_SEARCH_USER_PATHS = NO;
				ARCHS = "$(ARCHS_STANDARD)";
				ASSETCATALOG_COMPILER_GENERATE_SWIFT_ASSET_SYMBOL_EXTENSIONS = YES;
				CLANG_ANALYZER_NONNULL = YES;
				CLANG_ANALYZER_NUMBER_OBJECT_CONVERSION = YES_AGGRESSIVE;
				CLANG_CXX_LANGUAGE_STANDARD = "gnu++20";
				CLANG_ENABLE_MODULES = YES;
				CLANG_ENABLE_OBJC_ARC = YES;
				CLANG_ENABLE_OBJC_WEAK = YES;
				CLANG_WARN_BLOCK_CAPTURE_AUTORELEASING = YES;
				CLANG_WARN_BOOL_CONVERSION = YES;
				CLANG_WARN_COMMA = YES;
				CLANG_WARN_CONSTANT_CONVERSION = YES;
				CLANG_WARN_DEPRECATED_OBJC_IMPLEMENTATIONS = YES;
				CLANG_WARN_DIRECT_OBJC_ISA_USAGE = YES_ERROR;
				CLANG_WARN_DOCUMENTATION_COMMENTS = YES;
				CLANG_WARN_EMPTY_BODY = YES;
				CLANG_WARN_ENUM_CONVERSION = YES;
				CLANG_WARN_INFINITE_RECURSION = YES;
				CLANG_WARN_INT_CONVERSION = YES;
				CLANG_WARN_NON_LITERAL_NULL_CONVERSION = YES;
				CLANG_WARN_OBJC_IMPLICIT_RETAIN_SELF = YES;
				CLANG_WARN_OBJC_LITERAL_CONVERSION = YES;
				CLANG_WARN_OBJC_ROOT_CLASS = YES_ERROR;
				CLANG_WARN_QUOTED_INCLUDE_IN_FRAMEWORK_HEADER = YES;
				CLANG_WARN_RANGE_LOOP_ANALYSIS = YES;
				CLANG_WARN_STRICT_PROTOTYPES = YES;
				CLANG_WARN_SUSPICIOUS_MOVE = YES;
				CLANG_WARN_UNGUARDED_AVAILABILITY = YES_AGGRESSIVE;
				CLANG_WARN_UNREACHABLE_CODE = YES;
				CLANG_WARN__DUPLICATE_METHOD_MATCH = YES;
				COPY_PHASE_STRIP = NO;
				DEBUG_INFORMATION_FORMAT = "dwarf-with-dsym";
				ENABLE_NS_ASSERTIONS = NO;
				ENABLE_STRICT_OBJC_MSGSEND = YES;
				GCC_C_LANGUAGE_STANDARD = gnu11;
				GCC_NO_COMMON_BLOCKS = YES;
				GCC_WARN_64_TO_32_BIT_CONVERSION = YES;
				GCC_WARN_ABOUT_RETURN_TYPE = YES_ERROR;
				GCC_WARN_UNDECLARED_SELECTOR = YES;
				GCC_WARN_UNINITIALIZED_AUTOS = YES_AGGRESSIVE;
				GCC_WARN_UNUSED_FUNCTION = YES;
				GCC_WARN_UNUSED_VARIABLE = YES;
				IPHONEOS_DEPLOYMENT_TARGET = 17.0;
				MTL_ENABLE_DEBUG_INFO = NO;
				MTL_FAST_MATH = YES;
				ONLY_ACTIVE_ARCH = NO;
				SDKROOT = iphoneos;
				SWIFT_COMPILATION_MODE = wholemodule;
				SWIFT_OPTIMIZATION_LEVEL = "-O";
				VALIDATE_PRODUCT = YES;
			};
			name = Release;
		};
		9BA27FE7297D7271007013B2 /* Debug */ = {
			isa = XCBuildConfiguration;
			buildSettings = {
				ASSETCATALOG_COMPILER_APPICON_NAME = AppIcon;
				"ASSETCATALOG_COMPILER_APPICON_NAME[sdk=appletvos*]" = "tvOS Icons";
				ASSETCATALOG_COMPILER_GLOBAL_ACCENT_COLOR_NAME = AccentColor;
				ASSETCATALOG_COMPILER_INCLUDE_ALL_APPICON_ASSETS = NO;
				CLANG_CXX_LANGUAGE_STANDARD = "c++17";
				CLANG_ENABLE_MODULES = YES;
				CODE_SIGN_ENTITLEMENTS = Decimus/Decimus.entitlements;
				"CODE_SIGN_IDENTITY[sdk=macosx*]" = "Apple Development";
				CODE_SIGN_STYLE = Automatic;
				CURRENT_PROJECT_VERSION = 1;
				DEVELOPMENT_ASSET_PATHS = "\"Decimus/Preview Content\"";
				DEVELOPMENT_TEAM = "";
				"ENABLE_HARDENED_RUNTIME[sdk=macosx*]" = YES;
				ENABLE_PREVIEWS = YES;
				FRAMEWORK_SEARCH_PATHS = "";
				GCC_LINK_WITH_DYNAMIC_LIBRARIES = YES;
				GENERATE_INFOPLIST_FILE = YES;
				HEADER_SEARCH_PATHS = (
					"$(PROJECT_DIR)/dependencies/libquicr/src",
					"$(PROJECT_DIR)/dependencies/libquicr/include",
					"$(PROJECT_DIR)/dependencies/libquicr/dependencies/spdlog/include",
					"$(PROJECT_DIR)/dependencies/libjitter/include",
					"$(PROJECT_DIR)/dependencies/libjitter/dependencies/logger/include/",
					"$(PROJECT_DIR)/dependencies/build-catalyst-x86-libquicr/include",
					"$(PROJECT_DIR)/dependencies/build-catalyst-libquicr/include",
					"$(PROJECT_DIR)/dependencies/build-tvos-libquicr/include",
					"$(PROJECT_DIR)/dependencies/build-iossim-libquicr/include",
					"$(PROJECT_DIR)/dependencies/build-ios-libquicr/include",
					"$(PROJECT_DIR)/dependencies/build-tvossim-libquicr/include",
				);
				INFOPLIST_FILE = Decimus/Info.plist;
				INFOPLIST_KEY_CFBundleDisplayName = QuicR;
				INFOPLIST_KEY_LSApplicationCategoryType = "public.app-category.business";
				INFOPLIST_KEY_NSCameraUsageDescription = "QuicR needs your camera in order for others to see you in calls";
				INFOPLIST_KEY_NSMicrophoneUsageDescription = "QuicR needs your camera in order for others to see you in calls";
				INFOPLIST_KEY_UIApplicationSceneManifest_Generation = YES;
				INFOPLIST_KEY_UIApplicationSupportsIndirectInputEvents = YES;
				INFOPLIST_KEY_UILaunchScreen_Generation = YES;
				INFOPLIST_KEY_UIStatusBarStyle = "";
				INFOPLIST_KEY_UISupportedInterfaceOrientations_iPad = "UIInterfaceOrientationPortrait UIInterfaceOrientationPortraitUpsideDown UIInterfaceOrientationLandscapeLeft UIInterfaceOrientationLandscapeRight";
				INFOPLIST_KEY_UISupportedInterfaceOrientations_iPhone = "UIInterfaceOrientationPortrait UIInterfaceOrientationLandscapeLeft UIInterfaceOrientationLandscapeRight";
				INFOPLIST_KEY_UISupportsDocumentBrowser = YES;
				IPHONEOS_DEPLOYMENT_TARGET = 17.0;
				LD_RUNPATH_SEARCH_PATHS = (
					"$(inherited)",
					"@executable_path/Frameworks",
					"@executable_path/../Frameworks",
				);
				LIBRARY_SEARCH_PATHS = (
					"$(inherited)",
					"$(PROJECT_DIR)",
				);
				MACOSX_DEPLOYMENT_TARGET = 14.6;
				MARKETING_VERSION = 1.1;
				ONLY_ACTIVE_ARCH = YES;
				OTHER_LDFLAGS = "";
				PRODUCT_BUNDLE_IDENTIFIER = com.cisco.quicr.decimus;
				PRODUCT_NAME = "$(TARGET_NAME)";
				REGISTER_APP_GROUPS = NO;
				SUPPORTED_PLATFORMS = "appletvos appletvsimulator iphoneos iphonesimulator macosx";
				SUPPORTS_MACCATALYST = YES;
				SUPPORTS_MAC_DESIGNED_FOR_IPHONE_IPAD = NO;
				SWIFT_EMIT_LOC_STRINGS = YES;
				SWIFT_OBJC_BRIDGING_HEADER = "Decimus/Lib/Decimus-Bridging-Header.h";
				SWIFT_OPTIMIZATION_LEVEL = "-Onone";
				SWIFT_VERSION = 5.0;
				TARGETED_DEVICE_FAMILY = "1,2,3";
				TVOS_DEPLOYMENT_TARGET = 17.6;
				USE_HEADERMAP = NO;
			};
			name = Debug;
		};
		9BA27FE8297D7271007013B2 /* Release */ = {
			isa = XCBuildConfiguration;
			buildSettings = {
				ASSETCATALOG_COMPILER_APPICON_NAME = AppIcon;
				"ASSETCATALOG_COMPILER_APPICON_NAME[sdk=appletvos*]" = "tvOS Icons";
				ASSETCATALOG_COMPILER_GLOBAL_ACCENT_COLOR_NAME = AccentColor;
				ASSETCATALOG_COMPILER_INCLUDE_ALL_APPICON_ASSETS = NO;
				CLANG_CXX_LANGUAGE_STANDARD = "c++17";
				CLANG_ENABLE_MODULES = YES;
				CODE_SIGN_ENTITLEMENTS = Decimus/Decimus.entitlements;
				"CODE_SIGN_IDENTITY[sdk=macosx*]" = "Apple Development";
				CODE_SIGN_STYLE = Automatic;
				CURRENT_PROJECT_VERSION = 1;
				DEVELOPMENT_ASSET_PATHS = "\"Decimus/Preview Content\"";
				DEVELOPMENT_TEAM = "";
				"ENABLE_HARDENED_RUNTIME[sdk=macosx*]" = YES;
				ENABLE_PREVIEWS = YES;
				FRAMEWORK_SEARCH_PATHS = "";
				GCC_LINK_WITH_DYNAMIC_LIBRARIES = YES;
				GENERATE_INFOPLIST_FILE = YES;
				HEADER_SEARCH_PATHS = (
					"$(PROJECT_DIR)/dependencies/libquicr/src",
					"$(PROJECT_DIR)/dependencies/libquicr/include",
					"$(PROJECT_DIR)/dependencies/libquicr/dependencies/spdlog/include",
					"$(PROJECT_DIR)/dependencies/libjitter/include",
					"$(PROJECT_DIR)/dependencies/libjitter/dependencies/logger/include/",
					"$(PROJECT_DIR)/dependencies/build-catalyst-x86-libquicr/include",
					"$(PROJECT_DIR)/dependencies/build-catalyst-libquicr/include",
					"$(PROJECT_DIR)/dependencies/build-tvos-libquicr/include",
					"$(PROJECT_DIR)/dependencies/build-iossim-libquicr/include",
					"$(PROJECT_DIR)/dependencies/build-ios-libquicr/include",
					"$(PROJECT_DIR)/dependencies/build-tvossim-libquicr/include",
				);
				INFOPLIST_FILE = Decimus/Info.plist;
				INFOPLIST_KEY_CFBundleDisplayName = QuicR;
				INFOPLIST_KEY_LSApplicationCategoryType = "public.app-category.business";
				INFOPLIST_KEY_NSCameraUsageDescription = "QuicR needs your camera in order for others to see you in calls";
				INFOPLIST_KEY_NSMicrophoneUsageDescription = "QuicR needs your camera in order for others to see you in calls";
				INFOPLIST_KEY_UIApplicationSceneManifest_Generation = YES;
				INFOPLIST_KEY_UIApplicationSupportsIndirectInputEvents = YES;
				INFOPLIST_KEY_UILaunchScreen_Generation = YES;
				INFOPLIST_KEY_UIStatusBarStyle = "";
				INFOPLIST_KEY_UISupportedInterfaceOrientations_iPad = "UIInterfaceOrientationPortrait UIInterfaceOrientationPortraitUpsideDown UIInterfaceOrientationLandscapeLeft UIInterfaceOrientationLandscapeRight";
				INFOPLIST_KEY_UISupportedInterfaceOrientations_iPhone = "UIInterfaceOrientationPortrait UIInterfaceOrientationLandscapeLeft UIInterfaceOrientationLandscapeRight";
				INFOPLIST_KEY_UISupportsDocumentBrowser = YES;
				IPHONEOS_DEPLOYMENT_TARGET = 17.0;
				LD_RUNPATH_SEARCH_PATHS = (
					"$(inherited)",
					"@executable_path/Frameworks",
					"@executable_path/../Frameworks",
				);
				LIBRARY_SEARCH_PATHS = (
					"$(inherited)",
					"$(PROJECT_DIR)",
				);
				MACOSX_DEPLOYMENT_TARGET = 14.6;
				MARKETING_VERSION = 1.1;
				ONLY_ACTIVE_ARCH = YES;
				OTHER_LDFLAGS = "";
				PRODUCT_BUNDLE_IDENTIFIER = com.cisco.quicr.decimus;
				PRODUCT_NAME = "$(TARGET_NAME)";
				REGISTER_APP_GROUPS = NO;
				SUPPORTED_PLATFORMS = "appletvos appletvsimulator iphoneos iphonesimulator macosx";
				SUPPORTS_MACCATALYST = YES;
				SUPPORTS_MAC_DESIGNED_FOR_IPHONE_IPAD = NO;
				SWIFT_EMIT_LOC_STRINGS = YES;
				SWIFT_OBJC_BRIDGING_HEADER = "Decimus/Lib/Decimus-Bridging-Header.h";
				SWIFT_VERSION = 5.0;
				TARGETED_DEVICE_FAMILY = "1,2,3";
				TVOS_DEPLOYMENT_TARGET = 17.6;
				USE_HEADERMAP = NO;
			};
			name = Release;
		};
/* End XCBuildConfiguration section */

/* Begin XCConfigurationList section */
		9B85952129F04522008C813C /* Build configuration list for PBXNativeTarget "Tests" */ = {
			isa = XCConfigurationList;
			buildConfigurations = (
				9B85952229F04522008C813C /* Debug */,
				9B85952329F04522008C813C /* Release */,
			);
			defaultConfigurationIsVisible = 0;
			defaultConfigurationName = Release;
		};
		9BA27FBD297D7270007013B2 /* Build configuration list for PBXProject "QuicR" */ = {
			isa = XCConfigurationList;
			buildConfigurations = (
				9BA27FE4297D7271007013B2 /* Debug */,
				9BA27FE5297D7271007013B2 /* Release */,
			);
			defaultConfigurationIsVisible = 0;
			defaultConfigurationName = Release;
		};
		9BA27FE6297D7271007013B2 /* Build configuration list for PBXNativeTarget "QuicR" */ = {
			isa = XCConfigurationList;
			buildConfigurations = (
				9BA27FE7297D7271007013B2 /* Debug */,
				9BA27FE8297D7271007013B2 /* Release */,
			);
			defaultConfigurationIsVisible = 0;
			defaultConfigurationName = Release;
		};
/* End XCConfigurationList section */

/* Begin XCRemoteSwiftPackageReference section */
		188ABB542A792E9C00B31A6E /* XCRemoteSwiftPackageReference "swift-opus" */ = {
			isa = XCRemoteSwiftPackageReference;
			repositoryURL = "https://github.com/RichLogan/swift-opus.git";
			requirement = {
				branch = "ctl-plc";
				kind = branch;
			};
		};
		18BF45762B0E0F3D006E8E24 /* XCRemoteSwiftPackageReference "TPCircularBuffer" */ = {
			isa = XCRemoteSwiftPackageReference;
			repositoryURL = "https://github.com/michaeltyson/TPCircularBuffer.git";
			requirement = {
				kind = upToNextMajorVersion;
				minimumVersion = 1.6.2;
			};
		};
		18C89A382A13D1E4005B333B /* XCRemoteSwiftPackageReference "influxdb-client-swift" */ = {
			isa = XCRemoteSwiftPackageReference;
			repositoryURL = "https://github.com/influxdata/influxdb-client-swift";
			requirement = {
				kind = upToNextMajorVersion;
				minimumVersion = 1.0.0;
			};
		};
		9B81EEBD2C6A578C003690F9 /* XCRemoteSwiftPackageReference "SwiftLintPlugins" */ = {
			isa = XCRemoteSwiftPackageReference;
			repositoryURL = "https://github.com/SimplyDanny/SwiftLintPlugins";
			requirement = {
				kind = upToNextMajorVersion;
				minimumVersion = 0.56.1;
			};
		};
		9B8B6F662B9B01F700FBB0D1 /* XCRemoteSwiftPackageReference "swift-atomics" */ = {
			isa = XCRemoteSwiftPackageReference;
			repositoryURL = "https://github.com/apple/swift-atomics.git";
			requirement = {
				kind = upToNextMajorVersion;
				minimumVersion = 1.2.0;
			};
		};
		9BDD5B11299697DE00C01D54 /* XCRemoteSwiftPackageReference "swift-collections" */ = {
			isa = XCRemoteSwiftPackageReference;
			repositoryURL = "https://github.com/apple/swift-collections.git";
			requirement = {
				kind = upToNextMajorVersion;
				minimumVersion = 1.0.0;
			};
		};
		FFA0E84E2A6F25A20027603B /* XCRemoteSwiftPackageReference "WrappingHStack" */ = {
			isa = XCRemoteSwiftPackageReference;
			repositoryURL = "https://github.com/ksemianov/WrappingHStack";
			requirement = {
				kind = upToNextMajorVersion;
				minimumVersion = 0.1.3;
			};
		};
/* End XCRemoteSwiftPackageReference section */

/* Begin XCSwiftPackageProductDependency section */
		188ABB552A792E9C00B31A6E /* Opus */ = {
			isa = XCSwiftPackageProductDependency;
			package = 188ABB542A792E9C00B31A6E /* XCRemoteSwiftPackageReference "swift-opus" */;
			productName = Opus;
		};
		18BF45772B0E0F3D006E8E24 /* TPCircularBuffer */ = {
			isa = XCSwiftPackageProductDependency;
			package = 18BF45762B0E0F3D006E8E24 /* XCRemoteSwiftPackageReference "TPCircularBuffer" */;
			productName = TPCircularBuffer;
		};
		18C89A392A13D1E4005B333B /* InfluxDBSwift */ = {
			isa = XCSwiftPackageProductDependency;
			package = 18C89A382A13D1E4005B333B /* XCRemoteSwiftPackageReference "influxdb-client-swift" */;
			productName = InfluxDBSwift;
		};
		18F7C4D92AB1C7BD005EDB88 /* OrderedCollections */ = {
			isa = XCSwiftPackageProductDependency;
			package = 9BDD5B11299697DE00C01D54 /* XCRemoteSwiftPackageReference "swift-collections" */;
			productName = OrderedCollections;
		};
		9B8B6F672B9B01F700FBB0D1 /* Atomics */ = {
			isa = XCSwiftPackageProductDependency;
			package = 9B8B6F662B9B01F700FBB0D1 /* XCRemoteSwiftPackageReference "swift-atomics" */;
			productName = Atomics;
		};
		9BDD5B12299697DE00C01D54 /* DequeModule */ = {
			isa = XCSwiftPackageProductDependency;
			package = 9BDD5B11299697DE00C01D54 /* XCRemoteSwiftPackageReference "swift-collections" */;
			productName = DequeModule;
		};
		FFA0E84F2A6F25A20027603B /* WrappingHStack */ = {
			isa = XCSwiftPackageProductDependency;
			package = FFA0E84E2A6F25A20027603B /* XCRemoteSwiftPackageReference "WrappingHStack" */;
			productName = WrappingHStack;
		};
/* End XCSwiftPackageProductDependency section */
	};
	rootObject = 9BA27FBA297D7270007013B2 /* Project object */;
}<|MERGE_RESOLUTION|>--- conflicted
+++ resolved
@@ -107,10 +107,7 @@
 		9BDE868B2B70ECC6009467A7 /* SwiftInterop.m in Sources */ = {isa = PBXBuildFile; fileRef = 9BDE868A2B70ECC6009467A7 /* SwiftInterop.m */; };
 		9BE6288A2CE366AE001401D0 /* ActiveSpeakerNotifier.swift in Sources */ = {isa = PBXBuildFile; fileRef = 9BE628892CE366A9001401D0 /* ActiveSpeakerNotifier.swift */; };
 		9BE6288C2CE36A32001401D0 /* TestActiveSpeaker.swift in Sources */ = {isa = PBXBuildFile; fileRef = 9BE6288B2CE36A30001401D0 /* TestActiveSpeaker.swift */; };
-<<<<<<< HEAD
-=======
 		9BE6288E2CE4FCDD001401D0 /* ManualActiveSpeaker.swift in Sources */ = {isa = PBXBuildFile; fileRef = 9BE6288D2CE4FCD3001401D0 /* ManualActiveSpeaker.swift */; };
->>>>>>> 90ab63c3
 		9BE6B7C72C9D92940069FE9F /* TokenStorage.swift in Sources */ = {isa = PBXBuildFile; fileRef = 9BE6B7C62C9D92890069FE9F /* TokenStorage.swift */; };
 		9BE6B7C92C9D92C20069FE9F /* TestTokenStorage.swift in Sources */ = {isa = PBXBuildFile; fileRef = 9BE6B7C82C9D92BF0069FE9F /* TestTokenStorage.swift */; };
 		9BEC9D9A2B860DB800768EB6 /* ApplicationSEIs.swift in Sources */ = {isa = PBXBuildFile; fileRef = 9BEC9D992B860DB800768EB6 /* ApplicationSEIs.swift */; };
@@ -307,10 +304,7 @@
 		9BDE868C2B70ED0E009467A7 /* SwiftInterop.h */ = {isa = PBXFileReference; lastKnownFileType = sourcecode.c.h; path = SwiftInterop.h; sourceTree = "<group>"; };
 		9BE628892CE366A9001401D0 /* ActiveSpeakerNotifier.swift */ = {isa = PBXFileReference; lastKnownFileType = sourcecode.swift; path = ActiveSpeakerNotifier.swift; sourceTree = "<group>"; };
 		9BE6288B2CE36A30001401D0 /* TestActiveSpeaker.swift */ = {isa = PBXFileReference; lastKnownFileType = sourcecode.swift; path = TestActiveSpeaker.swift; sourceTree = "<group>"; };
-<<<<<<< HEAD
-=======
 		9BE6288D2CE4FCD3001401D0 /* ManualActiveSpeaker.swift */ = {isa = PBXFileReference; lastKnownFileType = sourcecode.swift; path = ManualActiveSpeaker.swift; sourceTree = "<group>"; };
->>>>>>> 90ab63c3
 		9BE6B7C62C9D92890069FE9F /* TokenStorage.swift */ = {isa = PBXFileReference; lastKnownFileType = sourcecode.swift; path = TokenStorage.swift; sourceTree = "<group>"; };
 		9BE6B7C82C9D92BF0069FE9F /* TestTokenStorage.swift */ = {isa = PBXFileReference; lastKnownFileType = sourcecode.swift; path = TestTokenStorage.swift; sourceTree = "<group>"; };
 		9BEC9D992B860DB800768EB6 /* ApplicationSEIs.swift */ = {isa = PBXFileReference; lastKnownFileType = sourcecode.swift; path = ApplicationSEIs.swift; sourceTree = "<group>"; };
