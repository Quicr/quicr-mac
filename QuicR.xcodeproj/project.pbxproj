--- conflicted
+++ resolved
@@ -73,6 +73,7 @@
 		9B48066E297F19700040F5D4 /* CaptureManager.swift in Sources */ = {isa = PBXBuildFile; fileRef = 9B48066D297F19700040F5D4 /* CaptureManager.swift */; };
 		9B48068929829FB90040F5D4 /* VideoParticipant.swift in Sources */ = {isa = PBXBuildFile; fileRef = 9B48068829829FB90040F5D4 /* VideoParticipant.swift */; };
 		9B48068C298301FD0040F5D4 /* QMediaTypes.swift in Sources */ = {isa = PBXBuildFile; fileRef = 9B48068B298301FD0040F5D4 /* QMediaTypes.swift */; };
+		9B4D8D382D916E0200F4FE66 /* ActiveSpeakerStats.swift in Sources */ = {isa = PBXBuildFile; fileRef = 9B4D8D372D916E0200F4FE66 /* ActiveSpeakerStats.swift */; };
 		9B61384E2C904E25006E5E11 /* VideoSubscription.swift in Sources */ = {isa = PBXBuildFile; fileRef = 9B61384D2C904E25006E5E11 /* VideoSubscription.swift */; };
 		9B6138502C90893C006E5E11 /* TestPublication.swift in Sources */ = {isa = PBXBuildFile; fileRef = 9B61384F2C90893C006E5E11 /* TestPublication.swift */; };
 		9B65D2CC2CE2398100901306 /* PlaytimeSettingsView.swift in Sources */ = {isa = PBXBuildFile; fileRef = 9B65D2CB2CE2397E00901306 /* PlaytimeSettingsView.swift */; };
@@ -121,8 +122,6 @@
 		9BDD5B182996A86500C01D54 /* LibOpusDecoder.swift in Sources */ = {isa = PBXBuildFile; fileRef = 9BDD5B172996A86500C01D54 /* LibOpusDecoder.swift */; };
 		9BDD5B1A299A395B00C01D54 /* LibOpusEncoder.swift in Sources */ = {isa = PBXBuildFile; fileRef = 9BDD5B19299A395B00C01D54 /* LibOpusEncoder.swift */; };
 		9BDE868B2B70ECC6009467A7 /* SwiftInterop.m in Sources */ = {isa = PBXBuildFile; fileRef = 9BDE868A2B70ECC6009467A7 /* SwiftInterop.m */; };
-		9BE1869E2D3A872C0005124C /* ActiveSpeakerStats.swift in Sources */ = {isa = PBXBuildFile; fileRef = 9BE1869D2D3A871F0005124C /* ActiveSpeakerStats.swift */; };
-		9BE4350F2D3EEF5900724674 /* TestActiveSpeakerStats.swift in Sources */ = {isa = PBXBuildFile; fileRef = 9BE4350E2D3EEF5300724674 /* TestActiveSpeakerStats.swift */; };
 		9BE6288A2CE366AE001401D0 /* ActiveSpeakerNotifier.swift in Sources */ = {isa = PBXBuildFile; fileRef = 9BE628892CE366A9001401D0 /* ActiveSpeakerNotifier.swift */; };
 		9BE6288C2CE36A32001401D0 /* TestActiveSpeaker.swift in Sources */ = {isa = PBXBuildFile; fileRef = 9BE6288B2CE36A30001401D0 /* TestActiveSpeaker.swift */; };
 		9BE6288E2CE4FCDD001401D0 /* ManualActiveSpeaker.swift in Sources */ = {isa = PBXBuildFile; fileRef = 9BE6288D2CE4FCD3001401D0 /* ManualActiveSpeaker.swift */; };
@@ -274,6 +273,7 @@
 		9B48066D297F19700040F5D4 /* CaptureManager.swift */ = {isa = PBXFileReference; lastKnownFileType = sourcecode.swift; path = CaptureManager.swift; sourceTree = "<group>"; };
 		9B48068829829FB90040F5D4 /* VideoParticipant.swift */ = {isa = PBXFileReference; lastKnownFileType = sourcecode.swift; path = VideoParticipant.swift; sourceTree = "<group>"; };
 		9B48068B298301FD0040F5D4 /* QMediaTypes.swift */ = {isa = PBXFileReference; lastKnownFileType = sourcecode.swift; path = QMediaTypes.swift; sourceTree = "<group>"; };
+		9B4D8D372D916E0200F4FE66 /* ActiveSpeakerStats.swift */ = {isa = PBXFileReference; lastKnownFileType = sourcecode.swift; path = ActiveSpeakerStats.swift; sourceTree = "<group>"; };
 		9B61384D2C904E25006E5E11 /* VideoSubscription.swift */ = {isa = PBXFileReference; lastKnownFileType = sourcecode.swift; path = VideoSubscription.swift; sourceTree = "<group>"; };
 		9B61384F2C90893C006E5E11 /* TestPublication.swift */ = {isa = PBXFileReference; lastKnownFileType = sourcecode.swift; path = TestPublication.swift; sourceTree = "<group>"; };
 		9B65D2CB2CE2397E00901306 /* PlaytimeSettingsView.swift */ = {isa = PBXFileReference; lastKnownFileType = sourcecode.swift; path = PlaytimeSettingsView.swift; sourceTree = "<group>"; };
@@ -340,8 +340,6 @@
 		9BDD5B19299A395B00C01D54 /* LibOpusEncoder.swift */ = {isa = PBXFileReference; lastKnownFileType = sourcecode.swift; path = LibOpusEncoder.swift; sourceTree = "<group>"; };
 		9BDE868A2B70ECC6009467A7 /* SwiftInterop.m */ = {isa = PBXFileReference; lastKnownFileType = sourcecode.c.objc; path = SwiftInterop.m; sourceTree = "<group>"; };
 		9BDE868C2B70ED0E009467A7 /* SwiftInterop.h */ = {isa = PBXFileReference; lastKnownFileType = sourcecode.c.h; path = SwiftInterop.h; sourceTree = "<group>"; };
-		9BE1869D2D3A871F0005124C /* ActiveSpeakerStats.swift */ = {isa = PBXFileReference; lastKnownFileType = sourcecode.swift; path = ActiveSpeakerStats.swift; sourceTree = "<group>"; };
-		9BE4350E2D3EEF5300724674 /* TestActiveSpeakerStats.swift */ = {isa = PBXFileReference; lastKnownFileType = sourcecode.swift; path = TestActiveSpeakerStats.swift; sourceTree = "<group>"; };
 		9BE628892CE366A9001401D0 /* ActiveSpeakerNotifier.swift */ = {isa = PBXFileReference; lastKnownFileType = sourcecode.swift; path = ActiveSpeakerNotifier.swift; sourceTree = "<group>"; };
 		9BE6288B2CE36A30001401D0 /* TestActiveSpeaker.swift */ = {isa = PBXFileReference; lastKnownFileType = sourcecode.swift; path = TestActiveSpeaker.swift; sourceTree = "<group>"; };
 		9BE6288D2CE4FCD3001401D0 /* ManualActiveSpeaker.swift */ = {isa = PBXFileReference; lastKnownFileType = sourcecode.swift; path = ManualActiveSpeaker.swift; sourceTree = "<group>"; };
@@ -514,13 +512,9 @@
 		9B85951C29F04521008C813C /* Tests */ = {
 			isa = PBXGroup;
 			children = (
-<<<<<<< HEAD
-				9BE4350E2D3EEF5300724674 /* TestActiveSpeakerStats.swift */,
-=======
 				9B3726942D806F5000498550 /* TestMutex+Convenience.swift */,
 				9B156EFF2D64AB0E00E91D0F /* TestSlidingWindow.swift */,
 				9B7325EE2D558C3900729DFB /* MockClient.swift */,
->>>>>>> d0dfb7a0
 				9B7B26912D367B3C00A29CFA /* TestSubscription.swift */,
 				9B8E45402CF4BFA7003C863A /* MockCodecFactory.swift */,
 				9BE6288B2CE36A30001401D0 /* TestActiveSpeaker.swift */,
@@ -599,13 +593,10 @@
 		9BA27FC4297D7270007013B2 /* Decimus */ = {
 			isa = PBXGroup;
 			children = (
-<<<<<<< HEAD
-				9BE1869D2D3A871F0005124C /* ActiveSpeakerStats.swift */,
-=======
+				9B4D8D372D916E0200F4FE66 /* ActiveSpeakerStats.swift */,
 				9B3726922D8065A900498550 /* Mutex+Convenience.swift */,
 				9B156EFD2D649EFE00E91D0F /* SlidingWindow.swift */,
 				9BB7FA202D53FF8000E90AAD /* mDNSLookup.swift */,
->>>>>>> d0dfb7a0
 				9BE6288D2CE4FCD3001401D0 /* ManualActiveSpeaker.swift */,
 				9BE6B7C62C9D92890069FE9F /* TokenStorage.swift */,
 				186763532B2B69EB00339421 /* Measurements */,
@@ -985,7 +976,7 @@
 			);
 			runOnlyForDeploymentPostprocessing = 0;
 			shellPath = /bin/sh;
-			shellScript = "#$SRCROOT/dependencies/build-qmedia-framework.sh\n";
+			shellScript = "$SRCROOT/dependencies/build-qmedia-framework.sh\n";
 		};
 /* End PBXShellScriptBuildPhase section */
 
@@ -1010,7 +1001,6 @@
 				9B8B9D532BF3A42C00F7AE34 /* TestDecimusVideoFrame.swift in Sources */,
 				9B156F002D64AB1100E91D0F /* TestSlidingWindow.swift in Sources */,
 				187DE3712C997C7A0090FB68 /* TestVideoSubscription.swift in Sources */,
-				9BE4350F2D3EEF5900724674 /* TestActiveSpeakerStats.swift in Sources */,
 				9B7F40042ACB5808003333C3 /* TestVideoUtilities.swift in Sources */,
 				9BC53C9A2BFDEC7800BB39C6 /* TestVideoPublication.swift in Sources */,
 				9B7B26922D367B3F00A29CFA /* TestSubscription.swift in Sources */,
@@ -1024,7 +1014,6 @@
 			isa = PBXSourcesBuildPhase;
 			buildActionMask = 2147483647;
 			files = (
-				9BE1869E2D3A872C0005124C /* ActiveSpeakerStats.swift in Sources */,
 				FF1C5C2F29DD110600887833 /* VideoGrid.swift in Sources */,
 				1848B86F2ABAE51A00275F71 /* OSStatusError.swift in Sources */,
 				18BF45722B0CD632006E8E24 /* HEVCUtilities.swift in Sources */,
@@ -1107,6 +1096,7 @@
 				D7D156392AD73DE600B4E4F2 /* EncodedFrameBufferAllocator.mm in Sources */,
 				9BC070D52D2D3A8B00FE5B0E /* Subscription.swift in Sources */,
 				18EC340D2A69CFD6004FE2EE /* VideoView.swift in Sources */,
+				9B4D8D382D916E0200F4FE66 /* ActiveSpeakerStats.swift in Sources */,
 				9BEC9D9A2B860DB800768EB6 /* ApplicationSEIs.swift in Sources */,
 				FF2498B02A534E8E00C6D66D /* H264Publication.swift in Sources */,
 				9BAD55BD29B0B77700D9B65F /* ErrorWriter.swift in Sources */,
@@ -1162,7 +1152,7 @@
 				"CODE_SIGN_IDENTITY[sdk=macosx*]" = "Apple Development";
 				CODE_SIGN_STYLE = Automatic;
 				CURRENT_PROJECT_VERSION = 1;
-				DEVELOPMENT_TEAM = R77C67VW87;
+				DEVELOPMENT_TEAM = "";
 				GENERATE_INFOPLIST_FILE = YES;
 				HEADER_SEARCH_PATHS = "$(inherited)";
 				IPHONEOS_DEPLOYMENT_TARGET = 18.0;
@@ -1187,7 +1177,7 @@
 				"CODE_SIGN_IDENTITY[sdk=macosx*]" = "Apple Development";
 				CODE_SIGN_STYLE = Automatic;
 				CURRENT_PROJECT_VERSION = 1;
-				DEVELOPMENT_TEAM = R77C67VW87;
+				DEVELOPMENT_TEAM = "";
 				GENERATE_INFOPLIST_FILE = YES;
 				HEADER_SEARCH_PATHS = "$(inherited)";
 				IPHONEOS_DEPLOYMENT_TARGET = 18.0;
@@ -1354,7 +1344,7 @@
 				CODE_SIGN_STYLE = Automatic;
 				CURRENT_PROJECT_VERSION = 1;
 				DEVELOPMENT_ASSET_PATHS = "\"Decimus/Preview Content\"";
-				DEVELOPMENT_TEAM = R77C67VW87;
+				DEVELOPMENT_TEAM = "";
 				"ENABLE_HARDENED_RUNTIME[sdk=macosx*]" = YES;
 				ENABLE_PREVIEWS = YES;
 				FRAMEWORK_SEARCH_PATHS = "";
@@ -1431,7 +1421,7 @@
 				CODE_SIGN_STYLE = Automatic;
 				CURRENT_PROJECT_VERSION = 1;
 				DEVELOPMENT_ASSET_PATHS = "\"Decimus/Preview Content\"";
-				DEVELOPMENT_TEAM = R77C67VW87;
+				DEVELOPMENT_TEAM = "";
 				"ENABLE_HARDENED_RUNTIME[sdk=macosx*]" = YES;
 				ENABLE_PREVIEWS = YES;
 				FRAMEWORK_SEARCH_PATHS = "";
