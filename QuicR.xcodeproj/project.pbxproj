--- conflicted
+++ resolved
@@ -77,15 +77,12 @@
 		9B48066E297F19700040F5D4 /* CaptureManager.swift in Sources */ = {isa = PBXBuildFile; fileRef = 9B48066D297F19700040F5D4 /* CaptureManager.swift */; };
 		9B48068929829FB90040F5D4 /* VideoParticipant.swift in Sources */ = {isa = PBXBuildFile; fileRef = 9B48068829829FB90040F5D4 /* VideoParticipant.swift */; };
 		9B48068C298301FD0040F5D4 /* QMediaTypes.swift in Sources */ = {isa = PBXBuildFile; fileRef = 9B48068B298301FD0040F5D4 /* QMediaTypes.swift */; };
-<<<<<<< HEAD
 		9B5EC6822D859775009A2872 /* LOCRegistry.swift in Sources */ = {isa = PBXBuildFile; fileRef = 9B5EC6812D85976D009A2872 /* LOCRegistry.swift */; };
 		9B5EC68B2D85B43F009A2872 /* TestMediaInterop.swift in Sources */ = {isa = PBXBuildFile; fileRef = 9B5EC68A2D85B43C009A2872 /* TestMediaInterop.swift */; };
 		9B5EC68D2D85B927009A2872 /* VarInt.swift in Sources */ = {isa = PBXBuildFile; fileRef = 9B5EC68C2D85B926009A2872 /* VarInt.swift */; };
 		9B5EC68F2D85C003009A2872 /* TestVarInt.swift in Sources */ = {isa = PBXBuildFile; fileRef = 9B5EC68E2D85C000009A2872 /* TestVarInt.swift */; };
-=======
 		9B4D8D382D916E0200F4FE66 /* ActiveSpeakerStats.swift in Sources */ = {isa = PBXBuildFile; fileRef = 9B4D8D372D916E0200F4FE66 /* ActiveSpeakerStats.swift */; };
 		9B4D8D3A2D95ACFE00F4FE66 /* TimeAligned.swift in Sources */ = {isa = PBXBuildFile; fileRef = 9B4D8D392D95ACFC00F4FE66 /* TimeAligned.swift */; };
->>>>>>> 886f9758
 		9B61384E2C904E25006E5E11 /* VideoSubscription.swift in Sources */ = {isa = PBXBuildFile; fileRef = 9B61384D2C904E25006E5E11 /* VideoSubscription.swift */; };
 		9B6138502C90893C006E5E11 /* TestPublication.swift in Sources */ = {isa = PBXBuildFile; fileRef = 9B61384F2C90893C006E5E11 /* TestPublication.swift */; };
 		9B65D2CC2CE2398100901306 /* PlaytimeSettingsView.swift in Sources */ = {isa = PBXBuildFile; fileRef = 9B65D2CB2CE2397E00901306 /* PlaytimeSettingsView.swift */; };
@@ -290,15 +287,12 @@
 		9B48066D297F19700040F5D4 /* CaptureManager.swift */ = {isa = PBXFileReference; lastKnownFileType = sourcecode.swift; path = CaptureManager.swift; sourceTree = "<group>"; };
 		9B48068829829FB90040F5D4 /* VideoParticipant.swift */ = {isa = PBXFileReference; lastKnownFileType = sourcecode.swift; path = VideoParticipant.swift; sourceTree = "<group>"; };
 		9B48068B298301FD0040F5D4 /* QMediaTypes.swift */ = {isa = PBXFileReference; lastKnownFileType = sourcecode.swift; path = QMediaTypes.swift; sourceTree = "<group>"; };
-<<<<<<< HEAD
 		9B5EC6812D85976D009A2872 /* LOCRegistry.swift */ = {isa = PBXFileReference; lastKnownFileType = sourcecode.swift; path = LOCRegistry.swift; sourceTree = "<group>"; };
 		9B5EC68A2D85B43C009A2872 /* TestMediaInterop.swift */ = {isa = PBXFileReference; lastKnownFileType = sourcecode.swift; path = TestMediaInterop.swift; sourceTree = "<group>"; };
 		9B5EC68C2D85B926009A2872 /* VarInt.swift */ = {isa = PBXFileReference; lastKnownFileType = sourcecode.swift; path = VarInt.swift; sourceTree = "<group>"; };
 		9B5EC68E2D85C000009A2872 /* TestVarInt.swift */ = {isa = PBXFileReference; lastKnownFileType = sourcecode.swift; path = TestVarInt.swift; sourceTree = "<group>"; };
-=======
 		9B4D8D372D916E0200F4FE66 /* ActiveSpeakerStats.swift */ = {isa = PBXFileReference; lastKnownFileType = sourcecode.swift; path = ActiveSpeakerStats.swift; sourceTree = "<group>"; };
 		9B4D8D392D95ACFC00F4FE66 /* TimeAligned.swift */ = {isa = PBXFileReference; lastKnownFileType = sourcecode.swift; path = TimeAligned.swift; sourceTree = "<group>"; };
->>>>>>> 886f9758
 		9B61384D2C904E25006E5E11 /* VideoSubscription.swift */ = {isa = PBXFileReference; lastKnownFileType = sourcecode.swift; path = VideoSubscription.swift; sourceTree = "<group>"; };
 		9B61384F2C90893C006E5E11 /* TestPublication.swift */ = {isa = PBXFileReference; lastKnownFileType = sourcecode.swift; path = TestPublication.swift; sourceTree = "<group>"; };
 		9B65D2CB2CE2397E00901306 /* PlaytimeSettingsView.swift */ = {isa = PBXFileReference; lastKnownFileType = sourcecode.swift; path = PlaytimeSettingsView.swift; sourceTree = "<group>"; };
@@ -541,13 +535,10 @@
 		9B85951C29F04521008C813C /* Tests */ = {
 			isa = PBXGroup;
 			children = (
-<<<<<<< HEAD
 				9B5EC68E2D85C000009A2872 /* TestVarInt.swift */,
 				9B5EC68A2D85B43C009A2872 /* TestMediaInterop.swift */,
-=======
 				9B7C91DC2DA67060008F1DDB /* TestActiveSpeakerStats.swift */,
 				9B25D2102D9AA0B200FE8AB7 /* TestTimeAlign.swift */,
->>>>>>> 886f9758
 				9B3726942D806F5000498550 /* TestMutex+Convenience.swift */,
 				9B156EFF2D64AB0E00E91D0F /* TestSlidingWindow.swift */,
 				9B7325EE2D558C3900729DFB /* MockClient.swift */,
@@ -629,14 +620,11 @@
 		9BA27FC4297D7270007013B2 /* Decimus */ = {
 			isa = PBXGroup;
 			children = (
-<<<<<<< HEAD
 				9B5EC68C2D85B926009A2872 /* VarInt.swift */,
 				9B5EC6812D85976D009A2872 /* LOCRegistry.swift */,
-=======
 				9B474D7F2DAD5D3200EB6DE7 /* CallState.swift */,
 				9B4D8D392D95ACFC00F4FE66 /* TimeAligned.swift */,
 				9B4D8D372D916E0200F4FE66 /* ActiveSpeakerStats.swift */,
->>>>>>> 886f9758
 				9B3726922D8065A900498550 /* Mutex+Convenience.swift */,
 				9B156EFD2D649EFE00E91D0F /* SlidingWindow.swift */,
 				9BB7FA202D53FF8000E90AAD /* mDNSLookup.swift */,
