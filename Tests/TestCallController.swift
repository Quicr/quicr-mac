--- conflicted
+++ resolved
@@ -34,7 +34,7 @@
         func create(publication: QuicR.ManifestPublication, endpointId: String, relayId: String) throws -> [(FullTrackName, QPublishTrackHandlerObjC)] {
             var pubs: [(FullTrackName, QPublishTrackHandlerObjC)] = []
             for profile in publication.profileSet.profiles {
-                let ftn = try profile.getFullTrackName()
+                let ftn = try FullTrackName(namespace: profile.namespace, name: "")
                 let publication = try MockPublication(profile: profile,
                                                       trackMode: .streamPerGroup,
                                                       defaultPriority: 0,
@@ -85,7 +85,7 @@
             self.sourceId = subscription.sourceID
             self.subscription = subscription
             for profile in self.subscription.profileSet.profiles {
-                let ftn = try! profile.getFullTrackName()
+                let ftn = try! FullTrackName(namespace: profile.namespace, name: "")
                 self.handlers[ftn] = MockSubscription(ftn: ftn)
             }
         }
@@ -199,7 +199,8 @@
 
         // This publication should show as tracked.
         var publications = controller.getPublications()
-        let ftn = try details.profileSet.profiles.first!.getFullTrackName()
+        let namespace = details.profileSet.profiles.first!.namespace
+        let ftn = try FullTrackName(namespace: namespace, name: "")
         XCTAssert(self.assertFtnEquality(publications.map { $0.getFullTrackName() }, rhs: [ftn]))
 
         // Removing should unpublish.
@@ -437,12 +438,8 @@
                                                                           ]))
 
         try await callController.connect()
-<<<<<<< HEAD
-        try callController.subscribeToSet(details: manifestSubscription, factory: MockSubscriptionFactory({ _ in }))
-=======
         let set = try callController.subscribeToSet(details: manifestSubscription, factory: MockSubscriptionFactory({ _ in }), subscribe: true)
         XCTAssertEqual(set.sourceId, "test")
->>>>>>> 90ab63c3
         let handlers = try callController.getSubscriptionsByEndpoint(target)
         XCTAssertEqual(handlers.count, 1)
         let retrievedFtn = FullTrackName(handlers.first!.getFullTrackName())
