--- conflicted
+++ resolved
@@ -368,31 +368,25 @@
 
     func testDepth() throws {
         let fps: UInt8 = 30
+        let duration: TimeInterval = 1 / TimeInterval(fps)
         let buffer = try VideoJitterBuffer(namespace: .init(),
                                            metricsSubmitter: nil,
                                            sort: true,
                                            minDepth: 0,
-                                           capacity: 2)
+                                           capacity: 2,
+                                           duration: duration)
 
         // 0 when empty.
         XCTAssertEqual(buffer.getDepth(), 0)
 
         // Enqueue one.
         let frame1 = try exampleSample(groupId: 0, objectId: 1, sequenceNumber: 1, fps: fps)
-<<<<<<< HEAD
-        try buffer.write(videoFrame: frame1)
-=======
         try buffer.write(videoFrame: frame1, from: Date.now)
->>>>>>> d962eadb
         XCTAssertEqual(buffer.getDepth(), 1 / TimeInterval(fps))
 
         // Enqueue two.
         let frame2 = try exampleSample(groupId: 0, objectId: 2, sequenceNumber: 2, fps: fps)
-<<<<<<< HEAD
-        try buffer.write(videoFrame: frame2)
-=======
         try buffer.write(videoFrame: frame2, from: Date.now)
->>>>>>> d962eadb
         XCTAssertEqual(buffer.getDepth(), (1 / (TimeInterval(fps)) * 2))
     }
 }