// SPDX-FileCopyrightText: Copyright (c) 2023 Cisco Systems
// SPDX-License-Identifier: BSD-2-Clause

import Testing
@testable import QuicR

extension VideoSubscription {
    func mockObject(groupId: UInt64, objectId: UInt64) {
        let priority: UInt8 = 0
        let ttl: UInt16 = 0
        withUnsafePointer(to: priority) { priorityPtr in
            withUnsafePointer(to: ttl) { ttlPtr in
                self.objectReceived(.init(groupId: groupId,
                                          objectId: objectId,
                                          payloadLength: 0,
                                          priority: priorityPtr,
                                          ttl: ttlPtr),
                                    data: .init(),
                                    extensions: nil)
            }
        }
    }
}

struct TestVideoSubscription {
    @MainActor
    private func makeSubscription(_ mockClient: MockClient) async throws -> VideoSubscription {
        let controller = MoqCallController(endpointUri: "",
                                           client: mockClient,
                                           submitter: nil,
                                           callEnded: ({}))
        try await controller.connect()
        return try VideoSubscription(profile: .init(qualityProfile: "h264,width=1920,height=1080,fps=30,br=2000",
                                                    expiry: [1],
                                                    priorities: [1],
                                                    namespace: ["0"]),
                                     config: .init(codec: .h264,
                                                   bitrate: 2000,
                                                   fps: 30,
                                                   width: 1920,
                                                   height: 1080,
                                                   bitrateType: .average),
                                     participants: .init(),
                                     metricsSubmitter: nil,
                                     videoBehaviour: .freeze,
                                     reliable: true,
                                     granularMetrics: true,
                                     jitterBufferConfig: .init(),
                                     simulreceive: .none,
                                     variances: .init(expectedOccurrences: 0),
                                     endpointId: "",
                                     relayId: "",
                                     participantId: .init(1),
                                     joinDate: .now,
                                     controller: controller,
                                     verbose: true,
                                     callback: ({ _, _ in }),
                                     statusChanged: ({_ in }))
    }

    @Test("Metrics")
    @MainActor
    func testMetrics() async throws {
<<<<<<< HEAD
        let mockClient = MockClient(publish: {_ in},
                                    unpublish: {_ in},
                                    subscribe: {_ in},
                                    unsubscribe: {_ in},
                                    fetch: {_ in},
                                    fetchCancel: {_ in})
        let subscription = try await self.makeSubscription(mockClient)
=======
        let subscription = try VideoSubscription(profile: .init(qualityProfile: "h264,width=1920,height=1080,fps=30,br=2000",
                                                                expiry: [1],
                                                                priorities: [1],
                                                                namespace: ["0"]),
                                                 config: .init(codec: .h264, bitrate: 2000, fps: 30, width: 1920, height: 1080, bitrateType: .average),
                                                 participants: .init(),
                                                 metricsSubmitter: nil,
                                                 videoBehaviour: .freeze,
                                                 reliable: true,
                                                 granularMetrics: true,
                                                 jitterBufferConfig: .init(),
                                                 simulreceive: .none,
                                                 variances: .init(expectedOccurrences: 0),
                                                 endpointId: "",
                                                 relayId: "",
                                                 participantId: .init(1),
                                                 joinDate: .now,
                                                 cleanupTime: 1.5,
                                                 callback: ({ _, _ in }),
                                                 statusChanged: ({_ in }))
>>>>>>> 70290d3f
        subscription.metricsSampled(.init())
    }

    @Test("No Fetch")
    @MainActor
    func testNoFetch() async throws {
        // We want to validate that when we get the start of the group, no fetch is started.
        let mockClient = MockClient(publish: {_ in},
                                    unpublish: {_ in},
                                    subscribe: {_ in},
                                    unsubscribe: {_ in},
                                    fetch: {_ in #expect(Bool(false)) },
                                    fetchCancel: {_ in #expect(Bool(false)) })
        let subscription = try await self.makeSubscription(mockClient)
        subscription.mockObject(groupId: 0, objectId: 0)
    }

    @Test("Test Fetch")
    @MainActor
    func testFetch() async throws {
        // We want to validate a fetch operation is kicked off when the first object is >0.
        var fetch: Fetch?
        let mockClient = MockClient(publish: { _ in },
                                    unpublish: { _ in },
                                    subscribe: { _ in },
                                    unsubscribe: { _ in },
                                    fetch: { fetch = $0 },
                                    fetchCancel: { _ in #expect(Bool(false)) })
        let subscription = try await self.makeSubscription(mockClient)
        subscription.mockObject(groupId: 0, objectId: 2)
        #expect(fetch != nil)
        #expect(fetch!.getStartGroup() == 0)
        #expect(fetch!.getEndGroup() == 0)
        #expect(fetch!.getStartObject() == 0)
        #expect(fetch!.getEndObject() == 2)
    }
}<|MERGE_RESOLUTION|>--- conflicted
+++ resolved
@@ -54,6 +54,7 @@
                                      joinDate: .now,
                                      controller: controller,
                                      verbose: true,
+                                     cleanupTime: 1.5,
                                      callback: ({ _, _ in }),
                                      statusChanged: ({_ in }))
     }
@@ -61,7 +62,6 @@
     @Test("Metrics")
     @MainActor
     func testMetrics() async throws {
-<<<<<<< HEAD
         let mockClient = MockClient(publish: {_ in},
                                     unpublish: {_ in},
                                     subscribe: {_ in},
@@ -69,28 +69,6 @@
                                     fetch: {_ in},
                                     fetchCancel: {_ in})
         let subscription = try await self.makeSubscription(mockClient)
-=======
-        let subscription = try VideoSubscription(profile: .init(qualityProfile: "h264,width=1920,height=1080,fps=30,br=2000",
-                                                                expiry: [1],
-                                                                priorities: [1],
-                                                                namespace: ["0"]),
-                                                 config: .init(codec: .h264, bitrate: 2000, fps: 30, width: 1920, height: 1080, bitrateType: .average),
-                                                 participants: .init(),
-                                                 metricsSubmitter: nil,
-                                                 videoBehaviour: .freeze,
-                                                 reliable: true,
-                                                 granularMetrics: true,
-                                                 jitterBufferConfig: .init(),
-                                                 simulreceive: .none,
-                                                 variances: .init(expectedOccurrences: 0),
-                                                 endpointId: "",
-                                                 relayId: "",
-                                                 participantId: .init(1),
-                                                 joinDate: .now,
-                                                 cleanupTime: 1.5,
-                                                 callback: ({ _, _ in }),
-                                                 statusChanged: ({_ in }))
->>>>>>> 70290d3f
         subscription.metricsSampled(.init())
     }
 
@@ -123,7 +101,7 @@
         subscription.mockObject(groupId: 0, objectId: 2)
         #expect(fetch != nil)
         #expect(fetch!.getStartGroup() == 0)
-        #expect(fetch!.getEndGroup() == 0)
+        #expect(fetch!.getEndGroup() == 1)
         #expect(fetch!.getStartObject() == 0)
         #expect(fetch!.getEndObject() == 2)
     }
