import Foundation
import AVFAudio
import AVFoundation
import CTPCircularBuffer
import CoreAudio
import os

class OpusPublication: Publication {
    private static let logger = DecimusLogger(OpusPublication.self)

    private actor _Measurement: Measurement {
        var name: String = "OpusPublication"
        var fields: [Date?: [String: AnyObject]] = [:]
        var tags: [String: String] = [:]

        private var frames: UInt64 = 0
        private var bytes: UInt64 = 0

        init(namespace: QuicrNamespace, submitter: MetricsSubmitter) {
            tags["namespace"] = namespace
            Task {
                await submitter.register(measurement: self)
            }
        }

        func publishedBytes(sentBytes: Int, timestamp: Date?) {
            self.frames += 1
            self.bytes += UInt64(sentBytes)
            record(field: "publishedBytes", value: self.bytes as AnyObject, timestamp: timestamp)
            record(field: "publishedFrames", value: self.frames as AnyObject, timestamp: timestamp)
        }
    }

    let namespace: QuicrNamespace
    internal weak var publishObjectDelegate: QPublishObjectDelegateObjC?

    private var encoder: LibOpusEncoder
    private let buffer: UnsafeMutablePointer<TPCircularBuffer> = .allocate(capacity: 1)
    private let format: AVAudioFormat
    private var converter: AVAudioConverter?
    private var differentEncodeFormat: AVAudioFormat?
    private var encodeTimer: Timer?
    private let measurement: _Measurement?
    private let opusWindowSize: OpusWindowSize
    private let reliable: Bool

    lazy var block: AVAudioSinkNodeReceiverBlock = { [buffer, format] timestamp, numFrames, data in
        assert(data.pointee.mNumberBuffers <= 2)
        let copied = TPCircularBufferCopyAudioBufferList(buffer,
                                                         data,
                                                         timestamp,
                                                         numFrames,
                                                         format.streamDescription)
        return copied ? .zero : 1
    }

    private lazy var encodeBlock: (Timer) -> Void = { [weak self] _ in
        DispatchQueue.global(qos: .userInteractive).async {
            guard let self = self else { return }
            do {
                while let data = try self.encode() {
                    self.publish(data: data)
                }
            } catch {
                Self.logger.error("Failed encode: \(error)")
            }
        }
    }

    init(namespace: QuicrNamespace,
         publishDelegate: QPublishObjectDelegateObjC,
         sourceID: SourceIDType,
         metricsSubmitter: MetricsSubmitter?,
         opusWindowSize: OpusWindowSize,
         reliable: Bool,
         blocks: MutableWrapper<[AVAudioSinkNodeReceiverBlock]>,
         format: AVAudioFormat) throws {
        self.namespace = namespace
        self.publishObjectDelegate = publishDelegate
        if let metricsSubmitter = metricsSubmitter {
            self.measurement = .init(namespace: namespace, submitter: metricsSubmitter)
        } else {
            self.measurement = nil
        }
        self.opusWindowSize = opusWindowSize
        self.reliable = reliable
        guard format.sampleRate > 0 else { throw "Invalid input format" }
        self.format = format

        // Create a buffer to hold raw data waiting for encode.
        let hundredMils = Double(format.streamDescription.pointee.mBytesPerPacket) * format.sampleRate * opusWindowSize.rawValue
        guard _TPCircularBufferInit(buffer, UInt32(hundredMils), MemoryLayout<TPCircularBuffer>.size) else {
            fatalError()
        }

        do {
            // Try and directly use the microphone output format.
            encoder = try .init(format: format, desiredWindowSize: opusWindowSize)
            Self.logger.info("Encoder created using native format: \(self.format)")
        } catch {
            // We need to fallback to an opus supported format if we can.
            let sampleRate: Double = Self.isNativeOpusSampleRate(format.sampleRate) ? format.sampleRate : .opus48khz
            differentEncodeFormat = .init(commonFormat: format.commonFormat,
                                          sampleRate: sampleRate,
                                          channels: format.channelCount,
                                          interleaved: true)
            converter = .init(from: format, to: differentEncodeFormat!)!
            encoder = try .init(format: differentEncodeFormat!, desiredWindowSize: opusWindowSize)
            Self.logger.info("Encoder created using fallback format: \(self.differentEncodeFormat!)")
        }

        // Encode job: timer procs on main thread, but encoding itself doesn't.
        DispatchQueue.main.async {
            self.encodeTimer = .scheduledTimer(withTimeInterval: opusWindowSize.rawValue,
                                               repeats: true,
                                               block: self.encodeBlock)
            self.encodeTimer!.tolerance = opusWindowSize.rawValue / 2
        }

        // Register our block.
        blocks.value.append(block)
        Self.logger.info("Registered OPUS publication for source \(sourceID)")
    }

    deinit {
        encodeTimer?.invalidate()
        TPCircularBufferCleanup(self.buffer)
    }

    func prepare(_ sourceID: SourceIDType!, qualityProfile: String!, reliable: UnsafeMutablePointer<Bool>!) -> Int32 {
        reliable.pointee = self.reliable
        return PublicationError.None.rawValue
    }

    func update(_ sourceId: String!, qualityProfile: String!) -> Int32 {
        return PublicationError.NoSource.rawValue
    }

<<<<<<< HEAD
    private func publish(data: UnsafeRawBufferPointer) {
        if let measurement = self.measurement {
            let now: Date = .now
            Task(priority: .utility) {
                await measurement.publishedBytes(sentBytes: data.count, timestamp: now)
            }
        }
        self.publishObjectDelegate?.publishObject(self.namespace,
                                                  data: data.baseAddress,
                                                  length: data.count,
                                                  group: true)
    }

    private func encode() throws {
        guard converter == nil else {
            let data = try convertAndEncode(converter: converter!, to: differentEncodeFormat!, from: format)
            guard let data = data else { return }
            let encoded = try encoder.write(data: data)
            publish(data: encoded)
            return
=======
    private func publish(data: Data) {
        if let measurement = self.measurement {
            Task(priority: .utility) {
                await measurement.publishedBytes(sentBytes: data.count, timestamp: nil)
            }
        }
        self.publishObjectDelegate?.publishObject(self.namespace, data: data, group: true)
    }

    private func encode() throws -> Data? {
        guard converter == nil else {
            let data = try convert(converter: converter!, to: differentEncodeFormat!, from: format)
            guard let data = data else { return nil }
            return try encoder.write(data: data)
>>>>>>> 72125512
        }

        // No conversion.
        let windowFrames: AVAudioFrameCount = AVAudioFrameCount(format.sampleRate * self.opusWindowSize.rawValue)
        var timestamp: AudioTimeStamp = .init()
        let availableFrames = TPCircularBufferPeek(buffer,
                                                   &timestamp,
                                                   format.streamDescription)
        guard availableFrames >= windowFrames else { return nil }

        let pcm: AVAudioPCMBuffer = .init(pcmFormat: format, frameCapacity: windowFrames)!
        pcm.frameLength = windowFrames
        var inOutFrames: AVAudioFrameCount = windowFrames
        TPCircularBufferDequeueBufferListFrames(buffer,
                                                &inOutFrames,
                                                pcm.audioBufferList,
                                                &timestamp,
                                                format.streamDescription)
        pcm.frameLength = inOutFrames
        guard inOutFrames == windowFrames else {
            Self.logger.info("Dequeue only got: \(inOutFrames)/\(windowFrames)")
            return nil
        }

<<<<<<< HEAD
        let encoded = try encoder.write(data: pcm)
        publish(data: encoded)
=======
        return try encoder.write(data: pcm)
>>>>>>> 72125512
    }

    // swiftlint:disable identifier_name
    private func convert(converter: AVAudioConverter,
                         to: AVAudioFormat,
                         from: AVAudioFormat) throws -> AVAudioPCMBuffer? {
        // Is it a trivial conversion?
        if to.commonFormat == from.commonFormat &&
            to.sampleRate == from.sampleRate {
            return try trivialConvert(converter: converter, to: to, from: from)
        }

        let windowFrames: AVAudioFrameCount = .init(to.sampleRate * self.opusWindowSize.rawValue)
        let converted: AVAudioPCMBuffer = .init(pcmFormat: to, frameCapacity: windowFrames)!
        var error: NSError? = .init()
        converter.convert(to: converted,
                          error: &error) { [weak self] packets, status in
            guard let self = self else {
                status.pointee = .endOfStream
                return nil
            }
            var timestamp: AudioTimeStamp = .init()
            let availableFrames = TPCircularBufferPeek(self.buffer,
                                                       &timestamp,
                                                       from.streamDescription)
            guard availableFrames >= packets else {
                status.pointee = .noDataNow
                return .init()
            }

            // We have enough data.
            var inOutFrames: AVAudioFrameCount = packets
            let pcm: AVAudioPCMBuffer = .init(pcmFormat: from, frameCapacity: packets)!
            pcm.frameLength = packets
            TPCircularBufferDequeueBufferListFrames(self.buffer,
                                                    &inOutFrames,
                                                    pcm.audioBufferList,
                                                    &timestamp,
                                                    from.streamDescription)
            assert(inOutFrames == packets)
            pcm.frameLength = inOutFrames
            status.pointee = .haveData
            return pcm
        }
        return converted.frameLength > 0 ? converted : nil
    }

    private func trivialConvert(converter: AVAudioConverter,
                                to: AVAudioFormat,
                                from: AVAudioFormat) throws -> AVAudioPCMBuffer? {
        // Target encode size.
        var inOutFrames: AVAudioFrameCount = .init(format.sampleRate * self.opusWindowSize.rawValue)

        // Are there enough frames for an encode?
        let availableFrames = TPCircularBufferPeek(self.buffer,
                                                       nil,
                                                       from.streamDescription)
        guard availableFrames >= inOutFrames else {
            return nil
        }

        // Data holders.
        let dequeued: AVAudioPCMBuffer = .init(pcmFormat: from,
                                               frameCapacity: inOutFrames)!
        dequeued.frameLength = inOutFrames
        let converted: AVAudioPCMBuffer = .init(pcmFormat: to,
                                                frameCapacity: inOutFrames)!
        converted.frameLength = inOutFrames

        // Get some data to encode.
        TPCircularBufferDequeueBufferListFrames(self.buffer,
                                                &inOutFrames,
                                                dequeued.audioBufferList,
                                                nil,
                                                from.streamDescription)
        dequeued.frameLength = inOutFrames
        converted.frameLength = inOutFrames

        // Convert and encode.
        try converter.convert(to: converted, from: dequeued)
        return converted
    }

    func publish(_ flag: Bool) {}

    private static func isNativeOpusSampleRate(_ sampleRate: Double) -> Bool {
        switch sampleRate {
        case .opus48khz, .opus24khz, .opus12khz, .opus16khz, .opus8khz:
            return true
        default:
            return false
        }
    }
}<|MERGE_RESOLUTION|>--- conflicted
+++ resolved
@@ -136,28 +136,6 @@
         return PublicationError.NoSource.rawValue
     }
 
-<<<<<<< HEAD
-    private func publish(data: UnsafeRawBufferPointer) {
-        if let measurement = self.measurement {
-            let now: Date = .now
-            Task(priority: .utility) {
-                await measurement.publishedBytes(sentBytes: data.count, timestamp: now)
-            }
-        }
-        self.publishObjectDelegate?.publishObject(self.namespace,
-                                                  data: data.baseAddress,
-                                                  length: data.count,
-                                                  group: true)
-    }
-
-    private func encode() throws {
-        guard converter == nil else {
-            let data = try convertAndEncode(converter: converter!, to: differentEncodeFormat!, from: format)
-            guard let data = data else { return }
-            let encoded = try encoder.write(data: data)
-            publish(data: encoded)
-            return
-=======
     private func publish(data: Data) {
         if let measurement = self.measurement {
             Task(priority: .utility) {
@@ -172,7 +150,6 @@
             let data = try convert(converter: converter!, to: differentEncodeFormat!, from: format)
             guard let data = data else { return nil }
             return try encoder.write(data: data)
->>>>>>> 72125512
         }
 
         // No conversion.
@@ -197,12 +174,7 @@
             return nil
         }
 
-<<<<<<< HEAD
-        let encoded = try encoder.write(data: pcm)
-        publish(data: encoded)
-=======
         return try encoder.write(data: pcm)
->>>>>>> 72125512
     }
 
     // swiftlint:disable identifier_name
