--- conflicted
+++ resolved
@@ -9,11 +9,6 @@
 
 class OpusPublication: Publication, AudioPublication {
     private static let logger = DecimusLogger(OpusPublication.self)
-<<<<<<< HEAD
-    static let energyLevelKey: NSNumber = 66
-    static let participantIdKey: NSNumber = 88
-=======
->>>>>>> 929b2cb5
     private static let silence: Int = 127
 
     private let encoder: LibOpusEncoder
@@ -165,15 +160,9 @@
         let adjusted = UInt8(abs(decibel))
         let mask: UInt8 = adjusted == Self.silence ? 0b00000000 : 0b10000000
         let energyLevelValue = adjusted | mask
-<<<<<<< HEAD
-        extensions[Self.energyLevelKey] = Data([energyLevelValue])
+        extensions[AppHeaderRegistry.energyLevel.rawValue] = Data([energyLevelValue])
         var participantId = self.participantId.aggregate
-        extensions[Self.participantIdKey] = Data(bytes: &participantId, count: MemoryLayout<UInt32>.size)
-        let published = self.publish(data: data, priority: &priority, ttl: &ttl, extensions: extensions)
-=======
-        loc.add(key: AppHeaderRegistry.energyLevel, value: Data([energyLevelValue]))
-        var participantId = self.participantId.aggregate
-        loc.add(key: AppHeaderRegistry.participantId, value: Data(bytes: &participantId, count: MemoryLayout<UInt32>.size))
+        extensions[AppHeaderRegistry.participantId.rawValue] = Data(bytes: &participantId, count: MemoryLayout<UInt32>.size)
 
         let protected: Data
         if let sframeContext {
@@ -190,8 +179,7 @@
         } else {
             protected = data
         }
-        let published = self.publish(data: protected, priority: &priority, ttl: &ttl, loc: loc)
->>>>>>> 929b2cb5
+        let published = self.publish(data: protected, priority: &priority, ttl: &ttl, extensions: extensions)
         switch published {
         case .ok:
             switch self.incrementing {
@@ -248,19 +236,12 @@
         // Encode this data.
         let encoded = try self.encoder.write(data: self.pcm)
         // Get absolute time.
-<<<<<<< HEAD
-        let nano = try getAudioNano(dequeued.timestamp.mHostTime)
-        // Get wall clock time.
-        let wallClock = self.bootDate.addingTimeInterval(TimeInterval(nano) / 1_000_000_000)
-=======
-        let wallClock = try hostToDate(dequeued.timestamp.mHostTime)
-
->>>>>>> 929b2cb5
+        let wallClock = hostToDate(dequeued.timestamp.mHostTime)
         // Get audio level.
         let decibel = try self.getAudioLevel(self.pcm)
 
         let metadata = AudioBitstreamData(seqId: self.currentGroupId,
-                                          ptsTimestamp: nano,
+                                          ptsTimestamp: dequeued.timestamp.mHostTime,
                                           timebase: 1_000_000_000, sampleFreq: UInt64(self.pcm.format.sampleRate),
                                           numChannels: UInt64(self.pcm.format.channelCount),
                                           duration: UInt64(self.opusWindowSize.rawValue * 1_000_000_000.0),
@@ -290,35 +271,4 @@
         decibel = max(decibel, minAudioLevel)
         return Int(decibel.rounded())
     }
-<<<<<<< HEAD
-}
-
-func getAudioNano(_ hostTime: UInt64) throws -> UInt64 {
-    let nano: UInt64
-    #if os(macOS) || (os(iOS) && targetEnvironment(macCatalyst))
-    nano = getAudioDateMac(hostTime)
-    #else
-    nano = try getAudioDateiOS(hostTime)
-    #endif
-    return nano
-}
-
-#if os(macOS) || (os(iOS) && targetEnvironment(macCatalyst))
-func getAudioDateMac(_ hostTime: UInt64) -> UInt64 {
-    AudioConvertHostTimeToNanos(hostTime)
-}
-#endif
-
-func getAudioDateiOS(_ hostTime: UInt64) throws -> UInt64 {
-    // Get absolute time.
-    var info = mach_timebase_info_data_t()
-    let result = mach_timebase_info(&info)
-    guard result == KERN_SUCCESS else {
-        throw "Failed to get mach time"
-    }
-    let factor = TimeInterval(info.numer) / TimeInterval(info.denom)
-    let nanoseconds = TimeInterval(hostTime) * factor
-    return UInt64(nanoseconds)
-=======
->>>>>>> 929b2cb5
 }