// SPDX-FileCopyrightText: Copyright (c) 2023 Cisco Systems
// SPDX-License-Identifier: BSD-2-Clause

import Foundation
import AVFAudio
import CoreAudio
import Accelerate
import Synchronization

class OpusPublication: Publication, AudioPublication {
    enum Incrementing {
        case group
        case object
    }

    private static let logger = DecimusLogger(OpusPublication.self)
    static let energyLevelKey: NSNumber = 66
    static let participantIdKey: NSNumber = 88
    private static let silence: Int = 127

    private let encoder: LibOpusEncoder
    private let measurement: MeasurementRegistration<OpusPublicationMeasurement>?
    private let opusWindowSize: OpusWindowSize
    private let reliable: Bool
    private let granularMetrics: Bool
    private let engine: DecimusAudioEngine
    private var encodeTask: Task<(), Never>?
    private let pcm: AVAudioPCMBuffer
    private let windowFrames: AVAudioFrameCount
    private let startingGroupId: UInt64
    private var currentGroupId: UInt64
    private var currentObjectId: UInt64 = 0
    private let bootDate: Date
    private let participantId: ParticipantId
    private let publish: Atomic<Bool>
    private let incrementing: Incrementing

    init(profile: Profile,
         participantId: ParticipantId,
         metricsSubmitter: MetricsSubmitter?,
         opusWindowSize: OpusWindowSize,
         reliable: Bool,
         engine: DecimusAudioEngine,
         granularMetrics: Bool,
         config: AudioCodecConfig,
         endpointId: String,
         relayId: String,
         startActive: Bool,
         incrementing: Incrementing,
         groupId: UInt64 = UInt64(Date.now.timeIntervalSince1970)) throws {
        self.engine = engine
        let namespace = profile.namespace.joined()
        if let metricsSubmitter = metricsSubmitter {
            self.measurement = .init(measurement: OpusPublicationMeasurement(namespace: namespace),
                                     submitter: metricsSubmitter)
        } else {
            self.measurement = nil
        }
        self.opusWindowSize = opusWindowSize
        self.reliable = reliable
        self.granularMetrics = granularMetrics
        self.incrementing = incrementing

        // Create a buffer to hold raw data waiting for encode.
        let format = DecimusAudioEngine.format
        self.windowFrames = AVAudioFrameCount(format.sampleRate * self.opusWindowSize.rawValue)
        guard let pcm = AVAudioPCMBuffer(pcmFormat: format, frameCapacity: self.windowFrames) else {
            throw "Failed to allocate PCM buffer"
        }
        self.pcm = pcm

        encoder = try .init(format: format, desiredWindowSize: opusWindowSize, bitrate: Int(config.bitrate))
        Self.logger.info("Created Opus Encoder")

        guard let defaultPriority = profile.priorities?.first,
              let defaultTTL = profile.expiry?.first else {
            throw "Missing expected profile values"
        }
        self.bootDate = Date.now.addingTimeInterval(-ProcessInfo.processInfo.systemUptime)
        self.participantId = participantId
        self.publish = .init(startActive)
        self.startingGroupId = groupId
        self.currentGroupId = groupId

        try super.init(profile: profile,
                       trackMode: reliable ? .streamPerTrack : .datagram,
                       defaultPriority: UInt8(clamping: defaultPriority),
                       defaultTTL: UInt16(clamping: defaultTTL),
                       submitter: metricsSubmitter,
                       endpointId: endpointId,
                       relayId: relayId,
                       logger: Self.logger)

        // Setup encode job.
        self.encodeTask = .init(priority: .userInitiated) { [weak self] in
            while !Task.isCancelled {
                if let self = self,
                   self.publish.load(ordering: .acquiring) {
                    do {
                        var encodePassCount = 0
                        while let data = try self.encode() {
                            encodePassCount += 1
                            self.publish(data: data.encodedData, metadata: data.metadata, decibel: data.decibelLevel)
                        }
                        if self.granularMetrics,
                           let measurement = self.measurement?.measurement {
                            let now = Date.now
                            Task(priority: .utility) {
                                await measurement.encode(encodePassCount, timestamp: now)
                            }
                        }
                    } catch {
                        Self.logger.error("Failed encode: \(error)")
                    }
                }
                try? await Task.sleep(for: .seconds(opusWindowSize.rawValue),
                                      tolerance: .seconds(opusWindowSize.rawValue / 2),
                                      clock: .continuous)
            }
        }

        Self.logger.info("Registered OPUS publication for namespace \(namespace)")
    }

    deinit {
        self.encodeTask?.cancel()
        Self.logger.debug("Deinit")
    }

<<<<<<< HEAD
    private func publish(data: Data, metadata: AudioBitstreamData, decibel: Int) {
=======
    func togglePublishing(active: Bool) {
        self.publish.store(active, ordering: .releasing)
    }

    private func publish(data: Data, timestamp: Date, decibel: Int) {
>>>>>>> 886f9758
        if let measurement = self.measurement {
            let now: Date? = granularMetrics ? .now : nil
            Task(priority: .utility) {
                await measurement.measurement.publishedBytes(sentBytes: data.count, timestamp: now)
            }
        }

        let status = self.getStatus()
        guard status == .ok || status == .subscriptionUpdated else {
            Self.logger.warning("Not published due to status: \(status)")
            return
        }
        var extensions = HeaderExtensions()
        /*
         let seqId: VarInt
         let ptsTimestamp: VarInt
         let timebase: VarInt
         let sampleFreq: VarInt
         let numChannels: VarInt
         let duration: VarInt
         let wallClock: VarInt
         */

        do {
            try extensions.setHeader(.audioOpusBitstreamData(metadata))
        } catch {
            OpusPublication.logger.error("Failed to set opusBitstream header extensions: \(error.localizedDescription)")
        }

        var priority = self.getPriority(0)
        var ttl = self.getTTL(0)
<<<<<<< HEAD
        // let loc = LowOverheadContainer(timestamp: timestamp, sequence: self.currentGroupId!)
=======
        let sequence = switch incrementing {
        case .group:
            self.currentGroupId - self.startingGroupId
        case .object:
            self.currentObjectId
        }
        let loc = LowOverheadContainer(timestamp: timestamp, sequence: sequence)
>>>>>>> 886f9758
        let adjusted = UInt8(abs(decibel))
        let mask: UInt8 = adjusted == Self.silence ? 0b00000000 : 0b10000000
        let energyLevelValue = adjusted | mask
        extensions[Self.energyLevelKey] = Data([energyLevelValue])
        var participantId = self.participantId.aggregate
        extensions[Self.participantIdKey] = Data(bytes: &participantId, count: MemoryLayout<UInt32>.size)
        let published = self.publish(data: data, priority: &priority, ttl: &ttl, extensions: extensions)
        switch published {
        case .ok:
            switch self.incrementing {
            case .group:
                self.currentGroupId += 1
            case .object:
                self.currentObjectId += 1
            }
        default:
            Self.logger.warning("Failed to publish: \(published)")
        }
    }

    private func publish(data: Data,
                         priority: UnsafePointer<UInt8>?,
                         ttl: UnsafePointer<UInt16>?,
<<<<<<< HEAD
                         extensions: HeaderExtensions) -> QPublishObjectStatus {
        let headers = QObjectHeaders(groupId: self.currentGroupId!,
                                     objectId: 0,
=======
                         loc: LowOverheadContainer) -> QPublishObjectStatus {
        let headers = QObjectHeaders(groupId: self.currentGroupId,
                                     objectId: self.currentObjectId,
>>>>>>> 886f9758
                                     payloadLength: UInt64(data.count),
                                     priority: priority,
                                     ttl: ttl)
        return self.publishObject(headers, data: data, extensions: extensions)
    }

    struct EncodeResult {
        let encodedData: Data
        let decibelLevel: Int
        let metadata: AudioBitstreamData
    }

    private func encode() throws -> EncodeResult? {
        guard let buffer = self.engine.microphoneBuffer else {
            #if os(macOS)
            return nil
            #else
            throw "No Audio Input"
            #endif
        }

        // Are there enough frames available to fill an opus window?
        let available = buffer.peek()
        guard available.frames >= self.windowFrames else { return nil }

        // Dequeue a window size worth of data.
        self.pcm.frameLength = self.windowFrames
        let dequeued = buffer.dequeue(frames: self.windowFrames, buffer: &self.pcm.mutableAudioBufferList.pointee)
        self.pcm.frameLength = dequeued.frames
        guard dequeued.frames == self.windowFrames else {
            Self.logger.warning("Dequeue only got: \(dequeued.frames)/\(self.windowFrames)")
            return nil
        }

        // Encode this data.
        let encoded = try self.encoder.write(data: self.pcm)
        // Get absolute time.
        let nano = try getAudioNano(dequeued.timestamp.mHostTime)
        // Get wall clock time.
        let wallClock = self.bootDate.addingTimeInterval(TimeInterval(nano) / 1_000_000_000)
        // Get audio level.
        let decibel = try self.getAudioLevel(self.pcm)

        if self.currentGroupId == nil {
            self.currentGroupId = UInt64(Date.now.timeIntervalSince1970)
        }
        let metadata = AudioBitstreamData(seqId: self.currentGroupId!,
                                          ptsTimestamp: nano,
                                          timebase: 1_000_000_000, sampleFreq: UInt64(self.pcm.format.sampleRate),
                                          numChannels: UInt64(self.pcm.format.channelCount),
                                          duration: UInt64(self.opusWindowSize.rawValue * 1_000_000_000.0),
                                          wallClock: UInt64(wallClock.timeIntervalSince1970 * 1000))
        return .init(encodedData: encoded, decibelLevel: decibel, metadata: metadata)
    }

    private func getAudioLevel(_ buffer: AVAudioPCMBuffer) throws -> Int {
        guard let data = buffer.floatChannelData else {
            throw "Missing float data"
        }
        let channels = Int(buffer.format.channelCount)
        var rms: Float = 0.0
        for channel in 0..<channels {
            var channelRms: Float = 0.0
            vDSP_rmsqv(data[channel], 1, &channelRms, vDSP_Length(buffer.frameLength))
            rms += abs(channelRms)
        }
        rms /= Float(channels)
        let minAudioLevel: Float = -127
        let maxAudioLevel: Float = 0
        guard rms > 0 else {
            return Int(minAudioLevel)
        }
        var decibel = 20 * log10(rms)
        decibel = min(decibel, maxAudioLevel)
        decibel = max(decibel, minAudioLevel)
        return Int(decibel.rounded())
    }
}

func getAudioNano(_ hostTime: UInt64) throws -> UInt64 {
    let nano: UInt64
    #if os(macOS) || (os(iOS) && targetEnvironment(macCatalyst))
    nano = getAudioDateMac(hostTime)
    #else
    nano = try getAudioDateiOS(hostTime)
    #endif
    return nano
}

#if os(macOS) || (os(iOS) && targetEnvironment(macCatalyst))
func getAudioDateMac(_ hostTime: UInt64) -> UInt64 {
    AudioConvertHostTimeToNanos(hostTime)
}
#endif

func getAudioDateiOS(_ hostTime: UInt64) throws -> UInt64 {
    // Get absolute time.
    var info = mach_timebase_info_data_t()
    let result = mach_timebase_info(&info)
    guard result == KERN_SUCCESS else {
        throw "Failed to get mach time"
    }
    let factor = TimeInterval(info.numer) / TimeInterval(info.denom)
    let nanoseconds = TimeInterval(hostTime) * factor
    return UInt64(nanoseconds)
}<|MERGE_RESOLUTION|>--- conflicted
+++ resolved
@@ -127,15 +127,11 @@
         Self.logger.debug("Deinit")
     }
 
-<<<<<<< HEAD
-    private func publish(data: Data, metadata: AudioBitstreamData, decibel: Int) {
-=======
     func togglePublishing(active: Bool) {
         self.publish.store(active, ordering: .releasing)
     }
 
-    private func publish(data: Data, timestamp: Date, decibel: Int) {
->>>>>>> 886f9758
+    private func publish(data: Data, metadata: AudioBitstreamData, decibel: Int) {
         if let measurement = self.measurement {
             let now: Date? = granularMetrics ? .now : nil
             Task(priority: .utility) {
@@ -167,17 +163,6 @@
 
         var priority = self.getPriority(0)
         var ttl = self.getTTL(0)
-<<<<<<< HEAD
-        // let loc = LowOverheadContainer(timestamp: timestamp, sequence: self.currentGroupId!)
-=======
-        let sequence = switch incrementing {
-        case .group:
-            self.currentGroupId - self.startingGroupId
-        case .object:
-            self.currentObjectId
-        }
-        let loc = LowOverheadContainer(timestamp: timestamp, sequence: sequence)
->>>>>>> 886f9758
         let adjusted = UInt8(abs(decibel))
         let mask: UInt8 = adjusted == Self.silence ? 0b00000000 : 0b10000000
         let energyLevelValue = adjusted | mask
@@ -201,15 +186,9 @@
     private func publish(data: Data,
                          priority: UnsafePointer<UInt8>?,
                          ttl: UnsafePointer<UInt16>?,
-<<<<<<< HEAD
                          extensions: HeaderExtensions) -> QPublishObjectStatus {
-        let headers = QObjectHeaders(groupId: self.currentGroupId!,
+        let headers = QObjectHeaders(groupId: self.currentGroupId,
                                      objectId: 0,
-=======
-                         loc: LowOverheadContainer) -> QPublishObjectStatus {
-        let headers = QObjectHeaders(groupId: self.currentGroupId,
-                                     objectId: self.currentObjectId,
->>>>>>> 886f9758
                                      payloadLength: UInt64(data.count),
                                      priority: priority,
                                      ttl: ttl)
@@ -253,10 +232,7 @@
         // Get audio level.
         let decibel = try self.getAudioLevel(self.pcm)
 
-        if self.currentGroupId == nil {
-            self.currentGroupId = UInt64(Date.now.timeIntervalSince1970)
-        }
-        let metadata = AudioBitstreamData(seqId: self.currentGroupId!,
+        let metadata = AudioBitstreamData(seqId: self.currentGroupId,
                                           ptsTimestamp: nano,
                                           timebase: 1_000_000_000, sampleFreq: UInt64(self.pcm.format.sampleRate),
                                           numChannels: UInt64(self.pcm.format.channelCount),
