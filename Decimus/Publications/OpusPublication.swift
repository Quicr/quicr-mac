import Foundation
import AVFAudio
import AVFoundation
import CTPCircularBuffer
import CoreAudio

class OpusPublication: Publication {
    private actor _Measurement: Measurement {
        var name: String = "OpusPublication"
        var fields: [Date?: [String: AnyObject]] = [:]
        var tags: [String: String] = [:]

        private var frames: UInt64 = 0
        private var bytes: UInt64 = 0

        init(namespace: QuicrNamespace, submitter: MetricsSubmitter) {
            tags["namespace"] = namespace
            Task {
                await submitter.register(measurement: self)
            }
        }

        func publishedBytes(sentBytes: Int, timestamp: Date?) {
            self.frames += 1
            self.bytes += UInt64(sentBytes)
            record(field: "publishedBytes", value: self.bytes as AnyObject, timestamp: timestamp)
            record(field: "publishedFrames", value: self.frames as AnyObject, timestamp: timestamp)
        }
    }

    let namespace: QuicrNamespace
    internal weak var publishObjectDelegate: QPublishObjectDelegateObjC?

    private var encoder: LibOpusEncoder
    private let engine: AVAudioEngine
    private let buffer: UnsafeMutablePointer<TPCircularBuffer> = .allocate(capacity: 1)
    private var asbd: UnsafePointer<AudioStreamBasicDescription>?
    private var format: AVAudioFormat?
    private var converter: AVAudioConverter?
    private var differentEncodeFormat: AVAudioFormat?
    private let errorWriter: ErrorWriter
    private var encodeTimer: Timer?
    private let opusWindowSizeSeconds: TimeInterval = 0.01
    private let measurement: _Measurement

    lazy var block: AVAudioSinkNodeReceiverBlock = { [buffer, asbd] timestamp, numFrames, data in
        // If this is weird multichannel audio, we need to clip.
        // Otherwise, it should be okay.
        if data.pointee.mNumberBuffers > 2 {
            // FIXME: Should we ensure this is always true.
            let ptr: UnsafeMutableAudioBufferListPointer = .init(.init(mutating: data))
            var last: UnsafeMutableRawPointer?
            for list in ptr {
                guard last != nil else {
                    last = list.mData
                    continue
                }
                let result = memcmp(last, list.mData, Int(list.mDataByteSize))
                last = list.mData
                if result != 0 {
                    fatalError("Mismatch")
                }
            }

            // There's N duplicates of the 1 channel data in here.
            var oneChannelList: AudioBufferList = .init(mNumberBuffers: 1, mBuffers: data.pointee.mBuffers)
            let copied = TPCircularBufferCopyAudioBufferList(buffer,
                                                             &oneChannelList,
                                                             timestamp,
                                                             numFrames,
                                                             asbd)
            return copied ? .zero : 1
        } else {
            let copied = TPCircularBufferCopyAudioBufferList(buffer,
                                                             data,
                                                             timestamp,
                                                             numFrames,
                                                             asbd)
            return copied ? .zero : 1
        }
    }

    private lazy var encodeBlock: (Timer) -> Void = { [weak self] _ in
        DispatchQueue.global(qos: .userInteractive).async {
            guard let self = self else { return }
            do {
                print("Do encode")
                try self.encode()
            } catch {
                self.log("Failed encode: \(error)")
            }
        }
    }

    init(namespace: QuicrNamespace,
         publishDelegate: QPublishObjectDelegateObjC,
         sourceID: SourceIDType,
         metricsSubmitter: MetricsSubmitter,
         errorWriter: ErrorWriter,
         engine: AVAudioEngine) throws {
        self.namespace = namespace
        self.publishObjectDelegate = publishDelegate
        self.errorWriter = errorWriter
<<<<<<< HEAD
        self.engine = engine
=======
        self.measurement = .init(namespace: namespace, submitter: metricsSubmitter)

#if os(iOS) && targetEnvironment(macCatalyst)
        if !engine.inputNode.isVoiceProcessingEnabled {
            do {
                try engine.inputNode.setVoiceProcessingEnabled(true)
                if engine.inputNode.outputFormat(forBus: 0).sampleRate == 0 {
                    let message = "Voice processing gave a bad format, attempting to disable"
                    errorWriter.writeError(message)
                    Self.log(namespace: namespace, message: message)
                    try engine.inputNode.setVoiceProcessingEnabled(false)
                }
            } catch {
                let message = "Failed to set input voice processing: \(error.localizedDescription)"
                Self.log(namespace: namespace, message: message)
                errorWriter.writeError(message)
            }
        }
#endif

        try AVAudioSession.configureForDecimus()
>>>>>>> 41cad8c1

        let outputFormat = engine.inputNode.outputFormat(forBus: 0)
        if outputFormat.channelCount > 2 {
            // FIXME: For some unknown reason, we can get multichannel duplicate
            // data when using voice processing. All channels appear to be the same,
            // so we clip to mono.
            var oneChannelAsbd = outputFormat.streamDescription.pointee
            oneChannelAsbd.mChannelsPerFrame = 1
            format = .init(streamDescription: &oneChannelAsbd)
        } else {
            format = outputFormat
        }
        asbd = format!.streamDescription

        guard format!.sampleRate > 0 else {
            throw "Bad input format"
        }

        // Create a buffer to hold raw data waiting for encode.
        let hundredMils = Double(asbd!.pointee.mBytesPerPacket) * asbd!.pointee.mSampleRate * self.opusWindowSizeSeconds
        guard _TPCircularBufferInit(buffer, UInt32(hundredMils), MemoryLayout<TPCircularBuffer>.size) else {
            fatalError()
        }

        do {
            // Try and directly use the microphone output format.
            encoder = try .init(format: format!)
            log("Encoder created using native format: \(format!)")
        } catch {
            // We need to fallback to an opus supported format if we can.
            let sampleRate: Double = Self.isNativeOpusSampleRate(format!.sampleRate) ? format!.sampleRate : .opus48khz
            differentEncodeFormat = .init(commonFormat: format!.commonFormat,
                                          sampleRate: sampleRate,
                                          channels: format!.channelCount,
                                          interleaved: true)
            converter = .init(from: format!, to: differentEncodeFormat!)!
            encoder = try .init(format: differentEncodeFormat!)
            log("Encoder created using fallback format: \(differentEncodeFormat!)")
        }
        encoder.registerCallback(callback: { [weak self] data, flag in
            guard let self = self else { return }
            Task(priority: .utility) {
                await self.measurement.publishedBytes(sentBytes: data.count, timestamp: nil)
            }
            self.publishObjectDelegate?.publishObject(self.namespace, data: data, group: flag)
        })

        // Encode job: timer procs on main thread, but encoding itself isn't.
        DispatchQueue.main.async {
            self.encodeTimer = .scheduledTimer(withTimeInterval: self.opusWindowSizeSeconds,
                                               repeats: true,
                                               block: self.encodeBlock)
            self.encodeTimer!.tolerance = self.opusWindowSizeSeconds / 2
        }

        // Start capturing audio.
        let sink: AVAudioSinkNode = .init(receiverBlock: block)
        engine.attach(sink)
        engine.connect(engine.inputNode, to: sink, format: nil)
        engine.prepare()
        log("Registered OPUS publication for source \(sourceID)")
    }

    deinit {
        encodeTimer?.invalidate()
        TPCircularBufferCleanup(self.buffer)
    }

    func prepare(_ sourceID: SourceIDType!, qualityProfile: String!) -> Int32 {
        return PublicationError.None.rawValue
    }

    func update(_ sourceId: String!, qualityProfile: String!) -> Int32 {
        return PublicationError.NoSource.rawValue
    }

    private func encode() throws {
        // Encode until we have no more data to encode.
        while true {
            guard converter == nil else {
                let data = try convert(converter: converter!, to: differentEncodeFormat!, from: format!)
                guard let data = data else { break }
                try encoder.write(data: data)
                break
            }

            // No conversion.
            let windowFrames: AVAudioFrameCount = AVAudioFrameCount(asbd!.pointee.mSampleRate * self.opusWindowSizeSeconds)
            var timestamp: AudioTimeStamp = .init()
            let availableFrames = TPCircularBufferPeek(buffer,
                                                       &timestamp,
                                                       asbd)
            guard availableFrames >= windowFrames else { break }

            let pcm: AVAudioPCMBuffer = .init(pcmFormat: format!, frameCapacity: windowFrames)!
            pcm.frameLength = windowFrames
            var inOutFrames: AVAudioFrameCount = windowFrames
            TPCircularBufferDequeueBufferListFrames(buffer,
                                                    &inOutFrames,
                                                    pcm.audioBufferList,
                                                    &timestamp,
                                                    asbd)
            pcm.frameLength = inOutFrames
            guard inOutFrames > 0 else { return }
            guard inOutFrames == windowFrames else {
                log("Dequeue only got: \(inOutFrames)/\(windowFrames)")
                return
            }

            try encoder.write(data: pcm)
        }
    }

    // swiftlint:disable identifier_name
    private func convert(converter: AVAudioConverter,
                         to: AVAudioFormat,
                         from: AVAudioFormat) throws -> AVAudioPCMBuffer? {
        // Is it a trivial conversion?
        if to.commonFormat == from.commonFormat &&
            to.sampleRate == from.sampleRate {
            return try trivialConvert(converter: converter, to: to, from: from)
        }

        // How many frames do we need for opus?
        let windowFrames: AVAudioFrameCount = .init(to.sampleRate * self.opusWindowSizeSeconds)
        let converted: AVAudioPCMBuffer = .init(pcmFormat: to, frameCapacity: windowFrames)!

        // Make a reusable holder for input data to be converted.
        let toConvert: AVAudioPCMBuffer = .init(pcmFormat: from, frameCapacity: 4096)!
        var error: NSError?
        var count = 0
        let status: AVAudioConverterOutputStatus = converter.convert(to: converted,
                                                                     error: &error) { [weak self, toConvert] packets, status in
            count += 1
            guard let self = self,
                      toConvert.frameCapacity >= packets else {
                status.pointee = .endOfStream
                return .init()
            }
            var timestamp: AudioTimeStamp = .init()
//            let availableFrames = TPCircularBufferPeek(self.buffer,
//                                                       &timestamp,
//                                                       from.streamDescription)
//            guard availableFrames >= packets else {
//                status.pointee = .noDataNow
//                return .init()
//            }

            // We have enough data.
            guard toConvert.frameCapacity >= packets else {
                errorWriter.writeError("Audio conversion error. Seek help")
                status.pointee = .endOfStream
                return .init()
            }
            var inOutFrames: AVAudioFrameCount = packets
            toConvert.frameLength = packets
            TPCircularBufferDequeueBufferListFrames(self.buffer,
                                                    &inOutFrames,
                                                    toConvert.audioBufferList,
                                                    &timestamp,
                                                    from.streamDescription)
            toConvert.frameLength = inOutFrames
            status.pointee = inOutFrames == packets ? .haveData : .noDataNow
            if inOutFrames != packets {
                print("PARTIAL")
            }
            return toConvert
        }
        return converted.frameLength > 0 ? converted : nil
    }

    private func trivialConvert(converter: AVAudioConverter,
                                to: AVAudioFormat,
                                from: AVAudioFormat) throws -> AVAudioPCMBuffer? {
            // Target encode size.
            var inOutFrames: AVAudioFrameCount = .init(asbd!.pointee.mSampleRate * self.opusWindowSizeSeconds)

            // Are there enough frames for an encode?
            let availableFrames = TPCircularBufferPeek(self.buffer,
                                                       nil,
                                                       from.streamDescription)
            guard availableFrames >= inOutFrames else {
                return nil
            }

            // Data holders.
            let dequeued: AVAudioPCMBuffer = .init(pcmFormat: from,
                                                   frameCapacity: inOutFrames)!
            dequeued.frameLength = inOutFrames
            let converted: AVAudioPCMBuffer = .init(pcmFormat: to,
                                                    frameCapacity: inOutFrames)!
            converted.frameLength = inOutFrames

            // Get some data to encode.
            TPCircularBufferDequeueBufferListFrames(self.buffer,
                                                    &inOutFrames,
                                                    dequeued.audioBufferList,
                                                    nil,
                                                    from.streamDescription)
            dequeued.frameLength = inOutFrames
            converted.frameLength = inOutFrames

            // Convert.
            try converter.convert(to: converted, from: dequeued)
            return converted
    }

    func publish(_ flag: Bool) {}

    private static func isNativeOpusSampleRate(_ sampleRate: Double) -> Bool {
        switch sampleRate {
        case .opus48khz, .opus24khz, .opus12khz, .opus16khz, .opus8khz:
            return true
        default:
            return false
        }
    }
}<|MERGE_RESOLUTION|>--- conflicted
+++ resolved
@@ -101,31 +101,8 @@
         self.namespace = namespace
         self.publishObjectDelegate = publishDelegate
         self.errorWriter = errorWriter
-<<<<<<< HEAD
         self.engine = engine
-=======
         self.measurement = .init(namespace: namespace, submitter: metricsSubmitter)
-
-#if os(iOS) && targetEnvironment(macCatalyst)
-        if !engine.inputNode.isVoiceProcessingEnabled {
-            do {
-                try engine.inputNode.setVoiceProcessingEnabled(true)
-                if engine.inputNode.outputFormat(forBus: 0).sampleRate == 0 {
-                    let message = "Voice processing gave a bad format, attempting to disable"
-                    errorWriter.writeError(message)
-                    Self.log(namespace: namespace, message: message)
-                    try engine.inputNode.setVoiceProcessingEnabled(false)
-                }
-            } catch {
-                let message = "Failed to set input voice processing: \(error.localizedDescription)"
-                Self.log(namespace: namespace, message: message)
-                errorWriter.writeError(message)
-            }
-        }
-#endif
-
-        try AVAudioSession.configureForDecimus()
->>>>>>> 41cad8c1
 
         let outputFormat = engine.inputNode.outputFormat(forBus: 0)
         if outputFormat.channelCount > 2 {
