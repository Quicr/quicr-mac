import Foundation
import AVFAudio
import AVFoundation
import CTPCircularBuffer
import CoreAudio

class OpusPublication: Publication {
    let namespace: QuicrNamespace
    internal weak var publishObjectDelegate: QPublishObjectDelegateObjC?

    private var encoder: LibOpusEncoder
    private let engine: AVAudioEngine = .init()
    private let buffer: UnsafeMutablePointer<TPCircularBuffer> = .allocate(capacity: 1)
    private var asbd: UnsafePointer<AudioStreamBasicDescription>?
    private var format: AVAudioFormat?
    private var converter: AVAudioConverter?
    private var differentEncodeFormat: AVAudioFormat?
    private let metricsSubmitter: MetricsSubmitter
<<<<<<< HEAD
    private let errorWriter: ErrorWriter
=======
    private var encodeTimer: Timer?
    private let opusWindowSizeSeconds: TimeInterval = 0.01
>>>>>>> 9820bb40

    lazy var block: AVAudioSinkNodeReceiverBlock = { [buffer, asbd] timestamp, numFrames, data in
        // If this is weird multichannel audio, we need to clip.
        // Otherwise, it should be okay.
        if data.pointee.mNumberBuffers > 2 {
            // FIXME: Should we ensure this is always true.
//                let ptr: UnsafeMutableAudioBufferListPointer = .init(.init(mutating: data))
//                var last: UnsafeMutableRawPointer?
//                for list in ptr {
//                    guard last != nil else {
//                        last = list.mData
//                        continue
//                    }
//                    let result = memcmp(last, list.mData, Int(list.mDataByteSize))
//                    last = list.mData
//                    if result != 0 {
//                        fatalError("Mismatch")
//                    }
//                }

            // There's N duplicates of the 1 channel data in here.
            var oneChannelList: AudioBufferList = .init(mNumberBuffers: 1, mBuffers: data.pointee.mBuffers)
            let copied = TPCircularBufferCopyAudioBufferList(buffer,
                                                             &oneChannelList,
                                                             timestamp,
                                                             numFrames,
                                                             asbd)
            return copied ? .zero : 1
        } else {
            let copied = TPCircularBufferCopyAudioBufferList(buffer,
                                                             data,
                                                             timestamp,
                                                             numFrames,
                                                             asbd)
            return copied ? .zero : 1
        }
    }

    private lazy var encodeBlock: (Timer) -> Void = { [weak self] _ in
        DispatchQueue.global(qos: .userInteractive).async {
            guard let self = self else { return }
            do {
                try self.encode()
            } catch {
                self.log("Failed encode: \(error)")
            }
        }
    }

    init(namespace: QuicrNamespace,
         publishDelegate: QPublishObjectDelegateObjC,
         sourceID: SourceIDType,
         metricsSubmitter: MetricsSubmitter,
         errorWriter: ErrorWriter) throws {
        self.namespace = namespace
        self.publishObjectDelegate = publishDelegate
        self.metricsSubmitter = metricsSubmitter
        self.errorWriter = errorWriter
        do {
            try engine.inputNode.setVoiceProcessingEnabled(true)
            if engine.inputNode.outputFormat(forBus: 0).sampleRate == 0 {
                Self.log(namespace: namespace, message: "Voice processing gave a bad format, disabling")
                try engine.inputNode.setVoiceProcessingEnabled(false)
            }
        } catch {
            let message = "Failed to set input voice processing: \(error.localizedDescription)"
            Self.log(namespace: namespace, message: message)
            errorWriter.writeError(message)
        }

        try AVAudioSession.configureForDecimus()

        let outputFormat = engine.inputNode.outputFormat(forBus: 0)
        if outputFormat.channelCount > 2 {
            // FIXME: For some unknown reason, we can get multichannel duplicate
            // data when using voice processing. All channels appear to be the same,
            // so we clip to mono.
            var oneChannelAsbd = outputFormat.streamDescription.pointee
            oneChannelAsbd.mChannelsPerFrame = 1
            format = .init(streamDescription: &oneChannelAsbd)
        } else {
            format = outputFormat
        }
        asbd = format!.streamDescription

        // Create a buffer to hold raw data waiting for encode.
        let hundredMils = Double(asbd!.pointee.mBytesPerPacket) * asbd!.pointee.mSampleRate * self.opusWindowSizeSeconds
        guard _TPCircularBufferInit(buffer, UInt32(hundredMils), MemoryLayout<TPCircularBuffer>.size) else {
            fatalError()
        }

        do {
            // Try and directly use the microphone output format.
            encoder = try .init(format: format!)
            log("Encoder created using native format: \(format!)")
        } catch {
            // We need to fallback to an opus supported format if we can.
            let sampleRate: Double = Self.isNativeOpusSampleRate(format!.sampleRate) ? format!.sampleRate : .opus48khz
            differentEncodeFormat = .init(commonFormat: format!.commonFormat,
                                          sampleRate: sampleRate,
                                          channels: format!.channelCount,
                                          interleaved: true)
            converter = .init(from: format!, to: differentEncodeFormat!)!
            encoder = try .init(format: differentEncodeFormat!)
            log("Encoder created using fallback format: \(differentEncodeFormat!)")
        }
        encoder.registerCallback(callback: { [weak self] data, flag in
            self?.publishObjectDelegate?.publishObject(self?.namespace, data: data, group: flag)
        })

        // Encode job: timer procs on main thread, but encoding itself isn't.
        DispatchQueue.main.async {
            self.encodeTimer = .scheduledTimer(withTimeInterval: self.opusWindowSizeSeconds,
                                               repeats: true,
                                               block: self.encodeBlock)
            self.encodeTimer!.tolerance = self.opusWindowSizeSeconds / 2
        }

        // Start capturing audio.
        let sink: AVAudioSinkNode = .init(receiverBlock: block)
        engine.attach(sink)
        engine.connect(engine.inputNode, to: sink, format: nil)
<<<<<<< HEAD
        try engine.start()
        log("Registered OPUS publication for source \(sourceID)")
    }

    func prepare(_ sourceID: SourceIDType!, qualityProfile: String!) -> Int32 {
        // Start the encode job.
        encodeThread = Thread {
            while true {
                do {
                    try self.encode()
                } catch {
                    self.errorWriter.writeError("Encode error: \(error.localizedDescription)")
                }
                sleep(.init(0.005))
            }
        }
        encodeThread!.start()
=======

        do {
            try engine.start()
        } catch {
            fatalError("\(error)")
        }

        log("Registered OPUS publication for source \(sourceID)")
    }

    deinit {
        encodeTimer?.invalidate()
        TPCircularBufferCleanup(self.buffer)
    }
>>>>>>> 9820bb40

    func prepare(_ sourceID: SourceIDType!, qualityProfile: String!) -> Int32 {
        return PublicationError.None.rawValue
    }

    func update(_ sourceId: String!, qualityProfile: String!) -> Int32 {
        return PublicationError.NoSource.rawValue
    }

    private func encode() throws {
        guard converter == nil else {
            let data = try convertAndEncode(converter: converter!, to: differentEncodeFormat!, from: format!)
            guard let data = data else { return }
            try encoder.write(data: data)
            return
        }

        // No conversion.
        let windowFrames: AVAudioFrameCount = AVAudioFrameCount(asbd!.pointee.mSampleRate * self.opusWindowSizeSeconds)
        var timestamp: AudioTimeStamp = .init()
        let availableFrames = TPCircularBufferPeek(buffer,
                                                   &timestamp,
                                                   asbd)
        guard availableFrames >= windowFrames else { return }

        let pcm: AVAudioPCMBuffer = .init(pcmFormat: format!, frameCapacity: windowFrames)!
        pcm.frameLength = windowFrames
        var inOutFrames: AVAudioFrameCount = windowFrames
        TPCircularBufferDequeueBufferListFrames(buffer,
                                                &inOutFrames,
                                                pcm.audioBufferList,
                                                &timestamp,
                                                asbd)
        pcm.frameLength = inOutFrames
        guard inOutFrames > 0 else { return }
        guard inOutFrames == windowFrames else {
            log("Dequeue only got: \(inOutFrames)/\(windowFrames)")
            return
        }

        try encoder.write(data: pcm)
    }

    // swiftlint:disable identifier_name
    private func convertAndEncode(converter: AVAudioConverter,
                                  to: AVAudioFormat,
                                  from: AVAudioFormat) throws -> AVAudioPCMBuffer? {
        // Is it a trivial conversion?
        if to.commonFormat == from.commonFormat &&
            to.sampleRate == from.sampleRate {
            return try trivialConvertAndEncode(converter: converter, to: to, from: from)
        }

        let windowFrames: AVAudioFrameCount = .init(to.sampleRate * self.opusWindowSizeSeconds)
        let converted: AVAudioPCMBuffer = .init(pcmFormat: to, frameCapacity: windowFrames)!
        var error: NSError? = .init()
        converter.convert(to: converted,
                          error: &error) { [weak self] packets, status in
            guard let self = self else {
                status.pointee = .endOfStream
                return nil
            }
            var timestamp: AudioTimeStamp = .init()
            let availableFrames = TPCircularBufferPeek(self.buffer,
                                                       &timestamp,
                                                       from.streamDescription)
            guard availableFrames >= packets else {
                status.pointee = .noDataNow
                return .init()
            }

            // We have enough data.
            var inOutFrames: AVAudioFrameCount = packets
            let pcm: AVAudioPCMBuffer = .init(pcmFormat: from, frameCapacity: packets)!
            pcm.frameLength = packets
            TPCircularBufferDequeueBufferListFrames(self.buffer,
                                                    &inOutFrames,
                                                    pcm.audioBufferList,
                                                    &timestamp,
                                                    from.streamDescription)
            assert(inOutFrames == packets)
            pcm.frameLength = inOutFrames
            status.pointee = .haveData
            return pcm
        }
        return converted.frameLength > 0 ? converted : nil
    }

    private func trivialConvertAndEncode(converter: AVAudioConverter,
                                         to: AVAudioFormat,
                                         from: AVAudioFormat) throws -> AVAudioPCMBuffer? {
            // Target encode size.
<<<<<<< HEAD
        // TODO: This should be 10ms not 480.
            var inOutFrames: AVAudioFrameCount = 480
=======
            var inOutFrames: AVAudioFrameCount = .init(asbd!.pointee.mSampleRate * self.opusWindowSizeSeconds)
>>>>>>> 9820bb40

            // Are there enough frames for an encode?
            let availableFrames = TPCircularBufferPeek(self.buffer,
                                                       nil,
                                                       from.streamDescription)
            guard availableFrames >= inOutFrames else {
                return nil
            }

            // Data holders.
            let dequeued: AVAudioPCMBuffer = .init(pcmFormat: from,
                                                   frameCapacity: inOutFrames)!
            dequeued.frameLength = inOutFrames
            let converted: AVAudioPCMBuffer = .init(pcmFormat: to,
                                                    frameCapacity: inOutFrames)!
            converted.frameLength = inOutFrames

            // Get some data to encode.
            TPCircularBufferDequeueBufferListFrames(self.buffer,
                                                    &inOutFrames,
                                                    dequeued.audioBufferList,
                                                    nil,
                                                    from.streamDescription)
            dequeued.frameLength = inOutFrames
            converted.frameLength = inOutFrames

            // Convert and encode.
            try converter.convert(to: converted, from: dequeued)
            return converted
    }

    func publish(_ flag: Bool) {}

    private static func isNativeOpusSampleRate(_ sampleRate: Double) -> Bool {
        switch sampleRate {
        case .opus48khz, .opus24khz, .opus12khz, .opus16khz, .opus8khz:
            return true
        default:
            return false
        }
    }
}<|MERGE_RESOLUTION|>--- conflicted
+++ resolved
@@ -16,12 +16,9 @@
     private var converter: AVAudioConverter?
     private var differentEncodeFormat: AVAudioFormat?
     private let metricsSubmitter: MetricsSubmitter
-<<<<<<< HEAD
     private let errorWriter: ErrorWriter
-=======
     private var encodeTimer: Timer?
     private let opusWindowSizeSeconds: TimeInterval = 0.01
->>>>>>> 9820bb40
 
     lazy var block: AVAudioSinkNodeReceiverBlock = { [buffer, asbd] timestamp, numFrames, data in
         // If this is weird multichannel audio, we need to clip.
@@ -144,32 +141,7 @@
         let sink: AVAudioSinkNode = .init(receiverBlock: block)
         engine.attach(sink)
         engine.connect(engine.inputNode, to: sink, format: nil)
-<<<<<<< HEAD
         try engine.start()
-        log("Registered OPUS publication for source \(sourceID)")
-    }
-
-    func prepare(_ sourceID: SourceIDType!, qualityProfile: String!) -> Int32 {
-        // Start the encode job.
-        encodeThread = Thread {
-            while true {
-                do {
-                    try self.encode()
-                } catch {
-                    self.errorWriter.writeError("Encode error: \(error.localizedDescription)")
-                }
-                sleep(.init(0.005))
-            }
-        }
-        encodeThread!.start()
-=======
-
-        do {
-            try engine.start()
-        } catch {
-            fatalError("\(error)")
-        }
-
         log("Registered OPUS publication for source \(sourceID)")
     }
 
@@ -177,7 +149,6 @@
         encodeTimer?.invalidate()
         TPCircularBufferCleanup(self.buffer)
     }
->>>>>>> 9820bb40
 
     func prepare(_ sourceID: SourceIDType!, qualityProfile: String!) -> Int32 {
         return PublicationError.None.rawValue
@@ -270,12 +241,7 @@
                                          to: AVAudioFormat,
                                          from: AVAudioFormat) throws -> AVAudioPCMBuffer? {
             // Target encode size.
-<<<<<<< HEAD
-        // TODO: This should be 10ms not 480.
-            var inOutFrames: AVAudioFrameCount = 480
-=======
             var inOutFrames: AVAudioFrameCount = .init(asbd!.pointee.mSampleRate * self.opusWindowSizeSeconds)
->>>>>>> 9820bb40
 
             // Are there enough frames for an encode?
             let availableFrames = TPCircularBufferPeek(self.buffer,
