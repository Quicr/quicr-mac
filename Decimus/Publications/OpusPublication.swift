--- conflicted
+++ resolved
@@ -124,18 +124,9 @@
             self.encodeTimer!.tolerance = opusWindowSize / 2
         }
 
-<<<<<<< HEAD
         // Register our block.
         blocks.value.append(block)
-        log("Registered OPUS publication for source \(sourceID)")
-=======
-        // Start capturing audio.
-        let sink: AVAudioSinkNode = .init(receiverBlock: block)
-        engine.attach(sink)
-        engine.connect(engine.inputNode, to: sink, format: nil)
-        try engine.start()
         Self.logger.info("Registered OPUS publication for source \(sourceID)")
->>>>>>> f3f601a1
     }
 
     deinit {
