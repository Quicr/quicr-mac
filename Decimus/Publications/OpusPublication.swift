--- conflicted
+++ resolved
@@ -119,11 +119,7 @@
         }
 
         // Create a buffer to hold raw data waiting for encode.
-<<<<<<< HEAD
-        let hundredMils = Double(format.streamDescription.pointee.mBytesPerPacket) * format.sampleRate * self.opusWindowSizeSeconds
-=======
-        let hundredMils = Double(asbd!.pointee.mBytesPerPacket) * asbd!.pointee.mSampleRate * opusWindowSize
->>>>>>> 630fc19a
+        let hundredMils = Double(format.streamDescription.pointee.mBytesPerPacket) * format.sampleRate * opusWindowSize
         guard _TPCircularBufferInit(buffer, UInt32(hundredMils), MemoryLayout<TPCircularBuffer>.size) else {
             fatalError()
         }
@@ -189,11 +185,7 @@
         }
 
         // No conversion.
-<<<<<<< HEAD
-        let windowFrames: AVAudioFrameCount = AVAudioFrameCount(format.sampleRate * self.opusWindowSizeSeconds)
-=======
-        let windowFrames: AVAudioFrameCount = AVAudioFrameCount(asbd!.pointee.mSampleRate * self.opusWindowSize)
->>>>>>> 630fc19a
+        let windowFrames: AVAudioFrameCount = AVAudioFrameCount(format.sampleRate * self.opusWindowSize)
         var timestamp: AudioTimeStamp = .init()
         let availableFrames = TPCircularBufferPeek(buffer,
                                                    &timestamp,
@@ -267,11 +259,7 @@
                                          to: AVAudioFormat,
                                          from: AVAudioFormat) throws -> AVAudioPCMBuffer? {
             // Target encode size.
-<<<<<<< HEAD
-            var inOutFrames: AVAudioFrameCount = .init(format.sampleRate * self.opusWindowSizeSeconds)
-=======
-            var inOutFrames: AVAudioFrameCount = .init(asbd!.pointee.mSampleRate * self.opusWindowSize)
->>>>>>> 630fc19a
+            var inOutFrames: AVAudioFrameCount = .init(format.sampleRate * self.opusWindowSize)
 
             // Are there enough frames for an encode?
             let availableFrames = TPCircularBufferPeek(self.buffer,
