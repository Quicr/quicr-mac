import Foundation
import AVFAudio
import AVFoundation
import CTPCircularBuffer
import CoreAudio

class OpusPublication: Publication {
    let namespace: QuicrNamespace
    internal weak var publishObjectDelegate: QPublishObjectDelegateObjC?

    private var encoder: LibOpusEncoder
    private let engine: AVAudioEngine = .init()
    private let buffer: UnsafeMutablePointer<TPCircularBuffer> = .allocate(capacity: 1)
    private var asbd: UnsafePointer<AudioStreamBasicDescription>?
    private var format: AVAudioFormat?
    private var encodeThread: Thread?
    private var converter: AVAudioConverter?
    private var differentEncodeFormat: AVAudioFormat?
    private let metricsSubmitter: MetricsSubmitter
    private let errorWriter: ErrorWriter

    lazy var block: AVAudioSinkNodeReceiverBlock = { [buffer, asbd] timestamp, numFrames, data in
        // If this is weird multichannel audio, we need to clip.
        // Otherwise, it should be okay.
        if data.pointee.mNumberBuffers > 2 {
            // FIXME: Should we ensure this is always true.
//                let ptr: UnsafeMutableAudioBufferListPointer = .init(.init(mutating: data))
//                var last: UnsafeMutableRawPointer?
//                for list in ptr {
//                    guard last != nil else {
//                        last = list.mData
//                        continue
//                    }
//                    let result = memcmp(last, list.mData, Int(list.mDataByteSize))
//                    last = list.mData
//                    if result != 0 {
//                        fatalError("Mismatch")
//                    }
//                }

            // There's N duplicates of the 1 channel data in here.
            var oneChannelList: AudioBufferList = .init(mNumberBuffers: 1, mBuffers: data.pointee.mBuffers)
            let copied = TPCircularBufferCopyAudioBufferList(buffer,
                                                             &oneChannelList,
                                                             timestamp,
                                                             numFrames,
                                                             asbd)
            return copied ? .zero : 1
        } else {
            let copied = TPCircularBufferCopyAudioBufferList(buffer,
                                                             data,
                                                             timestamp,
                                                             numFrames,
                                                             asbd)
            return copied ? .zero : 1
        }
    }

    init(namespace: QuicrNamespace,
         publishDelegate: QPublishObjectDelegateObjC,
         sourceID: SourceIDType,
         metricsSubmitter: MetricsSubmitter,
         errorWriter: ErrorWriter) throws {
        self.namespace = namespace
        self.publishObjectDelegate = publishDelegate
        self.metricsSubmitter = metricsSubmitter
<<<<<<< HEAD
        self.errorWriter = errorWriter
=======
        do {
            try engine.inputNode.setVoiceProcessingEnabled(true)
            if engine.inputNode.outputFormat(forBus: 0).sampleRate == 0 {
                Self.log(namespace: namespace, message: "Voice processing gave a bad format, disabling")
                try engine.inputNode.setVoiceProcessingEnabled(false)
            }
        } catch {
            fatalError("\(error)")
        }
>>>>>>> 082385b8

        try engine.inputNode.setVoiceProcessingEnabled(true)
        try AVAudioSession.configureForDecimus()

        let outputFormat = engine.inputNode.outputFormat(forBus: 0)
        if outputFormat.channelCount > 2 {
            // FIXME: For some unknown reason, we can get multichannel duplicate
            // data when using voice processing. All channels appear to be the same,
            // so we clip to mono.
            var oneChannelAsbd = outputFormat.streamDescription.pointee
            oneChannelAsbd.mChannelsPerFrame = 1
            format = .init(streamDescription: &oneChannelAsbd)
        } else {
            format = outputFormat
        }
        asbd = format!.streamDescription

        // Create a buffer to hold raw data waiting for encode.
        let hundredMils = asbd!.pointee.mBytesPerPacket * UInt32(asbd!.pointee.mSampleRate) / 100
        guard _TPCircularBufferInit(buffer, hundredMils, MemoryLayout<TPCircularBuffer>.size) else {
            fatalError()
        }

        do {
            // Try and directly use the microphone output format.
            encoder = try .init(format: format!)
            log("Encoder created using native format: \(format!)")
        } catch {
            // We need to fallback to an opus supported format if we can.
            let sampleRate: Double = Self.isNativeOpusSampleRate(format!.sampleRate) ? format!.sampleRate : .opus48khz
            differentEncodeFormat = .init(commonFormat: format!.commonFormat,
                                          sampleRate: sampleRate,
                                          channels: format!.channelCount,
                                          interleaved: true)
            converter = .init(from: format!, to: differentEncodeFormat!)!
            encoder = try .init(format: differentEncodeFormat!)
            log("Encoder created using fallback format: \(differentEncodeFormat!)")
        }
        encoder.registerCallback(callback: { [weak self] data, flag in
            self?.publishObjectDelegate?.publishObject(self?.namespace, data: data, group: flag)
        })

        // Start capturing audio.
        let sink: AVAudioSinkNode = .init(receiverBlock: block)
        engine.attach(sink)
        engine.connect(engine.inputNode, to: sink, format: nil)
        try engine.start()
        log("Registered OPUS publication for source \(sourceID)")
    }

    func prepare(_ sourceID: SourceIDType!, qualityProfile: String!) -> Int32 {
        // Start the encode job.
        encodeThread = Thread {
            while true {
                do {
                    try self.encode()
                } catch {
                    self.errorWriter.writeError("Encode error: \(error.localizedDescription)")
                }
                sleep(.init(0.005))
            }
        }
        encodeThread!.start()

        return PublicationError.None.rawValue
    }

    func update(_ sourceId: String!, qualityProfile: String!) -> Int32 {
        return PublicationError.NoSource.rawValue
    }

    private func encode() throws {
        guard converter == nil else {
            var data = try convertAndEncode(converter: converter!, to: differentEncodeFormat!, from: format!)
            guard let data = data else { return }
            try encoder.write(data: data)
            return
        }

        // No conversion.
        let tenMil: AVAudioFrameCount = AVAudioFrameCount(asbd!.pointee.mSampleRate / 100)
        var timestamp: AudioTimeStamp = .init()
        let availableFrames = TPCircularBufferPeek(buffer,
                                                   &timestamp,
                                                   asbd)
        guard availableFrames >= tenMil else { return }

        var inOutFrames: AVAudioFrameCount = tenMil
        let pcm: AVAudioPCMBuffer = .init(pcmFormat: format!, frameCapacity: tenMil)!
        pcm.frameLength = tenMil
        TPCircularBufferDequeueBufferListFrames(buffer,
                                                &inOutFrames,
                                                pcm.audioBufferList,
                                                &timestamp,
                                                asbd)
        pcm.frameLength = inOutFrames
        guard inOutFrames > 0 else { return }
        guard inOutFrames == tenMil else {
            print("Dequeue only got: \(inOutFrames)/\(tenMil)")
            return
        }

        try encoder.write(data: pcm)
    }

    // swiftlint:disable identifier_name
    private func convertAndEncode(converter: AVAudioConverter,
                                  to: AVAudioFormat,
                                  from: AVAudioFormat) throws -> AVAudioPCMBuffer? {
        // Is it a trivial conversion?
        if to.commonFormat == from.commonFormat &&
            to.sampleRate == from.sampleRate {
            return try trivialConvertAndEncode(converter: converter, to: to, from: from)
        }

        let converted: AVAudioPCMBuffer = .init(pcmFormat: to, frameCapacity: 480)!
        var error: NSError? = .init()
        converter.convert(to: converted,
                          error: &error) { [weak self] packets, status in
            guard let self = self else {
                status.pointee = .endOfStream
                return nil
            }
            var timestamp: AudioTimeStamp = .init()
            let availableFrames = TPCircularBufferPeek(self.buffer,
                                                       &timestamp,
                                                       from.streamDescription)
            guard availableFrames >= packets else {
                status.pointee = .noDataNow
                return .init()
            }

            // We have enough data.
            var inOutFrames: AVAudioFrameCount = packets
            let pcm: AVAudioPCMBuffer = .init(pcmFormat: self.format!, frameCapacity: packets)!
            pcm.frameLength = packets
            TPCircularBufferDequeueBufferListFrames(self.buffer,
                                                    &inOutFrames,
                                                    pcm.audioBufferList,
                                                    &timestamp,
                                                    from.streamDescription)
            pcm.frameLength = inOutFrames
            guard inOutFrames > 0 else {
                status.pointee = .noDataNow
                return .init()
            }
            guard inOutFrames == packets else {
                print("Dequeue only got: \(inOutFrames)/\(packets)")
                status.pointee = .noDataNow
                return nil
            }
            status.pointee = .haveData
            return pcm
        }
        return converted.frameLength > 0 ? converted : nil
    }

    private func trivialConvertAndEncode(converter: AVAudioConverter,
                                         to: AVAudioFormat,
                                         from: AVAudioFormat) throws -> AVAudioPCMBuffer? {
            // Target encode size.
        // TODO: This should be 10ms not 480.
            var inOutFrames: AVAudioFrameCount = 480

            // Are there enough frames for an encode?
            let availableFrames = TPCircularBufferPeek(self.buffer,
                                                       nil,
                                                       from.streamDescription)
            guard availableFrames >= inOutFrames else {
                return nil
            }

            // Data holders.
            let dequeued: AVAudioPCMBuffer = .init(pcmFormat: from,
                                                   frameCapacity: inOutFrames)!
            dequeued.frameLength = inOutFrames
            let converted: AVAudioPCMBuffer = .init(pcmFormat: to,
                                                    frameCapacity: inOutFrames)!
            converted.frameLength = inOutFrames

            // Get some data to encode.
            TPCircularBufferDequeueBufferListFrames(self.buffer,
                                                    &inOutFrames,
                                                    dequeued.audioBufferList,
                                                    nil,
                                                    from.streamDescription)
            dequeued.frameLength = inOutFrames
            converted.frameLength = inOutFrames

            // Convert and encode.
            try converter.convert(to: converted, from: dequeued)
            return converted
    }

    func publish(_ flag: Bool) {}

    private static func isNativeOpusSampleRate(_ sampleRate: Double) -> Bool {
        switch sampleRate {
        case .opus48khz, .opus24khz, .opus12khz, .opus16khz, .opus8khz:
            return true
        default:
            return false
        }
    }
}<|MERGE_RESOLUTION|>--- conflicted
+++ resolved
@@ -64,9 +64,7 @@
         self.namespace = namespace
         self.publishObjectDelegate = publishDelegate
         self.metricsSubmitter = metricsSubmitter
-<<<<<<< HEAD
         self.errorWriter = errorWriter
-=======
         do {
             try engine.inputNode.setVoiceProcessingEnabled(true)
             if engine.inputNode.outputFormat(forBus: 0).sampleRate == 0 {
@@ -76,7 +74,6 @@
         } catch {
             fatalError("\(error)")
         }
->>>>>>> 082385b8
 
         try engine.inputNode.setVoiceProcessingEnabled(true)
         try AVAudioSession.configureForDecimus()
