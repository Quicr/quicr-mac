// SPDX-FileCopyrightText: Copyright (c) 2023 Cisco Systems
// SPDX-License-Identifier: BSD-2-Clause

import Foundation
import AVFoundation
import Synchronization

enum H264PublicationError: LocalizedError {
    case noCamera(SourceIDType)

    public var errorDescription: String? {
        switch self {
        case .noCamera:
            return "No camera available"
        }
    }
}

class H264Publication: Publication, FrameListener {
    private let logger = DecimusLogger(H264Publication.self)

    private let measurement: MeasurementRegistration<VideoPublicationMeasurement>?

    let device: AVCaptureDevice
    let queue: DispatchQueue

    private var encoder: VideoEncoder
    private let reliable: Bool
    private let granularMetrics: Bool
    let codec: VideoCodecConfig?
    private var frameRate: Float64?
    private var startTime: Date?
    private var currentGroupId: UInt64?
    private var currentObjectId: UInt64 = 0
    private let generateKeyFrame = Atomic(false)
    private let stagger: Bool
    private let publishFailure = Atomic(false)
    private let verbose: Bool
    private let keyFrameOnUpdate: Bool
<<<<<<< HEAD
    private let startCode: [UInt8] = [ 0x00, 0x00, 0x00, 0x01 ]
    private let emitStartCodes = false
    private var sequence: UInt64 = 0
=======
    private let sframeContext: SendSFrameContext?
>>>>>>> 929b2cb5

    // Encoded frames arrive in this callback.
    private let onEncodedData: VTEncoder.EncodedCallback = { presentationDate, sample, userData in
        guard let userData = userData else {
            assert(false)
            return
        }
        let publication = Unmanaged<H264Publication>.fromOpaque(userData).takeUnretainedValue()

        var extensions = HeaderExtensions()

        // Prepend format data.
        let idr = sample.isIDR()
        if idr {
            // SPS + PPS.
            guard let parameterSets = try? publication.handleParameterSets(sample: sample) else {
                publication.logger.error("Failed to handle parameter sets")
                return
            }

            // append SPS/PPS to beginning of buffer
            let totalSize = parameterSets.reduce(0) { current, set in
                current + set.count + publication.startCode.count
            }

            var extradata = Data(count: totalSize)
            extradata.withUnsafeMutableBytes { parameterDestination in
                var offset = 0
                for set in parameterSets {
                    // Copy either start code or UInt32 length.
                    if publication.emitStartCodes {
                        publication.startCode.withUnsafeBytes {
                            parameterDestination.baseAddress!.advanced(by: offset).copyMemory(from: $0.baseAddress!,
                                                                                              byteCount: $0.count)
                            offset += $0.count
                        }
                    } else {
                        let length = UInt32(set.count).bigEndian
                        parameterDestination.storeBytes(of: length, toByteOffset: offset, as: UInt32.self)
                        offset += MemoryLayout<UInt32>.size
                    }

                    // Copy the parameter data.
                    let dest = parameterDestination.baseAddress!.advanced(by: offset)
                    let destBuffer = UnsafeMutableRawBufferPointer(start: dest,
                                                                   count: parameterDestination.count - offset)
                    destBuffer.copyMemory(from: set)
                    offset += set.count
                }
            }

            // Set the parameter sets to the extradata header.
            do {
                try extensions.setHeader(.videoH264AVCCExtradata(extradata))
            } catch {
                publication.logger.error("Failed to set extradata extension: \(error.localizedDescription)")
            }
        }

        let buffer = sample.dataBuffer!
        var offset = 0
        if publication.emitStartCodes {
            // Replace buffer data with start code.
            while offset < buffer.dataLength - publication.startCode.count {
                do {
                    try buffer.withUnsafeMutableBytes(atOffset: offset) {
                        // Get the length.
                        let naluLength = $0.loadUnaligned(as: UInt32.self).byteSwapped

                        // Replace with start code.
                        $0.copyBytes(from: publication.startCode)

                        // Move to next NALU.
                        offset += publication.startCode.count + Int(naluLength)
                    }
                } catch {
                    publication.logger.error("Failed to get byte pointer: \(error.localizedDescription)")
                    return
                }
            }
        }

        // Determine group and object IDs.
        let thisGroupId: UInt64
        let thisObjectId: UInt64
        if let currentGroupId = publication.currentGroupId {
            if idr {
                // Start new group on key frame.
                thisGroupId = currentGroupId + 1
                thisObjectId = 0
            } else {
                // Increment object ID in current GOP.
                thisGroupId = currentGroupId
                thisObjectId = publication.currentObjectId + 1
            }
        } else {
            // Start initial group ID using current time.
            assert(idr)
            thisGroupId = UInt64(Date.now.timeIntervalSince1970)
            thisObjectId = 0
        }

<<<<<<< HEAD
        do {
            try extensions.setHeader(.videoH264AVCCMetadata(.init(sample: sample,
                                                                  sequence: publication.sequence,
                                                                  date: presentationDate)))
        } catch {
            publication.logger.error("Failed to set header extensions: \(error.localizedDescription)")
        }

        // Publish.
        let status = try! buffer.withContiguousStorage { ptr in // swiftlint:disable:this force_try
            let data = Data(bytesNoCopy: .init(mutating: ptr.baseAddress!),
                            count: ptr.count,
                            deallocator: .none)
            var priority = publication.getPriority(idr ? 0 : 1)
            var ttl = publication.getTTL(idr ? 0 : 1)
            return publication.publish(groupId: thisGroupId,
                                       objectId: thisObjectId,
                                       data: data,
                                       priority: &priority,
                                       ttl: &ttl,
                                       extensions: extensions)
        }
=======
        // Use extensions for LOC.
        let loc = LowOverheadContainer(timestamp: presentationDate, sequence: sequence)
        let now = UInt64(Date.now.timeIntervalSince1970 * 1000)
        loc.add(key: .publishTimestamp, value: withUnsafeBytes(of: now) { Data($0) })

        // Publish.
        let data = Data(bytesNoCopy: .init(mutating: data.baseAddress!),
                        count: data.count,
                        deallocator: .none)
        let protected: Data
        if let sframeContext = publication.sframeContext {
            do {
                protected = try sframeContext.context.mutex.withLock { context in
                    try context.protect(epochId: sframeContext.currentEpoch,
                                        senderId: sframeContext.senderId,
                                        plaintext: data)
                }
            } catch {
                publication.logger.error("Failed to protect data: \(error.localizedDescription)")
                return
            }
        } else {
            protected = data
        }
        var priority = publication.getPriority(flag ? 0 : 1)
        var ttl = publication.getTTL(flag ? 0 : 1)
        let status = publication.publish(groupId: thisGroupId,
                                         objectId: thisObjectId,
                                         data: protected,
                                         priority: &priority,
                                         ttl: &ttl,
                                         extensions: loc.extensions)
>>>>>>> 929b2cb5
        switch status {
        case .ok:
            if publication.verbose {
                publication.logger.debug("Published: \(thisGroupId): \(thisObjectId)")
            }
            publication.publishFailure.store(false, ordering: .releasing)
        default:
            publication.logger.warning("Failed to publish object: \(status)")
            publication.publishFailure.store(true, ordering: .releasing)
            return
        }

        // Update IDs on success.
        publication.currentGroupId = thisGroupId
        publication.currentObjectId = thisObjectId
        publication.sequence += 1

        // Metrics.
        guard let measurement = publication.measurement else { return }
<<<<<<< HEAD
        let bytes = buffer.dataLength
=======
        let bytes = protected.count
>>>>>>> 929b2cb5
        let sent: Date? = publication.granularMetrics ? Date.now : nil
        Task(priority: .utility) {
            await measurement.measurement.sentFrame(bytes: UInt64(bytes),
                                                    timestamp: presentationDate.timeIntervalSince1970,
                                                    age: sent?.timeIntervalSince(presentationDate) ?? nil,
                                                    metricsTimestamp: sent)
        }
    }

    required init(profile: Profile,
                  config: VideoCodecConfig,
                  metricsSubmitter: MetricsSubmitter?,
                  reliable: Bool,
                  granularMetrics: Bool,
                  encoder: VideoEncoder,
                  device: AVCaptureDevice,
                  endpointId: String,
                  relayId: String,
                  stagger: Bool,
                  verbose: Bool,
                  keyFrameOnUpdate: Bool,
                  sframeContext: SendSFrameContext?) throws {
        let namespace = profile.namespace.joined()
        self.granularMetrics = granularMetrics
        self.codec = config
        if let metricsSubmitter = metricsSubmitter {
            let measurement = H264Publication.VideoPublicationMeasurement(namespace: namespace)
            self.measurement = .init(measurement: measurement, submitter: metricsSubmitter)
        } else {
            self.measurement = nil
        }
        self.queue = .init(label: "com.cisco.quicr.decimus.\(namespace)",
                           target: .global(qos: .userInteractive))
        self.reliable = reliable
        self.encoder = encoder
        self.device = device
        self.stagger = stagger
        self.verbose = verbose
        self.keyFrameOnUpdate = keyFrameOnUpdate
        self.sframeContext = sframeContext
        self.logger.info("Registered H264 publication for namespace \(namespace)")

        guard let defaultPriority = profile.priorities?.first,
              let defaultTTL = profile.expiry?.first else {
            throw "Missing expected profile values"
        }

        try super.init(profile: profile,
                       trackMode: reliable ? .stream : .datagram,
                       defaultPriority: UInt8(clamping: defaultPriority),
                       defaultTTL: UInt16(clamping: defaultTTL),
                       submitter: metricsSubmitter,
                       endpointId: endpointId,
                       relayId: relayId,
                       logger: self.logger)
        let userData = Unmanaged.passUnretained(self).toOpaque()
        self.encoder.setCallback(onEncodedData, userData: userData)
    }

    internal func publish(groupId: UInt64,
                          objectId: UInt64,
                          data: Data,
                          priority: UnsafePointer<UInt8>?,
                          ttl: UnsafePointer<UInt16>?,
                          extensions: [NSNumber: Data]) -> QPublishObjectStatus {
        let headers = QObjectHeaders(groupId: groupId,
                                     objectId: objectId,
                                     payloadLength: UInt64(data.count),
                                     priority: priority,
                                     ttl: ttl)
        return self.publishObject(headers, data: data, extensions: extensions)
    }

    deinit {
        self.logger.debug("Deinit")
    }

    override func statusChanged(_ status: QPublishTrackHandlerStatus) {
        super.statusChanged(status)
        if (status == .subscriptionUpdated && self.keyFrameOnUpdate) || status == .newGroupRequested {
            self.generateKeyFrame.store(true, ordering: .releasing)
        }
    }

    /// This callback fires when a video frame arrives.
    func onFrame(_ sampleBuffer: CMSampleBuffer,
                 timestamp: Date) {
        // Configure FPS.
        let maxRate = self.device.activeFormat.videoSupportedFrameRateRanges.first?.maxFrameRate
        if self.encoder.frameRate == nil {
            self.encoder.frameRate = maxRate
        } else {
            if self.encoder.frameRate != maxRate {
                self.logger.warning("Frame rate mismatch? Had: \(String(describing: self.encoder.frameRate)), got: \(String(describing: maxRate))")
            }
        }

        // If we're not in a state to be publishing, don't go any further.
        let status = self.getStatus()
        guard status == .ok || status == .subscriptionUpdated || status == .newGroupRequested else {
            self.logger.debug("Didn't encode due to publication status: \(status)")
            return
        }

        // Stagger the publication's start time by its height in ms.
        if self.stagger {
            guard let startTime = self.startTime else {
                self.startTime = timestamp
                return
            }
            let interval = timestamp.timeIntervalSince(startTime)
            guard interval > TimeInterval(self.codec!.height) / 1000.0 else {
                self.logger.debug("Dropping due to stagger")
                return
            }
        }

        // Should we be forcing a key frame?
        var keyFrame: Bool {
            // If the last publish failed, we need a key frame.
            guard !self.publishFailure.load(ordering: .acquiring) else {
                self.logger.debug("Forcing key frame - last time didn't publish")
                // Consume any existing request.
                _ = self.generateKeyFrame.compareExchange(expected: true,
                                                          desired: false,
                                                          ordering: .acquiringAndReleasing)
                return true
            }

            // If we asked for key frame, make one (subscribe update).
            let (generate, _) = self.generateKeyFrame.compareExchange(expected: true,
                                                                      desired: false,
                                                                      ordering: .acquiringAndReleasing)
            if generate {
                self.logger.debug("Forcing key frame - subscribe update")
            }
            return generate
        }

        // Encode.
        do {
            try encoder.write(sample: sampleBuffer, timestamp: timestamp, forceKeyFrame: keyFrame)
        } catch {
            self.logger.error("Failed to encode frame: \(error.localizedDescription)")
        }

        // Metrics.
        guard let measurement = self.measurement else { return }
        guard let buffer = sampleBuffer.imageBuffer else { return }
        let width = CVPixelBufferGetWidth(buffer)
        let height = CVPixelBufferGetHeight(buffer)
        let pixels: UInt64 = .init(width * height)
        let date: Date? = self.granularMetrics ? timestamp : nil
        let now = Date.now
        Task(priority: .utility) {
            await measurement.measurement.sentPixels(sent: pixels, timestamp: date)
            if let date = date {
                // TODO: This age is probably useless.
                let age = now.timeIntervalSince(timestamp)
                await measurement.measurement.age(age: age,
                                                  presentationTimestamp: timestamp.timeIntervalSince1970,
                                                  metricsTimestamp: date)
            }
        }
    }

    /// Returns the parameter sets contained within the sample's format, if any.
    /// - Parameter sample The sample to extract parameter sets from.
    /// - Returns Array of buffer pointers referencing the data. This is only safe to use during the lifetime of sample.
    private func handleParameterSets(sample: CMSampleBuffer) throws -> [UnsafeRawBufferPointer] {
        // Get number of parameter sets.
        var sets: Int = 0
        try OSStatusError.checked("Get number of SPS/PPS") {
            switch self.codec?.codec {
            case .h264:
                CMVideoFormatDescriptionGetH264ParameterSetAtIndex(sample.formatDescription!,
                                                                   parameterSetIndex: 0,
                                                                   parameterSetPointerOut: nil,
                                                                   parameterSetSizeOut: nil,
                                                                   parameterSetCountOut: &sets,
                                                                   nalUnitHeaderLengthOut: nil)
            case .hevc:
                CMVideoFormatDescriptionGetHEVCParameterSetAtIndex(sample.formatDescription!,
                                                                   parameterSetIndex: 0,
                                                                   parameterSetPointerOut: nil,
                                                                   parameterSetSizeOut: nil,
                                                                   parameterSetCountOut: &sets,
                                                                   nalUnitHeaderLengthOut: nil)
            default:
                1
            }
        }

        // Get actual parameter sets.
        var parameterSetPointers: [UnsafeRawBufferPointer] = []
        for parameterSetIndex in 0...sets-1 {
            var parameterSet: UnsafePointer<UInt8>?
            var parameterSize: Int = 0
            var naluSizeOut: Int32 = 0
            try OSStatusError.checked("Get SPS/PPS data") {
                switch self.codec?.codec {
                case .h264:
                    CMVideoFormatDescriptionGetH264ParameterSetAtIndex(sample.formatDescription!,
                                                                       parameterSetIndex: parameterSetIndex,
                                                                       parameterSetPointerOut: &parameterSet,
                                                                       parameterSetSizeOut: &parameterSize,
                                                                       parameterSetCountOut: nil,
                                                                       nalUnitHeaderLengthOut: &naluSizeOut)
                case .hevc:
                    CMVideoFormatDescriptionGetHEVCParameterSetAtIndex(sample.formatDescription!,
                                                                       parameterSetIndex: parameterSetIndex,
                                                                       parameterSetPointerOut: &parameterSet,
                                                                       parameterSetSizeOut: &parameterSize,
                                                                       parameterSetCountOut: nil,
                                                                       nalUnitHeaderLengthOut: &naluSizeOut)
                default:
                    1
                }
            }
            guard naluSizeOut == self.startCode.count else { throw "Unexpected start code length?" }
            parameterSetPointers.append(.init(start: parameterSet!, count: parameterSize))
        }
        return parameterSetPointers
    }
}<|MERGE_RESOLUTION|>--- conflicted
+++ resolved
@@ -37,13 +37,10 @@
     private let publishFailure = Atomic(false)
     private let verbose: Bool
     private let keyFrameOnUpdate: Bool
-<<<<<<< HEAD
     private let startCode: [UInt8] = [ 0x00, 0x00, 0x00, 0x01 ]
     private let emitStartCodes = false
     private var sequence: UInt64 = 0
-=======
     private let sframeContext: SendSFrameContext?
->>>>>>> 929b2cb5
 
     // Encoded frames arrive in this callback.
     private let onEncodedData: VTEncoder.EncodedCallback = { presentationDate, sample, userData in
@@ -146,7 +143,6 @@
             thisObjectId = 0
         }
 
-<<<<<<< HEAD
         do {
             try extensions.setHeader(.videoH264AVCCMetadata(.init(sample: sample,
                                                                   sequence: publication.sequence,
@@ -156,54 +152,36 @@
         }
 
         // Publish.
+        var protected: Data?
         let status = try! buffer.withContiguousStorage { ptr in // swiftlint:disable:this force_try
             let data = Data(bytesNoCopy: .init(mutating: ptr.baseAddress!),
                             count: ptr.count,
                             deallocator: .none)
+            let protected: Data
+            if let sframeContext = publication.sframeContext {
+                do {
+                    protected = try sframeContext.context.mutex.withLock { context in
+                        try context.protect(epochId: sframeContext.currentEpoch,
+                                            senderId: sframeContext.senderId,
+                                            plaintext: data)
+                    }
+                } catch {
+                    publication.logger.error("Failed to protect data: \(error.localizedDescription)")
+                    return (QPublishObjectStatus.internalError, 0)
+                }
+            } else {
+                protected = data
+            }
             var priority = publication.getPriority(idr ? 0 : 1)
             var ttl = publication.getTTL(idr ? 0 : 1)
-            return publication.publish(groupId: thisGroupId,
-                                       objectId: thisObjectId,
-                                       data: data,
-                                       priority: &priority,
-                                       ttl: &ttl,
-                                       extensions: extensions)
-        }
-=======
-        // Use extensions for LOC.
-        let loc = LowOverheadContainer(timestamp: presentationDate, sequence: sequence)
-        let now = UInt64(Date.now.timeIntervalSince1970 * 1000)
-        loc.add(key: .publishTimestamp, value: withUnsafeBytes(of: now) { Data($0) })
-
-        // Publish.
-        let data = Data(bytesNoCopy: .init(mutating: data.baseAddress!),
-                        count: data.count,
-                        deallocator: .none)
-        let protected: Data
-        if let sframeContext = publication.sframeContext {
-            do {
-                protected = try sframeContext.context.mutex.withLock { context in
-                    try context.protect(epochId: sframeContext.currentEpoch,
-                                        senderId: sframeContext.senderId,
-                                        plaintext: data)
-                }
-            } catch {
-                publication.logger.error("Failed to protect data: \(error.localizedDescription)")
-                return
-            }
-        } else {
-            protected = data
-        }
-        var priority = publication.getPriority(flag ? 0 : 1)
-        var ttl = publication.getTTL(flag ? 0 : 1)
-        let status = publication.publish(groupId: thisGroupId,
-                                         objectId: thisObjectId,
-                                         data: protected,
-                                         priority: &priority,
-                                         ttl: &ttl,
-                                         extensions: loc.extensions)
->>>>>>> 929b2cb5
-        switch status {
+            return (publication.publish(groupId: thisGroupId,
+                                        objectId: thisObjectId,
+                                        data: protected,
+                                        priority: &priority,
+                                        ttl: &ttl,
+                                        extensions: extensions), protected.count)
+        }
+        switch status.0 {
         case .ok:
             if publication.verbose {
                 publication.logger.debug("Published: \(thisGroupId): \(thisObjectId)")
@@ -222,11 +200,7 @@
 
         // Metrics.
         guard let measurement = publication.measurement else { return }
-<<<<<<< HEAD
-        let bytes = buffer.dataLength
-=======
-        let bytes = protected.count
->>>>>>> 929b2cb5
+        let bytes = status.1
         let sent: Date? = publication.granularMetrics ? Date.now : nil
         Task(priority: .utility) {
             await measurement.measurement.sentFrame(bytes: UInt64(bytes),
