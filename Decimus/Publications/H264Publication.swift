--- conflicted
+++ resolved
@@ -51,15 +51,9 @@
         self.namespace = namespace
         self.publishObjectDelegate = publishDelegate
         self.measurement = .init(namespace: namespace, submitter: metricsSubmitter)
-<<<<<<< HEAD
-        self.queue = .init(label: "com.cisco.quicr.decimus.\(namespace)",
-                           target: .global(qos: .userInteractive))
-=======
-        self.encoder = try .init(config: config, verticalMirror: false)
         self.queue = .init(label: "com.cisco.quicr.decimus.\(namespace)",
                            target: .global(qos: .userInteractive))
         self.errorWriter = errorWriter
->>>>>>> 71b3166e
 
         // TODO: SourceID from manifest is bogus, do this for now to retrieve valid device
         // guard let device = AVCaptureDevice.init(uniqueID: sourceId) else {
@@ -68,19 +62,6 @@
                                                                           .builtInTelephotoCamera],
                                                             mediaType: .video,
                                                             position: .front).devices.first else {
-<<<<<<< HEAD
-            Self.log(namespace: namespace, message: "Failed to register H264 publication for source \(sourceID)")
-            fatalError()
-        }
-        #else
-        guard let device = AVCaptureDevice.default(for: .video) else {
-            Self.log(namespace: namespace, message: "Failed to register H264 publication for source \(sourceID)")
-            fatalError()
-        }
-        #endif
-        self.device = device
-        self.encoder = .init(config: config, verticalMirror: device.position == .front)
-=======
             throw H264PublicationError.noCamera(sourceID)
         }
         #else
@@ -89,7 +70,7 @@
         }
         #endif
         self.device = device
->>>>>>> 71b3166e
+        self.encoder = .init(config: config, verticalMirror: device.position == .front)
         super.init()
 
         self.encoder.registerCallback { [weak self] data, flag in
