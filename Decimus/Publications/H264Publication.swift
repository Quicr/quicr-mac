import Foundation
import AVFoundation
import os
import MoqLoc

enum H264PublicationError: LocalizedError {
    case noCamera(SourceIDType)

    public var errorDescription: String? {
        switch self {
        case .noCamera:
            return "No camera available"
        }
    }
}

class RefPointer {
    var ptr: UnsafeMutableRawBufferPointer?
    deinit {
        self.ptr?.deallocate()
    }
}

class H264Publication: NSObject, AVCaptureDevicePublication, FrameListener {
    private static let logger = DecimusLogger(H264Publication.self)

    private let measurement: MeasurementRegistration<VideoPublicationMeasurement>?

    let namespace: QuicrNamespace
    internal weak var publishObjectDelegate: QPublishObjectDelegateObjC?
    let device: AVCaptureDevice
    let queue: DispatchQueue

    private var encoder: VideoEncoder
    private let reliable: Bool
    private let granularMetrics: Bool
    let codec: VideoCodecConfig?
    private var frameRate: Float64?
    private var startTime: Date?
    private let containerBacking = RefPointer()

    required init(namespace: QuicrNamespace,
                  publishDelegate: QPublishObjectDelegateObjC,
                  sourceID: SourceIDType,
                  config: VideoCodecConfig,
                  metricsSubmitter: MetricsSubmitter?,
                  reliable: Bool,
                  granularMetrics: Bool,
                  encoder: VideoEncoder,
                  device: AVCaptureDevice) throws {
        self.namespace = namespace
        self.publishObjectDelegate = publishDelegate
        self.granularMetrics = granularMetrics
        self.codec = config
        if let metricsSubmitter = metricsSubmitter {
            let measurement = H264Publication.VideoPublicationMeasurement(namespace: namespace)
            self.measurement = .init(measurement: measurement, submitter: metricsSubmitter)
        } else {
            self.measurement = nil
        }
        self.queue = .init(label: "com.cisco.quicr.decimus.\(namespace)",
                           target: .global(qos: .userInteractive))
        self.reliable = reliable
        self.encoder = encoder
        self.device = device
        var onEncodedData: VTEncoder.EncodedCallback = { [weak publishDelegate, measurement, namespace, weak containerBacking] presentationTimestamp, data, flag, sequence in
            // Encode age.
            let now = measurement != nil && granularMetrics ? Date.now : nil
            if granularMetrics,
               let measurement = measurement {
<<<<<<< HEAD
                let now = Date.now
                let age = now.timeIntervalSince(presentationTimestamp)
=======
                let captureDate = Date(timeIntervalSinceReferenceDate: captureTime.seconds)
                let age = now!.timeIntervalSince(captureDate)
>>>>>>> d962eadb
                Task(priority: .utility) {
                    await measurement.measurement.encoded(age: age, timestamp: now!)
                }
            }

            // Low overhead container.
            let header = LowOverheadContainer.Header(timestamp: presentationTimestamp,
                                                     sequenceNumber: sequence)
            let data = Data(bytesNoCopy: .init(mutating: data.baseAddress!),
                            count: data.count,
                            deallocator: .none)
            let container = LowOverheadContainer(header: header, payload: [data])
            let requiredBytes = container.getRequiredBytes()
            guard let containerBacking = containerBacking else { return }
            if let workingMemory = containerBacking.ptr,
               workingMemory.count < requiredBytes {
                workingMemory.deallocate()
                containerBacking.ptr = nil
            }
            if containerBacking.ptr == nil {
                containerBacking.ptr = .allocate(byteCount: requiredBytes,
                                                 alignment: MemoryLayout<UInt8>.alignment)
            }
            guard let workingMemory = containerBacking.ptr else {
                Self.logger.error("Failed to allocate LOC memory")
                return
            }
            do {
                _ = try container.serialize(into: workingMemory)
            } catch {
                Self.logger.error("Failed to serialize LOC: \(error.localizedDescription)")
            }

            // Publish.
            publishDelegate?.publishObject(namespace,
                                           data: workingMemory.baseAddress!,
                                           length: requiredBytes,
                                           group: flag)

            // Metrics.
            guard let measurement = measurement else { return }
<<<<<<< HEAD
            let sent: Date? = granularMetrics ? Date.now : nil
            let bytes = workingMemory.count
=======
            let bytes = data.count
>>>>>>> d962eadb
            Task(priority: .utility) {
                let age: TimeInterval?
                if let sent = sent {
                    age = sent.timeIntervalSince(presentationTimestamp)
                } else {
                    age = nil
                }
                await measurement.measurement.sentFrame(bytes: UInt64(bytes),
                                                        timestamp: presentationTimestamp.timeIntervalSince1970,
                                                        age: age,
                                                        metricsTimestamp: sent)
            }
        }
        self.encoder.setCallback(onEncodedData)
        super.init()

        Self.logger.info("Registered H264 publication for source \(sourceID)")
    }

    func prepare(_ sourceID: SourceIDType!, qualityProfile: String!, transportMode: UnsafeMutablePointer<TransportMode>!) -> Int32 {
        transportMode.pointee = self.reliable ? .reliablePerGroup : .unreliable
        return PublicationError.None.rawValue
    }

    func update(_ sourceId: String!, qualityProfile: String!) -> Int32 {
        return PublicationError.NoSource.rawValue
    }

    func publish(_ flag: Bool) {}

    /// This callback fires when a video frame arrives.
    func onFrame(_ sampleBuffer: CMSampleBuffer,
                 timestamp: Date) {
        // Configure FPS.
        let maxRate = self.device.activeFormat.videoSupportedFrameRateRanges.first?.maxFrameRate
        if self.encoder.frameRate == nil {
            self.encoder.frameRate = maxRate
        } else {
            if self.encoder.frameRate != maxRate {
                Self.logger.warning("Frame rate mismatch? Had: \(String(describing: self.encoder.frameRate)), got: \(String(describing: maxRate))")
            }
        }

        // Stagger the publication's start time by its height in ms.
        guard let startTime = self.startTime else {
            self.startTime = timestamp
            return
        }
        let interval = timestamp.timeIntervalSince(startTime)
        guard interval > TimeInterval(self.codec!.height) / 1000.0 else { return }

        // Encode.
        do {
            try encoder.write(sample: sampleBuffer, timestamp: timestamp)
        } catch {
            Self.logger.error("Failed to encode frame: \(error.localizedDescription)")
        }

        // Metrics.
        guard let measurement = self.measurement else { return }
        guard let buffer = sampleBuffer.imageBuffer else { return }
        let width = CVPixelBufferGetWidth(buffer)
        let height = CVPixelBufferGetHeight(buffer)
        let pixels: UInt64 = .init(width * height)
        let date: Date? = self.granularMetrics ? timestamp : nil
        let now = Date.now
        Task(priority: .utility) {
            await measurement.measurement.sentPixels(sent: pixels, timestamp: date)
            if let date = date {
                // TODO: This age is probably useless.
                let age = now.timeIntervalSince(timestamp)
                await measurement.measurement.age(age: age,
                                                  presentationTimestamp: timestamp.timeIntervalSince1970,
                                                  metricsTimestamp: date)
            }
        }
    }
}<|MERGE_RESOLUTION|>--- conflicted
+++ resolved
@@ -68,13 +68,7 @@
             let now = measurement != nil && granularMetrics ? Date.now : nil
             if granularMetrics,
                let measurement = measurement {
-<<<<<<< HEAD
-                let now = Date.now
-                let age = now.timeIntervalSince(presentationTimestamp)
-=======
-                let captureDate = Date(timeIntervalSinceReferenceDate: captureTime.seconds)
-                let age = now!.timeIntervalSince(captureDate)
->>>>>>> d962eadb
+                let age = now!.timeIntervalSince(presentationTimestamp)
                 Task(priority: .utility) {
                     await measurement.measurement.encoded(age: age, timestamp: now!)
                 }
@@ -116,12 +110,8 @@
 
             // Metrics.
             guard let measurement = measurement else { return }
-<<<<<<< HEAD
             let sent: Date? = granularMetrics ? Date.now : nil
             let bytes = workingMemory.count
-=======
-            let bytes = data.count
->>>>>>> d962eadb
             Task(priority: .utility) {
                 let age: TimeInterval?
                 if let sent = sent {
