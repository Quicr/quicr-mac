--- conflicted
+++ resolved
@@ -9,13 +9,9 @@
                                              ErrorWriter) throws -> Publication
 
     private let opusWindowSize: TimeInterval
-<<<<<<< HEAD
-    init(opusWindowSize: TimeInterval) {
-=======
     private let reliability: MediaReliability
     init(capture: CaptureManager, opusWindowSize: TimeInterval, reliability: MediaReliability) {
         self.capture = capture
->>>>>>> c34b1c50
         self.opusWindowSize = opusWindowSize
         self.reliability = reliability
     }
@@ -33,11 +29,7 @@
 
             return publication
         },
-<<<<<<< HEAD
-        .opus: { [weak self] in
-=======
         .opus: { [opusWindowSize, reliability] in
->>>>>>> c34b1c50
             guard let config = $3 as? AudioCodecConfig else { fatalError() }
             guard let self = self else { fatalError() }
             return try OpusPublication(namespace: $0,
