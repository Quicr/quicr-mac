// SPDX-FileCopyrightText: Copyright (c) 2023 Cisco Systems
// SPDX-License-Identifier: BSD-2-Clause

import AVFoundation
import Synchronization

enum DecimusVideoRotation: UInt8 {
    case portrait = 1
    case portraitUpsideDown = 2
    case landscapeRight = 3
    case landscapeLeft = 4
}

struct VideoHelpers {
    let utilities: VideoUtilities
    let seiData: ApplicationSeiData
}

/// Callback type for an object.
/// - Parameters:
///    - timestamp: The timestamp of the object, if available.
///    - when: The date when the object was received.
///    - cached: True if the object is from the cache.
///    - headers: The object headers.
///    - usable: True if the object is usable, false if it should be dropped.
typealias ObjectReceived = (_ timestamp: TimeInterval?,
                            _ when: Date,
                            _ cached: Bool,
                            _ headers: QObjectHeaders,
                            _ usable: Bool) -> Void

/// Handles decoding, jitter, and rendering of a video stream.
class VideoHandler: TimeAlignable, CustomStringConvertible { // swiftlint:disable:this type_body_length
    private static let logger = DecimusLogger(VideoHandler.self)

    /// The current configuration in use.
    let config: VideoCodecConfig
    /// The full track name identifiying this stream.
    let fullTrackName: FullTrackName

    private var decoder: VTDecoder?
    private let participants: VideoParticipants
    private let measurement: MeasurementRegistration<VideoHandlerMeasurement>?
    private var lastGroup: UInt64?
    private var lastObject: UInt64?
    private let namegate = SequentialObjectBlockingNameGate()
    private let videoBehaviour: VideoBehaviour
    private let reliable: Bool
    private let granularMetrics: Bool
    private var dequeueTask: Task<(), Never>?
    private var dequeueBehaviour: VideoDequeuer?
    private let jitterBufferConfig: JitterBuffer.Config
    var orientation: DecimusVideoRotation? {
        let result = atomicOrientation.load(ordering: .acquiring)
        return result == 0 ? nil : .init(rawValue: result)
    }
    var verticalMirror: Bool {
        atomicMirror.load(ordering: .acquiring)
    }
    private let atomicOrientation = Atomic<UInt8>(0)
    private let atomicMirror = Atomic<Bool>(false)
    private var currentFormat: CMFormatDescription?
    private var startTimeSet = false
    private let metricsSubmitter: MetricsSubmitter?
    private let simulreceive: SimulreceiveMode
    let lastDecodedImage = Mutex<AvailableImage?>(nil)
    private var lastFps: UInt16?
    private var lastDimensions: CMVideoDimensions?

    private var duration: TimeInterval? = 0
    private let variances: VarianceCalculator

    private struct Callbacks {
        var callbacks: [Int: ObjectReceived] = [:]
        var currentCallbackToken = 0
    }
    private let callbacks = Mutex<Callbacks>(.init())

    var description = "VideoHandler"
    private let participantId: ParticipantId
    private let activeSpeakerStats: ActiveSpeakerStats?
    private let participant = Mutex<VideoParticipant?>(nil)

    /// Create a new video handler.
    /// - Parameters:
    ///     - namespace: The namespace for this video stream.
    ///     - config: Codec configuration for this video stream.
    ///     - participants: Video participants dependency for rendering.
    ///     - metricsSubmitter: If present, a submitter to record metrics through.
    ///     - videoBehaviour: Behaviour mode used for making decisions about valid group/object values.
    ///     - reliable: True if this stream should be considered to be reliable (in order, no loss).
    ///     - granularMetrics: True to record per frame / operation metrics at a performance cost.
    ///     - jitterBufferConfig: Requested configuration for jitter handling.
    ///     - simulreceive: The mode to operate in if any sibling streams are present.
    /// - Throws: Simulreceive cannot be used with a jitter buffer mode of `layer`.
    init(fullTrackName: FullTrackName,
         config: VideoCodecConfig,
         participants: VideoParticipants,
         metricsSubmitter: MetricsSubmitter?,
         videoBehaviour: VideoBehaviour,
         reliable: Bool,
         granularMetrics: Bool,
         jitterBufferConfig: JitterBuffer.Config,
         simulreceive: SimulreceiveMode,
         variances: VarianceCalculator,
         participantId: ParticipantId,
         subscribeDate: Date,
         joinDate: Date,
         activeSpeakerStats: ActiveSpeakerStats?) throws {
        if simulreceive != .none && jitterBufferConfig.mode == .layer {
            throw "Simulreceive and layer are not compatible"
        }
        self.fullTrackName = fullTrackName
        self.config = config
        self.participants = participants
        if let metricsSubmitter = metricsSubmitter {
            let measurement = VideoHandler.VideoHandlerMeasurement(namespace: "\(self.fullTrackName)")
            self.measurement = .init(measurement: measurement, submitter: metricsSubmitter)
        } else {
            self.measurement = nil
        }
        self.videoBehaviour = videoBehaviour
        self.reliable = reliable
        self.granularMetrics = granularMetrics
        self.jitterBufferConfig = jitterBufferConfig
        self.simulreceive = simulreceive
        self.metricsSubmitter = metricsSubmitter
        self.variances = variances
        self.participantId = participantId
        self.activeSpeakerStats = activeSpeakerStats
        super.init()
        if self.simulreceive != .enable {
            Task {
                let participant = try await MainActor.run {
                    let existing = self.participant.get()
                    guard existing == nil else { return VideoParticipant?.none }
                    return try VideoParticipant(id: "\(self.fullTrackName)",
                                                startDate: joinDate,
                                                subscribeDate: subscribeDate,
                                                videoParticipants: self.participants,
                                                participantId: self.participantId,
                                                activeSpeakerStats: self.activeSpeakerStats)
                }
                guard let participant = participant else { return }
                self.participant.withLock { $0 = participant }
            }
        } else {
            self.participant.clear()
        }

        if jitterBufferConfig.mode != .layer {
            // Create the decoder.
            self.decoder = .init(config: self.config) { [weak self] sample in
                guard let self = self else { return }
                let now = Date.now
                if simulreceive != .none {
                    _ = self.variances.calculateSetVariance(timestamp: sample.presentationTimeStamp.seconds,
                                                            now: now)
                    self.lastDecodedImage.withLock { $0 = .init(image: sample,
                                                                fps: UInt(self.config.fps),
                                                                discontinous: sample.discontinous) }
                }
                if let participant = self.participant.get() {
                    // Enqueue for rendering.
                    do {
                        try self.enqueueSample(sample: sample,
                                               orientation: self.orientation,
                                               verticalMirror: self.verticalMirror,
                                               from: now,
                                               participant: participant)
                    } catch {
                        Self.logger.error("Failed to enqueue decoded sample: \(error)")
                    }
                }
            }
        }
    }

    deinit {
        self.dequeueTask?.cancel()
        Self.logger.debug("Deinit")
    }

    /// Register to receive notifications of an object being received.
    /// - Parameter callback: Callback to be called.
    /// - Returns: Token for unregister.
    func registerCallback(_ callback: @escaping ObjectReceived) -> Int {
        self.callbacks.withLock { callbacks in
            callbacks.currentCallbackToken += 1
            callbacks.callbacks[callbacks.currentCallbackToken] = callback
            return callbacks.currentCallbackToken
        }
    }

    /// Unregister a previously registered callback.
    /// - Parameter token: Token from a ``registerCallback(_:)`` call.
    func unregisterCallback(_ token: Int) {
        _ = self.callbacks.withLock { $0.callbacks.removeValue(forKey: token) }
    }

    // MARK: Callbacks.

    /// Pass an encoded video frame to this handler.
    /// - Parameter objectHeaders: The object headers.
    /// - Parameter data: Encoded frame data.
    /// - Parameter extensions: Optional extensions.
    /// - Parameter when: Date when the object was received.
    /// - Parameter cached: True if this object is from the cache (not live).
    /// - Parameter drop: True if this object should be dropped.
    func objectReceived(_ objectHeaders: QObjectHeaders,
                        data: Data,
                        extensions: [NSNumber: Data]?,
                        when: Date,
                        cached: Bool,
                        drop: Bool) {
        guard !drop else {
            // Not usable, but notify receipt.
            let toCall: [ObjectReceived] = self.callbacks.withLock { Array($0.callbacks.values) }
            for callback in toCall {
                callback(nil, when, cached, objectHeaders, false)
            }
            guard self.simulreceive != .enable else { return }
            DispatchQueue.main.async {
                guard let participant = self.participant.get() else { return }
                participant.received(when: when, usable: false)
            }
            return
        }

        do {
            // Pull LOC data out of headers.
            guard let extensions = extensions else {
                Self.logger.error("Missing expected header extensions")
                return
            }
<<<<<<< HEAD

            // Metadata should exist for every frame.
            let metadata = switch try extensions.getHeader(.videoH264AVCCMetadata) {
            case .videoH264AVCCMetadata(let metadata):
                metadata
            default:
                throw "Bad header extension"
            }

            // Extradata may exist.
            let extradata: Data? = switch try extensions.getHeader(.videoH264AVCCExtradata) {
            case .videoH264AVCCExtradata(let data):
                data
            case nil:
                nil
            default:
                throw "Bad header extension"
            }

            // TODO: Optimize this.
            let encoded: Data
            if let extradata = extradata {
                encoded = extradata + data
            } else {
                encoded = data
            }

            let presentation = CMTime(value: CMTimeValue(metadata.ptsTimestamp.value),
                                      timescale: CMTimeScale(metadata.timebase.value))
=======
            let loc = try LowOverheadContainer(from: extensions)
            guard let sequence = loc.sequence else {
                Self.logger.error("Video needs LOC sequence number set")
                return
            }
>>>>>>> 886f9758
            guard let frame = try self.depacketize(fullTrackName: self.fullTrackName,
                                                   data: encoded,
                                                   groupId: objectHeaders.groupId,
                                                   objectId: objectHeaders.objectId,
<<<<<<< HEAD
                                                   sequenceNumber: metadata.seqId.value,
                                                   presentation: presentation) else {
=======
                                                   sequenceNumber: sequence,
                                                   timestamp: loc.timestamp) else {
>>>>>>> 886f9758
                Self.logger.warning("No video data in object")
                return
            }

            guard let timestamp = frame.samples.first?.presentationTimeStamp.seconds else {
                Self.logger.error("Missing expected timestamp")
                return
            }

            if let measurement = self.measurement?.measurement,
               self.granularMetrics {
                Task(priority: .utility) {
                    await measurement.timestamp(timestamp: timestamp, when: when, cached: cached)
                }
            }

            // Notify interested parties of this object.
            let toCall: [ObjectReceived] = self.callbacks.withLock { Array($0.callbacks.values) }
            for callback in toCall {
                callback(timestamp, when, cached, objectHeaders, true)
            }

            // TODO: This can be inlined here.
            try self.submitEncodedData(frame, from: when, cached: cached)
        } catch {
            Self.logger.error("Failed to handle obj recv: \(error.localizedDescription)")
        }
    }

    // MARK: Implementation.

    /// Allows frames to be played from the buffer.
    func play() {
        guard self.jitterBufferConfig.mode == .interval else { return }
        guard let buffer = self.jitterBuffer else {
            Self.logger.error("Set play with no buffer")
            return
        }
        buffer.startPlaying()
    }

    /// Pass an encoded video frame to this video handler.
    /// - Parameter data Encoded H264 frame data.
    /// - Parameter groupId The group.
    /// - Parameter objectId The object in the group.
    /// - Parameter cached True if this object is from the cache (not live).
    func submitEncodedData(_ frame: DecimusVideoFrame, from: Date, cached: Bool) throws {
        // Do we need to create a jitter buffer?
        if self.jitterBuffer == nil,
           self.jitterBufferConfig.mode != .layer,
           self.jitterBufferConfig.mode != .none {
            // Create the video jitter buffer.
            try createJitterBuffer(frame: frame, reliable: self.reliable)
            assert(self.dequeueTask == nil)
            createDequeueTask()
        }

        // Do we need to copy the frame data?
        let copy = self.jitterBuffer != nil || self.jitterBufferConfig.mode == .layer
        let frame: DecimusVideoFrame = copy ? try .init(copy: frame) : frame

        // Either write the frame to the jitter buffer or otherwise decode it.
        if let jitterBuffer = self.jitterBuffer {
            let item = try DecimusVideoFrameJitterItem(frame)
            do {
                try jitterBuffer.write(item: item, from: from)
            } catch JitterBufferError.full {
                Self.logger.warning("Didn't enqueue as queue was full")
            } catch JitterBufferError.old {
                Self.logger.warning("Didn't enqueue as frame was older than last read")
            }
        } else {
            try decode(sample: frame, from: from)
        }

        // Do we need to update the label?
        if let first = frame.samples.first {
            let resolvedFps: UInt16
            if let fps = frame.fps {
                resolvedFps = UInt16(fps)
            } else {
                resolvedFps = self.config.fps
            }

            if let format = first.formatDescription,
               resolvedFps != self.lastFps || format.dimensions != self.lastDimensions {
                self.lastFps = resolvedFps
                self.lastDimensions = format.dimensions
                DispatchQueue.main.async {
                    let namespace = "\(self.fullTrackName)"
                    self.description = self.labelFromSample(namespace: namespace,
                                                            format: format,
                                                            fps: resolvedFps,
                                                            participantId: self.participantId)
                    guard let participant = self.participant.get() else { return }
                    participant.received(when: from, usable: true)
                    participant.label = .init(describing: self)
                }
            }
        }

        // Metrics.
        if let measurement = self.measurement {
            let now: Date? = self.granularMetrics ? from : nil
            Task(priority: .utility) {
                if let now = now,
                   let presentationTime = frame.samples.first?.presentationTimeStamp {
                    let presentationDate = Date(timeIntervalSince1970: presentationTime.seconds)
                    let age = now.timeIntervalSince(presentationDate)
                    await measurement.measurement.age(age: age, timestamp: now, cached: cached)
                }
                await measurement.measurement.receivedFrame(timestamp: now, idr: frame.objectId == 0, cached: cached)
                let bytes = frame.samples.reduce(into: 0) { $0 += $1.totalSampleSize }
                await measurement.measurement.receivedBytes(received: bytes, timestamp: now, cached: cached)
            }
        }
    }

    private func createJitterBuffer(frame: DecimusVideoFrame, reliable: Bool) throws {
        let remoteFPS: UInt16
        if let fps = frame.fps {
            remoteFPS = UInt16(fps)
        } else {
            remoteFPS = self.config.fps
        }

        // We have what we need to configure the PID dequeuer if using.
        let duration = 1 / Double(remoteFPS)
        assert(self.dequeueBehaviour == nil)
        if jitterBufferConfig.mode == .pid {
            self.dequeueBehaviour = PIDDequeuer(targetDepth: jitterBufferConfig.minDepth,
                                                frameDuration: duration,
                                                kp: 0.01,
                                                ki: 0.001,
                                                kd: 0.001)
        }

        // Create the video jitter buffer.
        // swiftlint:disable force_cast
        let handlers = CMBufferQueue.Handlers { builder in
            builder.compare {
                let first = $0 as! DecimusVideoFrameJitterItem
                let second = $1 as! DecimusVideoFrameJitterItem
                let seq1 = first.sequenceNumber
                let seq2 = second.sequenceNumber
                if seq1 < seq2 {
                    return .compareLessThan
                } else if seq1 > seq2 {
                    return .compareGreaterThan
                } else if seq1 == seq2 {
                    return .compareEqualTo
                }
                assert(false)
                return .compareLessThan
            }
            builder.getDecodeTimeStamp {
                ($0 as! DecimusVideoFrameJitterItem).frame.samples.first?.decodeTimeStamp ?? .invalid
            }
            builder.getDuration {
                ($0 as! DecimusVideoFrameJitterItem).frame.samples.first?.duration ?? .invalid
            }
            builder.getPresentationTimeStamp {
                ($0 as! DecimusVideoFrameJitterItem).frame.samples.first?.presentationTimeStamp ?? .invalid
            }
            builder.getSize {
                ($0 as! DecimusVideoFrameJitterItem).frame.samples.reduce(0) { $0 + $1.totalSampleSize }
            }
            builder.isDataReady {
                ($0 as! DecimusVideoFrameJitterItem).frame.samples.allSatisfy { $0.dataReadiness == .ready }
            }
        }
        // swiftlint:enable force_cast
        self.jitterBuffer = try .init(identifier: "\(self.fullTrackName)",
                                      metricsSubmitter: self.metricsSubmitter,
                                      minDepth: self.jitterBufferConfig.minDepth,
                                      capacity: Int(floor(self.jitterBufferConfig.capacity / duration)),
                                      handlers: handlers,
                                      playingFromStart: false)
        self.duration = duration
    }

    private func createDequeueTask() {
        // Start the frame dequeue task.
        self.dequeueTask = .init(priority: .high) { [weak self] in
            while !Task.isCancelled {
                let waitTime: TimeInterval
                let now: Date
                if let self = self {
                    now = Date.now

                    // Wait until we expect to have a frame available.
                    let jitterBuffer = self.jitterBuffer! // Jitter buffer must exist at this point.
                    if let pid = self.dequeueBehaviour as? PIDDequeuer {
                        pid.currentDepth = jitterBuffer.getDepth()
                        waitTime = self.dequeueBehaviour!.calculateWaitTime(from: now)
                    } else {
                        guard let duration = self.duration else {
                            Self.logger.error("Missing duration")
                            return
                        }
                        waitTime = calculateWaitTime(from: now) ?? duration
                    }
                } else {
                    return
                }

                // Sleep without holding a strong reference.
                if waitTime > 0 {
                    try? await Task.sleep(for: .seconds(waitTime),
                                          tolerance: .seconds(waitTime / 2),
                                          clock: .continuous)
                }

                // Regain our strong reference after sleeping.
                if let self = self {
                    // Attempt to dequeue a frame.
                    if let item: DecimusVideoFrameJitterItem = self.jitterBuffer!.read(from: now) {
                        if self.granularMetrics,
                           let measurement = self.measurement?.measurement,
                           let time = self.calculateWaitTime(item: item) {
                            Task(priority: .utility) {
                                await measurement.frameDelay(delay: time, metricsTimestamp: now)
                            }
                        }

                        // TODO: Cleanup the need for this regen.
                        // TODO: Thread-safety for current format.
                        let okay = item.frame.samples.allSatisfy { $0.formatDescription != nil }
                        do {
                            let frame = okay ? item.frame : try self.regen(item.frame, format: self.currentFormat)
                            try self.decode(sample: frame, from: now)
                        } catch {
                            Self.logger.warning("Failed to write to decoder: \(error.localizedDescription)")
                        }
                    }
                }
            }
        }
    }

    /// Regenerate the frame to have the given format.
    private func regen(_ frame: DecimusVideoFrame, format: CMFormatDescription?) throws -> DecimusVideoFrame {
        guard let format = format else { throw "Missing expected format" }
        let samples = try frame.samples.map { sample in
            try CMSampleBuffer(dataBuffer: sample.dataBuffer,
                               formatDescription: format,
                               numSamples: sample.numSamples,
                               sampleTimings: sample.sampleTimingInfos(),
                               sampleSizes: sample.sampleSizes())
        }
        return .init(samples: samples,
                     groupId: frame.groupId,
                     objectId: frame.objectId,
                     sequenceNumber: frame.sequenceNumber,
                     fps: frame.fps,
                     orientation: frame.orientation,
                     verticalMirror: frame.verticalMirror)
    }

    private func decode(sample: DecimusVideoFrame, from: Date) throws {
        // Should we feed this frame to the decoder?
        // get groupId and objectId from the frame (1st frame)
        let groupId = sample.groupId
        let objectId = sample.objectId
        let gateResult = namegate.handle(groupId: groupId,
                                         objectId: objectId,
                                         lastGroup: self.lastGroup,
                                         lastObject: self.lastObject)
        guard gateResult || self.videoBehaviour != .freeze else {
            // If there's a discontinuity and we want to freeze, we're done.
            return
        }

        if gateResult {
            // Update to track continuity.
            self.lastGroup = groupId
            self.lastObject = objectId
        } else {
            // Mark discontinous.
            for sample in sample.samples {
                sample.discontinous = true
            }
        }

        // Decode.
        for sampleBuffer in sample.samples {
            if self.jitterBufferConfig.mode == .layer {
                guard let participant = self.participant.get() else {
                    Self.logger.warning("Missing expected participant")
                    return
                }
                try self.enqueueSample(sample: sampleBuffer,
                                       orientation: sample.orientation,
                                       verticalMirror: sample.verticalMirror,
                                       from: from,
                                       participant: participant)
            } else {
                if let orientation = sample.orientation {
                    self.atomicOrientation.store(orientation.rawValue, ordering: .releasing)
                }
                if let verticalMirror = sample.verticalMirror {
                    self.atomicMirror.store(verticalMirror, ordering: .releasing)
                }
                try decoder!.write(sampleBuffer)
            }
        }
    }

    private func enqueueSample(sample: CMSampleBuffer,
                               orientation: DecimusVideoRotation?,
                               verticalMirror: Bool?,
                               from: Date,
                               participant: VideoParticipant) throws {
        if let measurement = self.measurement,
           self.jitterBufferConfig.mode != .layer {
            let now: Date? = self.granularMetrics ? from : nil
            Task(priority: .utility) {
                await measurement.measurement.decodedFrame(timestamp: now)
            }
        }

        if self.jitterBufferConfig.mode != .layer {
            // We're taking care of time already, show immediately.
            if sample.sampleAttachments.count > 0 {
                sample.sampleAttachments[0][.displayImmediately] = true
            } else {
                Self.logger.warning("Couldn't set display immediately attachment")
            }
        }

        // Enqueue the sample on the main thread.
        DispatchQueue.main.async {
            do {
                // Set the layer's start time to the first sample's timestamp minus the target depth.
                if !self.startTimeSet {
                    try self.setLayerStartTime(layer: participant.view.layer!, time: sample.presentationTimeStamp)
                    self.startTimeSet = true
                }
                try participant.enqueue(sample,
                                        transform: orientation?.toTransform(verticalMirror!),
                                        when: from)
                if self.granularMetrics,
                   let measurement = self.measurement {
                    let timestamp = sample.presentationTimeStamp.seconds
                    Task(priority: .background) {
                        await measurement.measurement.enqueuedFrame(frameTimestamp: timestamp, metricsTimestamp: from)
                    }
                }
            } catch {
                Self.logger.error("Could not enqueue sample: \(error)")
            }
        }
    }

    private func setLayerStartTime(layer: AVSampleBufferDisplayLayer, time: CMTime) throws {
        guard Thread.isMainThread else {
            throw "Should be called from the main thread"
        }
        let timebase = try CMTimebase(sourceClock: .hostTimeClock)
        let startTime: CMTime
        if self.jitterBufferConfig.mode == .layer {
            let delay = CMTime(seconds: self.jitterBufferConfig.minDepth,
                               preferredTimescale: 1000)
            startTime = CMTimeSubtract(time, delay)
        } else {
            startTime = time
        }
        try timebase.setTime(startTime)
        try timebase.setRate(1.0)
        layer.controlTimebase = timebase
    }

    private func flushDisplayLayer() {
        guard let participant = self.participant.get() else { return }
        DispatchQueue.main.async {
            do {
                try participant.view.flush()
            } catch {
                Self.logger.error("Could not flush layer: \(error)")
            }
            Self.logger.debug("Flushing display layer")
            self.startTimeSet = false
        }
    }

    private func labelFromSample(namespace: String, format: CMFormatDescription, fps: UInt16, participantId: ParticipantId) -> String {
        let size = format.dimensions
        return "\(namespace): \(String(describing: config.codec)) \(size.width)x\(size.height) \(fps)fps \(Float(config.bitrate) / pow(10, 6))Mbps \(participantId)"
    }

    private func depacketize(fullTrackName: FullTrackName,
                             data: Data,
                             groupId: UInt64,
                             objectId: UInt64,
                             sequenceNumber: UInt64,
<<<<<<< HEAD
                             presentation: CMTime) throws -> DecimusVideoFrame? {
=======
                             timestamp: Date) throws -> DecimusVideoFrame? {
        #if DEBUG
        guard self.config.codec != .mock else {
            return try self.mockedFrame(data: data, timestamp: timestamp, groupId: groupId, objectId: objectId)
        }
        #endif

>>>>>>> 886f9758
        let helpers: VideoHelpers = try {
            switch self.config.codec {
            case .h264:
                return .init(utilities: H264Utilities(), seiData: ApplicationH264SEIs())
            case .hevc:
                return .init(utilities: HEVCUtilities(), seiData: ApplicationHEVCSEIs())
            default:
                throw "Unsupported codec"
            }
        }()

        // Depacketize.
        var extractedFormat: CMFormatDescription?
        var seis: [ApplicationSEI] = []
        let buffers = try helpers.utilities.depacketize(data, format: &extractedFormat, copy: false) {
            do {
                let parser = ApplicationSeiParser(helpers.seiData)
                if let sei = try parser.parse(encoded: $0) {
                    seis.append(sei)
                }
            } catch {
                Self.logger.warning("Failed to parse custom SEI: \(error.localizedDescription)")
            }
        }
        let format: CMFormatDescription?
        if let extractedFormat = extractedFormat {
            self.currentFormat = extractedFormat
        }
        format = self.currentFormat

        let sei: ApplicationSEI?
        if seis.count == 0 {
            sei = nil
        } else {
            sei = seis.reduce(ApplicationSEI(timestamp: nil, orientation: nil)) { result, next in
                let timestamp = next.timestamp ?? result.timestamp
                let orientation = next.orientation ?? result.orientation
                return .init(timestamp: timestamp, orientation: orientation)
            }
        }

        guard let buffers = buffers else { return nil }
        let timeInfo = CMSampleTimingInfo(duration: .invalid,
                                          presentationTimeStamp: presentation,
                                          decodeTimeStamp: .invalid)

        var samples: [CMSampleBuffer] = []
        for buffer in buffers {
            samples.append(try CMSampleBuffer(dataBuffer: buffer,
                                              formatDescription: format,
                                              numSamples: 1,
                                              sampleTimings: [timeInfo],
                                              sampleSizes: [buffer.dataLength]))
        }

        return .init(samples: samples,
                     groupId: groupId,
                     objectId: objectId,
                     sequenceNumber: sequenceNumber,
                     fps: sei?.timestamp?.fps,
                     orientation: sei?.orientation?.orientation,
                     verticalMirror: sei?.orientation?.verticalMirror)
    }

    #if DEBUG
    private func mockedFrame(data: Data, timestamp: Date, groupId: UInt64, objectId: UInt64) throws -> DecimusVideoFrame {
        var copy = data
        let sample = try copy.withUnsafeMutableBytes { bytes in
            let timeInfo = CMSampleTimingInfo(duration: .invalid,
                                              presentationTimeStamp: .init(value: CMTimeValue(timestamp.timeIntervalSince1970 * 1_000_000),
                                                                           timescale: 1_000_000),
                                              decodeTimeStamp: .invalid)
            return try CMSampleBuffer(dataBuffer: try .init(buffer: bytes) { _, _ in },
                                      formatDescription: nil,
                                      numSamples: 1,
                                      sampleTimings: [timeInfo],
                                      sampleSizes: [data.count])
        }
        return DecimusVideoFrame(samples: [sample],
                                 groupId: groupId,
                                 objectId: objectId,
                                 sequenceNumber: 0,
                                 fps: 30,
                                 orientation: nil,
                                 verticalMirror: nil)
    }
    #endif
}

extension DecimusVideoRotation {
    func toTransform(_ verticalMirror: Bool) -> CATransform3D {
        var transform = CATransform3DIdentity
        switch self {
        case .portrait:
            transform = CATransform3DRotate(transform, .pi / 2, 0, 0, 1)
            if verticalMirror {
                transform = CATransform3DScale(transform, 1.0, -1.0, 1.0)
            }
        case .landscapeLeft:
            transform = CATransform3DRotate(transform, .pi, 0, 0, 1)
            if verticalMirror {
                transform = CATransform3DScale(transform, 1.0, -1.0, 1.0)
            }
        case .landscapeRight:
            transform = CATransform3DRotate(transform, -.pi, 0, 0, 1)
            if verticalMirror {
                transform = CATransform3DScale(transform, -1.0, 1.0, 1.0)
            }
        case .portraitUpsideDown:
            transform = CATransform3DRotate(transform, -.pi / 2, 0, 0, 1)
            if verticalMirror {
                transform = CATransform3DScale(transform, 1.0, -1.0, 1.0)
            }
        }
        return transform
    }
}

extension CoreMedia.CMVideoDimensions: Swift.Equatable {
    public static func == (lhs: CMVideoDimensions, rhs: CMVideoDimensions) -> Bool {
        lhs.width == rhs.width && lhs.height == rhs.height
    }
}

class DecimusVideoFrameJitterItem: JitterBuffer.JitterItem {
    let frame: DecimusVideoFrame
    let sequenceNumber: UInt64
    let timestamp: CMTime

    init(_ frame: DecimusVideoFrame) throws {
        guard let seq = frame.sequenceNumber,
              let time = frame.samples.first?.presentationTimeStamp else {
            throw "Missing non optional fields"
        }
        self.frame = frame
        self.sequenceNumber = seq
        self.timestamp = time
    }
}<|MERGE_RESOLUTION|>--- conflicted
+++ resolved
@@ -233,7 +233,6 @@
                 Self.logger.error("Missing expected header extensions")
                 return
             }
-<<<<<<< HEAD
 
             // Metadata should exist for every frame.
             let metadata = switch try extensions.getHeader(.videoH264AVCCMetadata) {
@@ -263,24 +262,15 @@
 
             let presentation = CMTime(value: CMTimeValue(metadata.ptsTimestamp.value),
                                       timescale: CMTimeScale(metadata.timebase.value))
-=======
-            let loc = try LowOverheadContainer(from: extensions)
-            guard let sequence = loc.sequence else {
-                Self.logger.error("Video needs LOC sequence number set")
-                return
-            }
->>>>>>> 886f9758
+
+
+
             guard let frame = try self.depacketize(fullTrackName: self.fullTrackName,
                                                    data: encoded,
                                                    groupId: objectHeaders.groupId,
                                                    objectId: objectHeaders.objectId,
-<<<<<<< HEAD
                                                    sequenceNumber: metadata.seqId.value,
                                                    presentation: presentation) else {
-=======
-                                                   sequenceNumber: sequence,
-                                                   timestamp: loc.timestamp) else {
->>>>>>> 886f9758
                 Self.logger.warning("No video data in object")
                 return
             }
@@ -676,17 +666,7 @@
                              groupId: UInt64,
                              objectId: UInt64,
                              sequenceNumber: UInt64,
-<<<<<<< HEAD
                              presentation: CMTime) throws -> DecimusVideoFrame? {
-=======
-                             timestamp: Date) throws -> DecimusVideoFrame? {
-        #if DEBUG
-        guard self.config.codec != .mock else {
-            return try self.mockedFrame(data: data, timestamp: timestamp, groupId: groupId, objectId: objectId)
-        }
-        #endif
-
->>>>>>> 886f9758
         let helpers: VideoHelpers = try {
             switch self.config.codec {
             case .h264:
