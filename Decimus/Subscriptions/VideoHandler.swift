--- conflicted
+++ resolved
@@ -56,10 +56,7 @@
 
     private var duration: TimeInterval? = 0
     private let variances: VarianceCalculator
-
-    // Suspension watching.
-    private let suspension = SlidingTimeWindow(length: 60)
-    private var currentMax: TimeInterval?
+    private var currentTargetDepth: TimeInterval
 
     /// Create a new video handler.
     /// - Parameters:
@@ -104,6 +101,7 @@
         self.metricsSubmitter = metricsSubmitter
         self.description = self.namespace
         self.variances = variances
+        self.currentTargetDepth = jitterBufferConfig.minDepth
 
         if jitterBufferConfig.mode != .layer {
             // Create the decoder.
@@ -145,16 +143,11 @@
     /// - Parameter data Encoded H264 frame data.
     /// - Parameter groupId The group.
     /// - Parameter objectId The object in the group.
-<<<<<<< HEAD
-    func submitEncodedData(_ frame: DecimusVideoFrame) throws {
+    func submitEncodedData(_ frame: DecimusVideoFrame, from: Date) throws {
         // Let's get max elapsed over the last minute.
         // That's the amount we want to keep in our buffer?
         // Except maybe some min?
-        let now = Date.now
-
-=======
-    func submitEncodedData(_ frame: DecimusVideoFrame, from: Date) throws {
->>>>>>> d962eadb
+
         // Do we need to create a jitter buffer?
         if self.jitterBuffer == nil,
            self.jitterBufferConfig.mode != .layer,
@@ -163,17 +156,6 @@
             try createJitterBuffer(frame: frame)
             assert(self.dequeueTask == nil)
             createDequeueTask()
-        }
-
-        // Adjust the target depth.
-        self.suspension.add(timestamp: now)
-        if let thisMax = self.suspension.max() {
-            if let currentMax = self.currentMax,
-               thisMax != currentMax,
-               let buffer = self.jitterBuffer {
-                buffer.setTargetDepth(thisMax)
-            }
-            self.currentMax = thisMax
         }
 
         // Do we need to copy the frame data?
@@ -274,7 +256,7 @@
         self.jitterBuffer = try .init(namespace: self.namespace,
                                       metricsSubmitter: self.metricsSubmitter,
                                       sort: !self.reliable,
-                                      minDepth: self.jitterBufferConfig.minDepth,
+                                      minDepth: self.currentTargetDepth,
                                       capacity: self.jitterBufferConfig.capacity,
                                       duration: duration)
         self.duration = duration
@@ -299,12 +281,7 @@
                         Self.logger.error("Missing duration")
                         return
                     }
-<<<<<<< HEAD
-                    waitTime = calculateWaitTime() ?? duration
-                    print("[\(self.namespace)] Wait time is: \(waitTime)")
-=======
                     waitTime = calculateWaitTime(from: now) ?? duration
->>>>>>> d962eadb
                 }
                 if waitTime > 0 {
                     do {
@@ -322,16 +299,9 @@
                 }
 
                 // Attempt to dequeue a frame.
-<<<<<<< HEAD
-                if let sample = jitterBuffer.read() {
-                    if self.granularMetrics,
-                       let measurement = self.measurement?.measurement {
-                        let now = Date.now
-=======
                 if let sample = jitterBuffer.read(from: now) {
                     if self.granularMetrics,
                        let measurement = self.measurement?.measurement {
->>>>>>> d962eadb
                         let time = self.calculateWaitTime(frame: sample)
                         Task(priority: .utility) {
                             await measurement.frameDelay(delay: time, metricsTimestamp: now)
@@ -354,6 +324,17 @@
         _ = self.timestampTimeDiffUs.compareExchange(expected: 0,
                                                      desired: diffUs,
                                                      ordering: .acquiringAndReleasing)
+    }
+
+    /// Update the target depth of this handler's jitter buffer, if any.
+    /// - Parameter depth: Target depth in seconds.
+    func setTargetDepth(_ depth: TimeInterval) {
+        self.currentTargetDepth = depth
+        guard let buffer = self.jitterBuffer else {
+            Self.logger.warning("Set target depth on nil buffer!?")
+            return
+        }
+        buffer.setTargetDepth(depth)
     }
 
     private func decode(sample: DecimusVideoFrame, from: Date) throws {
