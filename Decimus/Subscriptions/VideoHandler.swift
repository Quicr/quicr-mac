import AVFoundation
<<<<<<< HEAD
=======
import Atomics
>>>>>>> 9426c887
import os

// swiftlint:disable type_body_length

/// Handles decoding, jitter, and rendering of a video stream.
class VideoHandler: CustomStringConvertible {
    private static let logger = DecimusLogger(VideoHandler.self)

    /// The current configuration in use.
    let config: VideoCodecConfig
    /// A description of the video handler.
    var description: String
    /// The namespace identifying this stream.
    let namespace: QuicrNamespace

    private var decoder: VTDecoder?
    private let participants: VideoParticipants
    private let measurement: _Measurement?
    private var lastGroup: UInt32?
    private var lastObject: UInt16?
    private let namegate = SequentialObjectBlockingNameGate()
    private let videoBehaviour: VideoBehaviour
    private let reliable: Bool
    private var jitterBuffer: VideoJitterBuffer?
    private var lastReceive: Date?
    private var lastDecode: Date?
    private let granularMetrics: Bool
    private var dequeueTask: Task<(), Never>?
    private var dequeueBehaviour: VideoDequeuer?
    private let jitterBufferConfig: VideoJitterBuffer.Config
    var orientation: AVCaptureVideoOrientation? {
        let result = atomicOrientation.load(ordering: .acquiring)
        return result == 0 ? nil : .init(rawValue: result)
    }
    var verticalMirror: Bool {
        atomicMirror.load(ordering: .acquiring)
    }
    private var atomicOrientation = ManagedAtomic(0)
    private var atomicMirror = ManagedAtomic<Bool>(false)
    private var currentFormat: CMFormatDescription?
    private var startTimeSet = false
    private let metricsSubmitter: MetricsSubmitter?
    private let simulreceive: SimulreceiveMode
<<<<<<< HEAD
    private var lastDecodedImage: AvailableImage?
=======
    private var lastDecodedImage: CMSampleBuffer?
>>>>>>> 9426c887
    private let lastDecodedImageLock = OSAllocatedUnfairLock()
    var timestampTimeDiff: TimeInterval?
    private var lastFps: UInt16?
    private var lastDimensions: CMVideoDimensions?

    /// Create a new video handler.
    /// - Parameters:
    ///     - namespace: The namespace for this video stream.
    ///     - config: Codec configuration for this video stream.
    ///     - participants: Video participants dependency for rendering.
    ///     - metricsSubmitter: If present, a submitter to record metrics through.
    ///     - videoBehaviour: Behaviour mode used for making decisions about valid group/object values.
    ///     - reliable: True if this stream should be considered to be reliable (in order, no loss).
    ///     - granularMetrics: True to record per frame / operation metrics at a performance cost.
    ///     - jitterBufferConfig: Requested configuration for jitter handling.
    ///     - simulreceive: The mode to operate in if any sibling streams are present.
    /// - Throws: Simulreceive cannot be used with a jitter buffer mode of `layer`.
    init(namespace: QuicrNamespace,
         config: VideoCodecConfig,
         participants: VideoParticipants,
         metricsSubmitter: MetricsSubmitter?,
         videoBehaviour: VideoBehaviour,
         reliable: Bool,
         granularMetrics: Bool,
         jitterBufferConfig: VideoJitterBuffer.Config,
         simulreceive: SimulreceiveMode) throws {
        if simulreceive != .none && jitterBufferConfig.mode == .layer {
            throw "Simulreceive and layer are not compatible"
        }

        self.namespace = namespace
        self.config = config
        self.participants = participants
        if let metricsSubmitter = metricsSubmitter {
            self.measurement = .init(namespace: namespace, submitter: metricsSubmitter)
        } else {
            self.measurement = nil
        }
        self.videoBehaviour = videoBehaviour
        self.reliable = reliable
        self.granularMetrics = granularMetrics
        self.jitterBufferConfig = jitterBufferConfig
        self.simulreceive = simulreceive
        self.metricsSubmitter = metricsSubmitter
        self.description = self.namespace

        if jitterBufferConfig.mode != .layer {
            // Create the decoder.
            self.decoder = .init(config: self.config) { [weak self] sample in
                guard let self = self else { return }
                if simulreceive != .none {
                    self.lastDecodedImageLock.lock()
                    defer { self.lastDecodedImageLock.unlock() }
                    self.lastDecodedImage = .init(image: sample, fps: UInt(self.config.fps), discontinous: sample.discontinous)
                }
                if simulreceive != .enable {
                    // Enqueue for rendering.
                    do {
                        try self.enqueueSample(sample: sample,
                                               orientation: self.orientation,
                                               verticalMirror: self.verticalMirror)
                    } catch {
                        Self.logger.error("Failed to enqueue decoded sample: \(error)")
                    }
                }
            }
        }
    }

    deinit {
        if self.simulreceive != .enable {
            self.participants.removeParticipant(identifier: namespace)
        }
    }

    /// Get the last decoded image, if any.
    /// - Returns Last decoded sample buffer, or nil if none available.
    func getLastImage() -> AvailableImage? {
        self.lastDecodedImageLock.withLock {
            self.lastDecodedImage
        }
    }

    /// Remove the last image if it matches the provided image. If there is a mismatch, it has already happened.
    /// - Parameter sample The sample we are intending to remove.
    func removeLastImage(frame: AvailableImage) {
        self.lastDecodedImageLock.lock()
        defer { self.lastDecodedImageLock.unlock() }
        if frame.image == self.lastDecodedImage?.image {
            self.lastDecodedImage = nil
        }
    }

    // swiftlint:disable cyclomatic_complexity
    // swiftlint:disable function_body_length
    /// Pass an encoded video frame to this video handler.
    /// - Parameter data Encoded H264 frame data.
    /// - Parameter groupId The group.
    /// - Parameter objectId The object in the group.
    func submitEncodedData(_ data: Data, groupId: UInt32, objectId: UInt16) throws {
        // Metrics.
        if let measurement = self.measurement {
            let now: Date? = self.granularMetrics ? .now : nil
            let delta: Double?
            if granularMetrics {
                if let last = lastReceive {
                    delta = now!.timeIntervalSince(last) * 1000
                } else {
                    delta = nil
                }
                lastReceive = now
            } else {
                delta = nil
            }

            Task(priority: .utility) {
                if let delta = delta {
                    await measurement.receiveDelta(delta: delta, timestamp: now)
                }
                await measurement.receivedFrame(timestamp: now)
                await measurement.receivedBytes(received: data.count, timestamp: now)
            }
        }

        // Do we need to create a jitter buffer?
        var frame: DecimusVideoFrame?
        if self.jitterBuffer == nil,
           self.jitterBufferConfig.mode != .layer,
           self.jitterBufferConfig.mode != .none {
            // Create the video jitter buffer.
            frame = try depacketize(data, groupId: groupId, objectId: objectId, copy: true)
            let remoteFPS: UInt16
            if let frame = frame,
               let fps = frame.fps {
                remoteFPS = UInt16(fps)
            } else {
                remoteFPS = self.config.fps
            }

            // We have what we need to configure the PID dequeuer if using.
            let duration = 1 / Double(remoteFPS)
            assert(self.dequeueBehaviour == nil)
            if jitterBufferConfig.mode == .pid {
                self.dequeueBehaviour = PIDDequeuer(targetDepth: jitterBufferConfig.minDepth,
                                                    frameDuration: duration,
                                                    kp: 0.01,
                                                    ki: 0.001,
                                                    kd: 0.001)
            }

            // Create the video jitter buffer.
            self.jitterBuffer = try .init(namespace: self.namespace,
                                          metricsSubmitter: self.metricsSubmitter,
                                          sort: !self.reliable,
                                          minDepth: self.jitterBufferConfig.minDepth,
                                          capacity: Int(ceil(self.jitterBufferConfig.minDepth / duration) * 10))

            assert(self.dequeueTask == nil)
            // Start the frame dequeue task.
            self.dequeueTask = .init(priority: .high) { [weak self] in
                while !Task.isCancelled {
                    guard let self = self else { return }

                    // Wait until we expect to have a frame available.
                    let jitterBuffer = self.jitterBuffer! // Jitter buffer must exist at this point.
                    let waitTime: TimeInterval
                    if let pid = self.dequeueBehaviour as? PIDDequeuer {
                        pid.currentDepth = jitterBuffer.getDepth()
                        waitTime = self.dequeueBehaviour!.calculateWaitTime()
                    } else {
                        waitTime = calculateWaitTime() ?? duration
                    }
                    if waitTime > 0 {
                        try? await Task.sleep(for: .seconds(waitTime),
                                              tolerance: .seconds(waitTime / 2),
                                              clock: .continuous)
                    }

                    // Attempt to dequeue a frame.
                    if let sample = jitterBuffer.read() {
                        do {
                            try self.decode(sample: sample)
                        } catch {
                            Self.logger.error("Failed to write to decoder: \(error.localizedDescription)")
                        }
                    }
                }
            }
        }

        // Either write the frame to the jitter buffer or otherwise decode it.
        if let jitterBuffer = self.jitterBuffer {
            if frame == nil {
                frame = try depacketize(data, groupId: groupId, objectId: objectId, copy: true)
            }
            if let frame = frame {
                do {
                    try jitterBuffer.write(videoFrame: frame)
                } catch {
                    Self.logger.warning("Failed to enqueue video frame: \(error.localizedDescription)")
                }
            }
        } else {
            if let frame = try depacketize(data,
                                           groupId: groupId,
                                           objectId: objectId,
                                           copy: self.jitterBufferConfig.mode == .layer) {
                try decode(sample: frame)
            }
        }
    }
    // swiftlint:enable cyclomatic_complexity
    // swiftlint:enable function_body_length

    /// Calculates the time until the next frame would be expected, or nil if there is no next frame.
    /// - Parameter from: The time to calculate from.
    /// - Returns Time to wait in seconds, if any.
    func calculateWaitTime(from: Date = .now) -> TimeInterval? {
        guard let jitterBuffer = self.jitterBuffer else { fatalError("Shouldn't use calculateWaitTime with no jitterbuffer") }
        guard let diff = self.timestampTimeDiff else { return nil }
        return jitterBuffer.calculateWaitTime(from: from, offset: diff)
    }

    private func depacketize(_ data: Data, groupId: UInt32, objectId: UInt16, copy: Bool) throws -> DecimusVideoFrame? {
        let buffers: [CMBlockBuffer]?
        var seis: [ApplicationSEI] = []
        switch self.config.codec {
        case .h264:
            buffers = try H264Utilities.depacketize(data,
                                                    format: &self.currentFormat,
                                                    copy: copy) {
                do {
                    let parser = ApplicationSeiParser(ApplicationH264SEIs())
                    if let sei = try parser.parse(encoded: $0) {
                        seis.append(sei)
                    }
                } catch {
                    Self.logger.error("Failed to parse custom SEI: \(error.localizedDescription)")
                }
            }
        case .hevc:
            buffers = try HEVCUtilities.depacketize(data,
                                                    format: &self.currentFormat,
                                                    copy: copy) {
                do {
                    let parser = ApplicationSeiParser(ApplicationHEVCSEIs())
                    if let sei = try parser.parse(encoded: $0) {
                        seis.append(sei)
                    }
                } catch {
                    Self.logger.error("Failed to parse custom SEI: \(error.localizedDescription)")
                }
            }
        default:
            throw "Unsupported codec: \(self.config.codec)"
        }

        let sei: ApplicationSEI?
        if seis.count == 0 {
            sei = nil
        } else {
            sei = seis.reduce(ApplicationSEI(timestamp: nil, orientation: nil)) { result, next in
                let timestamp = next.timestamp ?? result.timestamp
                let orientation = next.orientation ?? result.orientation
                return .init(timestamp: timestamp, orientation: orientation)
            }
        }

        guard let buffers = buffers else { return nil }
        let timeInfo: CMSampleTimingInfo
        if let timestamp = sei?.timestamp {
            timeInfo = .init(duration: .invalid, presentationTimeStamp: timestamp.timestamp, decodeTimeStamp: .invalid)
        } else {
            Self.logger.error("Missing expected frame timestamp")
            timeInfo = .invalid
        }

        var samples: [CMSampleBuffer] = []
        for buffer in buffers {
            samples.append(try CMSampleBuffer(dataBuffer: buffer,
                                              formatDescription: self.currentFormat,
                                              numSamples: 1,
                                              sampleTimings: [timeInfo],
                                              sampleSizes: [buffer.dataLength]))
        }

        // Do we need to update the label?
        if let first = samples.first {
            let resolvedFps: UInt16
            if let fps = sei?.timestamp?.fps {
                resolvedFps = UInt16(fps)
            } else {
                resolvedFps = self.config.fps
            }

            if resolvedFps != self.lastFps || first.formatDescription?.dimensions != self.lastDimensions {
                self.lastFps = resolvedFps
                self.lastDimensions = first.formatDescription?.dimensions
                DispatchQueue.main.async {
                    do {
                        self.description = try self.labelFromSample(sample: first, fps: resolvedFps)
                        guard self.simulreceive != .enable else { return }
                        let participant = self.participants.getOrMake(identifier: self.namespace)
                        participant.label = .init(describing: self)
                    } catch {
                        Self.logger.error("Failed to set label: \(error.localizedDescription)")
                    }
                }
            }
        }

        return .init(samples: samples,
                     groupId: groupId,
                     objectId: objectId,
                     sequenceNumber: sei?.timestamp?.sequenceNumber,
                     fps: sei?.timestamp?.fps,
                     orientation: sei?.orientation?.orientation,
                     verticalMirror: sei?.orientation?.verticalMirror)
    }

    private func decode(sample: DecimusVideoFrame) throws {
        // Should we feed this frame to the decoder?
        // get groupId and objectId from the frame (1st frame)
        let groupId = sample.groupId
        let objectId = sample.objectId
        let gateResult = namegate.handle(groupId: groupId,
                                         objectId: objectId,
                                         lastGroup: self.lastGroup,
                                         lastObject: self.lastObject)
        if gateResult {
            self.lastGroup = groupId
            self.lastFps = objectId
        }

        if !gateResult && self.videoBehaviour == .freeze {
            // If we've thrown away a frame, we should flush to the next group.
            let targetGroup = groupId + 1
            if let jitterBuffer = self.jitterBuffer {
                jitterBuffer.flushTo(targetGroup: targetGroup)
            } else if self.jitterBufferConfig.mode == .layer {
                flushDisplayLayer()
            }
            return
        }

        // Mark samples as discontinous if there was a gap.
        if !gateResult {
            for sample in sample.samples {
                sample.discontinous = true
            }
        }

        // Decode.
        for sampleBuffer in sample.samples {
            if self.jitterBufferConfig.mode == .layer {
                try self.enqueueSample(sample: sampleBuffer, orientation: sample.orientation, verticalMirror: sample.verticalMirror)
            } else {
                if let orientation = sample.orientation {
                    self.atomicOrientation.store(orientation.rawValue, ordering: .releasing)
                }
                if let verticalMirror = sample.verticalMirror {
                    self.atomicMirror.store(verticalMirror, ordering: .releasing)
                }
                try decoder!.write(sampleBuffer)
            }
        }
    }

    private func enqueueSample(sample: CMSampleBuffer,
                               orientation: AVCaptureVideoOrientation?,
                               verticalMirror: Bool?) throws {
        if let measurement = self.measurement,
           self.jitterBufferConfig.mode != .layer {
            let now: Date? = self.granularMetrics ? .now : nil
            let delta: Double?
            if self.granularMetrics {
                if let last = lastDecode {
                    delta = now!.timeIntervalSince(last) * 1000
                } else {
                    delta = nil
                }
                lastDecode = now
            } else {
                delta = nil
            }
            Task(priority: .utility) {
                if let delta = delta {
                    await measurement.decodeDelta(delta: delta, timestamp: now)
                }
                await measurement.decodedFrame(timestamp: now)
            }
        }

        if self.jitterBufferConfig.mode != .layer {
            // We're taking care of time already, show immediately.
            if sample.sampleAttachments.count > 0 {
                sample.sampleAttachments[0][.displayImmediately] = true
            } else {
                Self.logger.warning("Couldn't set display immediately attachment")
            }
        }

        // Enqueue the sample on the main thread.
        DispatchQueue.main.async {
            let participant = self.participants.getOrMake(identifier: self.namespace)
            do {
                // Set the layer's start time to the first sample's timestamp minus the target depth.
                if !self.startTimeSet {
                    try self.setLayerStartTime(layer: participant.view.layer!, time: sample.presentationTimeStamp)
                    self.startTimeSet = true
                }
                try participant.view.enqueue(sample, transform: orientation?.toTransform(verticalMirror!))
            } catch {
                Self.logger.error("Could not enqueue sample: \(error)")
            }
        }
    }

    private func setLayerStartTime(layer: AVSampleBufferDisplayLayer, time: CMTime) throws {
        guard Thread.isMainThread else {
            throw "Should be called from the main thread"
        }
        let timebase = try CMTimebase(sourceClock: .hostTimeClock)
        let startTime: CMTime
        if self.jitterBufferConfig.mode == .layer {
            let delay = CMTime(seconds: self.jitterBufferConfig.minDepth,
                               preferredTimescale: 1000)
            startTime = CMTimeSubtract(time, delay)
        } else {
            startTime = time
        }
        try timebase.setTime(startTime)
        try timebase.setRate(1.0)
        layer.controlTimebase = timebase
    }

    private func flushDisplayLayer() {
        DispatchQueue.main.async {
            let participant = self.participants.getOrMake(identifier: self.namespace)
            do {
                try participant.view.flush()
            } catch {
                Self.logger.error("Could not flush layer: \(error)")
            }
            Self.logger.debug("Flushing display layer")
            self.startTimeSet = false
        }
    }

    private func labelFromSample(sample: CMSampleBuffer, fps: UInt16) throws -> String {
        guard let format = sample.formatDescription else {
            throw "Missing sample format"
        }
        let size = format.dimensions
        return "\(self.namespace): \(String(describing: config.codec)) \(size.width)x\(size.height) \(fps)fps \(Float(config.bitrate) / pow(10, 6))Mbps"
    }
}

extension AVCaptureVideoOrientation {
    func toTransform(_ verticalMirror: Bool) -> CATransform3D {
        var transform = CATransform3DIdentity
        switch self {
        case .portrait:
            transform = CATransform3DRotate(transform, .pi / 2, 0, 0, 1)
            if verticalMirror {
                transform = CATransform3DScale(transform, 1.0, -1.0, 1.0)
            }
        case .landscapeLeft:
            transform = CATransform3DRotate(transform, .pi, 0, 0, 1)
            if verticalMirror {
                transform = CATransform3DScale(transform, 1.0, -1.0, 1.0)
            }
        case .landscapeRight:
            transform = CATransform3DRotate(transform, -.pi, 0, 0, 1)
            if verticalMirror {
                transform = CATransform3DScale(transform, -1.0, 1.0, 1.0)
            }
        case .portraitUpsideDown:
            transform = CATransform3DRotate(transform, -.pi / 2, 0, 0, 1)
            if verticalMirror {
                transform = CATransform3DScale(transform, 1.0, -1.0, 1.0)
            }
        default:
            break
        }
        return transform
    }
}

extension VideoHandler: Hashable {
    static func == (lhs: VideoHandler, rhs: VideoHandler) -> Bool {
        return lhs.namespace == rhs.namespace
    }

    func hash(into hasher: inout Hasher) {
        hasher.combine(self.namespace)
    }
}

extension CMVideoDimensions: Equatable {
    public static func == (lhs: CMVideoDimensions, rhs: CMVideoDimensions) -> Bool {
        lhs.width == rhs.width && lhs.height == rhs.height
    }
}<|MERGE_RESOLUTION|>--- conflicted
+++ resolved
@@ -1,8 +1,5 @@
 import AVFoundation
-<<<<<<< HEAD
-=======
 import Atomics
->>>>>>> 9426c887
 import os
 
 // swiftlint:disable type_body_length
@@ -46,11 +43,7 @@
     private var startTimeSet = false
     private let metricsSubmitter: MetricsSubmitter?
     private let simulreceive: SimulreceiveMode
-<<<<<<< HEAD
     private var lastDecodedImage: AvailableImage?
-=======
-    private var lastDecodedImage: CMSampleBuffer?
->>>>>>> 9426c887
     private let lastDecodedImageLock = OSAllocatedUnfairLock()
     var timestampTimeDiff: TimeInterval?
     private var lastFps: UInt16?
