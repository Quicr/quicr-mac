import AVFoundation
import Atomics
import os

// swiftlint:disable type_body_length

enum DecimusVideoRotation: UInt8 {
    case portrait = 1
    case portraitUpsideDown = 2
    case landscapeRight = 3
    case landscapeLeft = 4
}

/// Handles decoding, jitter, and rendering of a video stream.
class VideoHandler: CustomStringConvertible {
    private static let logger = DecimusLogger(VideoHandler.self)

    /// The current configuration in use.
    let config: VideoCodecConfig
    /// A description of the video handler.
    var description: String
    /// The namespace identifying this stream.
    let namespace: QuicrNamespace

    private var decoder: VTDecoder?
    private let participants: VideoParticipants
    private let measurement: VideoHandlerMeasurement?
    private var lastGroup: UInt32?
    private var lastObject: UInt16?
    private let namegate = SequentialObjectBlockingNameGate()
    private let videoBehaviour: VideoBehaviour
    private let reliable: Bool
    private var jitterBuffer: VideoJitterBuffer?
    private let granularMetrics: Bool
    private var dequeueTask: Task<(), Never>?
    private var dequeueBehaviour: VideoDequeuer?
    private let jitterBufferConfig: VideoJitterBuffer.Config
    var orientation: DecimusVideoRotation? {
        let result = atomicOrientation.load(ordering: .acquiring)
        return result == 0 ? nil : .init(rawValue: result)
    }
    var verticalMirror: Bool {
        atomicMirror.load(ordering: .acquiring)
    }
    private var atomicOrientation = ManagedAtomic<UInt8>(0)
    private var atomicMirror = ManagedAtomic<Bool>(false)
    private var currentFormat: CMFormatDescription?
    private var startTimeSet = false
    private let metricsSubmitter: MetricsSubmitter?
    private let simulreceive: SimulreceiveMode
    var lastDecodedImage: AvailableImage?
    let lastDecodedImageLock = OSAllocatedUnfairLock()
    private var timestampTimeDiffMs = ManagedAtomic(UInt64.zero)
    private var lastFps: UInt16?
    private var lastDimensions: CMVideoDimensions?

    private var duration: TimeInterval? = 0

    /// Create a new video handler.
    /// - Parameters:
    ///     - namespace: The namespace for this video stream.
    ///     - config: Codec configuration for this video stream.
    ///     - participants: Video participants dependency for rendering.
    ///     - metricsSubmitter: If present, a submitter to record metrics through.
    ///     - videoBehaviour: Behaviour mode used for making decisions about valid group/object values.
    ///     - reliable: True if this stream should be considered to be reliable (in order, no loss).
    ///     - granularMetrics: True to record per frame / operation metrics at a performance cost.
    ///     - jitterBufferConfig: Requested configuration for jitter handling.
    ///     - simulreceive: The mode to operate in if any sibling streams are present.
    /// - Throws: Simulreceive cannot be used with a jitter buffer mode of `layer`.
    init(namespace: QuicrNamespace,
         config: VideoCodecConfig,
         participants: VideoParticipants,
         metricsSubmitter: MetricsSubmitter?,
         videoBehaviour: VideoBehaviour,
         reliable: Bool,
         granularMetrics: Bool,
         jitterBufferConfig: VideoJitterBuffer.Config,
         simulreceive: SimulreceiveMode) throws {
        if simulreceive != .none && jitterBufferConfig.mode == .layer {
            throw "Simulreceive and layer are not compatible"
        }

        self.namespace = namespace
        self.config = config
        self.participants = participants
        if let metricsSubmitter = metricsSubmitter {
            let measurement = VideoHandler.VideoHandlerMeasurement(namespace: namespace)
            Task(priority: .utility) {
                await metricsSubmitter.register(measurement: measurement)
            }
            self.measurement = measurement
        } else {
            self.measurement = nil
        }
        self.videoBehaviour = videoBehaviour
        self.reliable = reliable
        self.granularMetrics = granularMetrics
        self.jitterBufferConfig = jitterBufferConfig
        self.simulreceive = simulreceive
        self.metricsSubmitter = metricsSubmitter
        self.description = self.namespace

        if jitterBufferConfig.mode != .layer {
            // Create the decoder.
            self.decoder = .init(config: self.config) { [weak self] sample in
                guard let self = self else { return }
                if simulreceive != .none {
                    self.lastDecodedImageLock.lock()
                    defer { self.lastDecodedImageLock.unlock() }
                    self.lastDecodedImage = .init(image: sample,
                                                  fps: UInt(self.config.fps),
                                                  discontinous: sample.discontinous)
                }
                if simulreceive != .enable {
                    // Enqueue for rendering.
                    do {
                        try self.enqueueSample(sample: sample,
                                               orientation: self.orientation,
                                               verticalMirror: self.verticalMirror)
                    } catch {
                        Self.logger.error("Failed to enqueue decoded sample: \(error)")
                    }
                }
            }
        }
    }

    deinit {
        if self.simulreceive != .enable {
            self.participants.removeParticipant(identifier: namespace)
        }
        if let metricsSubmitter = self.metricsSubmitter,
           let measurement = self.measurement {
            let id = measurement.id
            Task(priority: .utility) {
                await metricsSubmitter.unregister(id: id)
            }
        }
        self.dequeueTask?.cancel()
    }

    /// Pass an encoded video frame to this video handler.
    /// - Parameter data Encoded H264 frame data.
    /// - Parameter groupId The group.
    /// - Parameter objectId The object in the group.
    func submitEncodedData(_ data: Data, groupId: UInt32, objectId: UInt16) throws {
        var frame: DecimusVideoFrame?

        // Do we need to create a jitter buffer?
        if self.jitterBuffer == nil,
           self.jitterBufferConfig.mode != .layer,
           self.jitterBufferConfig.mode != .none {
            // Create the video jitter buffer.
<<<<<<< HEAD
            do {
                frame = try createJitterBuffer(data: data, groupId: groupId, objectId: objectId)
                assert(self.dequeueTask == nil)
                createDequeueTask()
            } catch {
                Self.logger.error("Failed to create jitter buffer: \(error.localizedDescription)")
            }
=======
            if let copied = try depacketize(data, groupId: groupId, objectId: objectId, copy: true) {
                try createJitterBuffer(frame: copied)
                assert(self.dequeueTask == nil)
                createDequeueTask()
            } else {
                 throw "Couldn't depacketize this frame"
            }
        }

        // Depacketize if we didn't already.
        if frame == nil {
            let copy = self.jitterBuffer != nil || self.jitterBufferConfig.mode == .layer
            frame = try depacketize(data, groupId: groupId, objectId: objectId, copy: copy)
        }

        guard let frame = frame else {
            throw "Unable to depacketize frame"
>>>>>>> 47f503b4
        }

        // Either write the frame to the jitter buffer or otherwise decode it.
        if let jitterBuffer = self.jitterBuffer {
            try jitterBuffer.write(videoFrame: frame)
        } else {
            try decode(sample: frame)
        }

        // Metrics.
        if let measurement = self.measurement {
            let now: Date? = self.granularMetrics ? .now : nil
            Task(priority: .utility) {
                await measurement.receivedFrame(timestamp: now, idr: objectId == 0)
                await measurement.receivedBytes(received: data.count, timestamp: now)
            }
        }
    }

    /// Calculates the time until the next frame would be expected, or nil if there is no next frame.
    /// - Parameter from: The time to calculate from.
    /// - Returns Time to wait in seconds, if any.
    func calculateWaitTime(from: Date = .now) -> TimeInterval? {
        guard let jitterBuffer = self.jitterBuffer else {
            fatalError("Shouldn't use calculateWaitTime with no jitterbuffer")
        }
        let diffMs = self.timestampTimeDiffMs.load(ordering: .acquiring)
        guard diffMs > 0 else { return nil }
        let diff = TimeInterval(diffMs) / 1000
        return jitterBuffer.calculateWaitTime(from: from, offset: diff)
    }

<<<<<<< HEAD
    private func createJitterBuffer(data: Data, groupId: UInt32, objectId: UInt16) throws -> DecimusVideoFrame {
        guard let frame = try depacketize(data, groupId: groupId, objectId: objectId, copy: true) else {
            throw "Failed to depacketize frame"
        }
=======
    private func createJitterBuffer(frame: DecimusVideoFrame) throws {
>>>>>>> 47f503b4
        let remoteFPS: UInt16
        if let fps = frame.fps {
            remoteFPS = UInt16(fps)
        } else {
            remoteFPS = self.config.fps
        }

        // We have what we need to configure the PID dequeuer if using.
        let duration = 1 / Double(remoteFPS)
        assert(self.dequeueBehaviour == nil)
        if jitterBufferConfig.mode == .pid {
            self.dequeueBehaviour = PIDDequeuer(targetDepth: jitterBufferConfig.minDepth,
                                                frameDuration: duration,
                                                kp: 0.01,
                                                ki: 0.001,
                                                kd: 0.001)
        }

        // Create the video jitter buffer.
        self.jitterBuffer = try .init(namespace: self.namespace,
                                      metricsSubmitter: self.metricsSubmitter,
                                      sort: !self.reliable,
                                      minDepth: self.jitterBufferConfig.minDepth,
                                      capacity: Int(ceil(self.jitterBufferConfig.minDepth / duration) * 10))
        self.duration = duration
<<<<<<< HEAD
        return frame
=======
>>>>>>> 47f503b4
    }

    private func createDequeueTask() {
        // Start the frame dequeue task.
        self.dequeueTask = .init(priority: .high) { [weak self] in
            while !Task.isCancelled {
                guard let self = self else { return }

                // Wait until we expect to have a frame available.
                let jitterBuffer = self.jitterBuffer! // Jitter buffer must exist at this point.
                let waitTime: TimeInterval
                if let pid = self.dequeueBehaviour as? PIDDequeuer {
                    pid.currentDepth = jitterBuffer.getDepth()
                    waitTime = self.dequeueBehaviour!.calculateWaitTime()
                } else {
                    guard let duration = self.duration else {
                        Self.logger.error("Missing duration")
                        return
                    }
                    waitTime = calculateWaitTime() ?? duration
                }
                if waitTime > 0 {
                    do {
                        try await Task.sleep(for: .seconds(waitTime),
                                             tolerance: .seconds(waitTime / 2),
                                             clock: .continuous)
                        guard let task = self.dequeueTask,
                              !task.isCancelled else {
                            return
                        }
                    } catch {
                        Self.logger.error("Exception during sleep: \(error.localizedDescription)")
                        continue
                    }
                }

                // Attempt to dequeue a frame.
                if let sample = jitterBuffer.read() {
                    do {
                        try self.decode(sample: sample)
                    } catch {
                        Self.logger.error("Failed to write to decoder: \(error.localizedDescription)")
                    }
                }
            }
        }
    }

    func setTimeDiff(diff: TimeInterval) {
        assert(diff > (1 / 1000))
        self.timestampTimeDiffMs.store(UInt64(diff * TimeInterval(1000)), ordering: .releasing)
    }

    private func depacketize(_ data: Data,
                             groupId: UInt32,
                             objectId: UInt16,
                             copy: Bool) throws -> DecimusVideoFrame? {
        let buffers: [CMBlockBuffer]?
        var seis: [ApplicationSEI] = []
        switch self.config.codec {
        case .h264:
            buffers = try H264Utilities.depacketize(data,
                                                    format: &self.currentFormat,
                                                    copy: copy) {
                do {
                    let parser = ApplicationSeiParser(ApplicationH264SEIs())
                    if let sei = try parser.parse(encoded: $0) {
                        seis.append(sei)
                    }
                } catch {
                    Self.logger.error("Failed to parse custom SEI: \(error.localizedDescription)")
                }
            }
        case .hevc:
            buffers = try HEVCUtilities.depacketize(data,
                                                    format: &self.currentFormat,
                                                    copy: copy) {
                do {
                    let parser = ApplicationSeiParser(ApplicationHEVCSEIs())
                    if let sei = try parser.parse(encoded: $0) {
                        seis.append(sei)
                    }
                } catch {
                    Self.logger.error("Failed to parse custom SEI: \(error.localizedDescription)")
                }
            }
        default:
            throw "Unsupported codec: \(self.config.codec)"
        }

        let sei: ApplicationSEI?
        if seis.count == 0 {
            sei = nil
        } else {
            sei = seis.reduce(ApplicationSEI(timestamp: nil, orientation: nil)) { result, next in
                let timestamp = next.timestamp ?? result.timestamp
                let orientation = next.orientation ?? result.orientation
                return .init(timestamp: timestamp, orientation: orientation)
            }
        }

        guard let buffers = buffers else { return nil }
        let timeInfo: CMSampleTimingInfo
        if let timestamp = sei?.timestamp {
            timeInfo = .init(duration: .invalid, presentationTimeStamp: timestamp.timestamp, decodeTimeStamp: .invalid)
        } else {
            Self.logger.error("Missing expected frame timestamp")
            timeInfo = .invalid
        }

        var samples: [CMSampleBuffer] = []
        for buffer in buffers {
            samples.append(try CMSampleBuffer(dataBuffer: buffer,
                                              formatDescription: self.currentFormat,
                                              numSamples: 1,
                                              sampleTimings: [timeInfo],
                                              sampleSizes: [buffer.dataLength]))
        }

        // Do we need to update the label?
        if let first = samples.first {
            let resolvedFps: UInt16
            if let fps = sei?.timestamp?.fps {
                resolvedFps = UInt16(fps)
            } else {
                resolvedFps = self.config.fps
            }

            if resolvedFps != self.lastFps || first.formatDescription?.dimensions != self.lastDimensions {
                self.lastFps = resolvedFps
                self.lastDimensions = first.formatDescription?.dimensions
                DispatchQueue.main.async {
                    do {
                        self.description = try self.labelFromSample(sample: first, fps: resolvedFps)
                        guard self.simulreceive != .enable else { return }
                        let participant = self.participants.getOrMake(identifier: self.namespace)
                        participant.label = .init(describing: self)
                    } catch {
                        Self.logger.error("Failed to set label: \(error.localizedDescription)")
                    }
                }
            }
        }

        return .init(samples: samples,
                     groupId: groupId,
                     objectId: objectId,
                     sequenceNumber: sei?.timestamp?.sequenceNumber,
                     fps: sei?.timestamp?.fps,
                     orientation: sei?.orientation?.orientation,
                     verticalMirror: sei?.orientation?.verticalMirror)
    }

    private func decode(sample: DecimusVideoFrame) throws {
        // Should we feed this frame to the decoder?
        // get groupId and objectId from the frame (1st frame)
        let groupId = sample.groupId
        let objectId = sample.objectId
        let gateResult = namegate.handle(groupId: groupId,
                                         objectId: objectId,
                                         lastGroup: self.lastGroup,
                                         lastObject: self.lastObject)
        guard gateResult || self.videoBehaviour != .freeze else {
            // If there's a discontinuity and we want to freeze, we're done.
            return
        }

        if gateResult {
            // Update to track continuity.
            self.lastGroup = groupId
            self.lastObject = objectId
        } else {
            // Mark discontinous.
            for sample in sample.samples {
                sample.discontinous = true
            }
        }

        // Decode.
        for sampleBuffer in sample.samples {
            if self.jitterBufferConfig.mode == .layer {
                try self.enqueueSample(sample: sampleBuffer,
                                       orientation: sample.orientation,
                                       verticalMirror: sample.verticalMirror)
            } else {
                if let orientation = sample.orientation {
                    self.atomicOrientation.store(orientation.rawValue, ordering: .releasing)
                }
                if let verticalMirror = sample.verticalMirror {
                    self.atomicMirror.store(verticalMirror, ordering: .releasing)
                }
                try decoder!.write(sampleBuffer)
            }
        }
    }

    private func enqueueSample(sample: CMSampleBuffer,
                               orientation: DecimusVideoRotation?,
                               verticalMirror: Bool?) throws {
        if let measurement = self.measurement,
           self.jitterBufferConfig.mode != .layer {
            let now: Date? = self.granularMetrics ? .now : nil
            Task(priority: .utility) {
                await measurement.decodedFrame(timestamp: now)
            }
        }

        if self.jitterBufferConfig.mode != .layer {
            // We're taking care of time already, show immediately.
            if sample.sampleAttachments.count > 0 {
                sample.sampleAttachments[0][.displayImmediately] = true
            } else {
                Self.logger.warning("Couldn't set display immediately attachment")
            }
        }

        // Enqueue the sample on the main thread.
        DispatchQueue.main.async {
            let participant = self.participants.getOrMake(identifier: self.namespace)
            do {
                // Set the layer's start time to the first sample's timestamp minus the target depth.
                if !self.startTimeSet {
                    try self.setLayerStartTime(layer: participant.view.layer!, time: sample.presentationTimeStamp)
                    self.startTimeSet = true
                }
                try participant.view.enqueue(sample, transform: orientation?.toTransform(verticalMirror!))
                if self.granularMetrics,
                   let measurement = self.measurement {
                    let now = Date.now
                    let timestamp = sample.presentationTimeStamp.seconds
                    Task(priority: .background) {
                        await measurement.enqueuedFrame(frameTimestamp: timestamp, metricsTimestamp: now)
                    }
                }
            } catch {
                Self.logger.error("Could not enqueue sample: \(error)")
            }
        }
    }

    private func setLayerStartTime(layer: AVSampleBufferDisplayLayer, time: CMTime) throws {
        guard Thread.isMainThread else {
            throw "Should be called from the main thread"
        }
        let timebase = try CMTimebase(sourceClock: .hostTimeClock)
        let startTime: CMTime
        if self.jitterBufferConfig.mode == .layer {
            let delay = CMTime(seconds: self.jitterBufferConfig.minDepth,
                               preferredTimescale: 1000)
            startTime = CMTimeSubtract(time, delay)
        } else {
            startTime = time
        }
        try timebase.setTime(startTime)
        try timebase.setRate(1.0)
        layer.controlTimebase = timebase
    }

    private func flushDisplayLayer() {
        DispatchQueue.main.async {
            let participant = self.participants.getOrMake(identifier: self.namespace)
            do {
                try participant.view.flush()
            } catch {
                Self.logger.error("Could not flush layer: \(error)")
            }
            Self.logger.debug("Flushing display layer")
            self.startTimeSet = false
        }
    }

    private func labelFromSample(sample: CMSampleBuffer, fps: UInt16) throws -> String {
        guard let format = sample.formatDescription else {
            throw "Missing sample format"
        }
        let size = format.dimensions
        return "\(self.namespace): \(String(describing: config.codec)) \(size.width)x\(size.height) \(fps)fps \(Float(config.bitrate) / pow(10, 6))Mbps"
    }
}

extension DecimusVideoRotation {
    func toTransform(_ verticalMirror: Bool) -> CATransform3D {
        var transform = CATransform3DIdentity
        switch self {
        case .portrait:
            transform = CATransform3DRotate(transform, .pi / 2, 0, 0, 1)
            if verticalMirror {
                transform = CATransform3DScale(transform, 1.0, -1.0, 1.0)
            }
        case .landscapeLeft:
            transform = CATransform3DRotate(transform, .pi, 0, 0, 1)
            if verticalMirror {
                transform = CATransform3DScale(transform, 1.0, -1.0, 1.0)
            }
        case .landscapeRight:
            transform = CATransform3DRotate(transform, -.pi, 0, 0, 1)
            if verticalMirror {
                transform = CATransform3DScale(transform, -1.0, 1.0, 1.0)
            }
        case .portraitUpsideDown:
            transform = CATransform3DRotate(transform, -.pi / 2, 0, 0, 1)
            if verticalMirror {
                transform = CATransform3DScale(transform, 1.0, -1.0, 1.0)
            }
        }
        return transform
    }
}

extension VideoHandler: Hashable {
    static func == (lhs: VideoHandler, rhs: VideoHandler) -> Bool {
        return lhs.namespace == rhs.namespace
    }

    func hash(into hasher: inout Hasher) {
        hasher.combine(self.namespace)
    }
}

extension CMVideoDimensions: Equatable {
    public static func == (lhs: CMVideoDimensions, rhs: CMVideoDimensions) -> Bool {
        lhs.width == rhs.width && lhs.height == rhs.height
    }
}<|MERGE_RESOLUTION|>--- conflicted
+++ resolved
@@ -152,21 +152,12 @@
            self.jitterBufferConfig.mode != .layer,
            self.jitterBufferConfig.mode != .none {
             // Create the video jitter buffer.
-<<<<<<< HEAD
-            do {
-                frame = try createJitterBuffer(data: data, groupId: groupId, objectId: objectId)
-                assert(self.dequeueTask == nil)
-                createDequeueTask()
-            } catch {
-                Self.logger.error("Failed to create jitter buffer: \(error.localizedDescription)")
-            }
-=======
             if let copied = try depacketize(data, groupId: groupId, objectId: objectId, copy: true) {
                 try createJitterBuffer(frame: copied)
                 assert(self.dequeueTask == nil)
                 createDequeueTask()
             } else {
-                 throw "Couldn't depacketize this frame"
+                throw "Couldn't depacketize this frame"
             }
         }
 
@@ -178,7 +169,6 @@
 
         guard let frame = frame else {
             throw "Unable to depacketize frame"
->>>>>>> 47f503b4
         }
 
         // Either write the frame to the jitter buffer or otherwise decode it.
@@ -211,14 +201,7 @@
         return jitterBuffer.calculateWaitTime(from: from, offset: diff)
     }
 
-<<<<<<< HEAD
-    private func createJitterBuffer(data: Data, groupId: UInt32, objectId: UInt16) throws -> DecimusVideoFrame {
-        guard let frame = try depacketize(data, groupId: groupId, objectId: objectId, copy: true) else {
-            throw "Failed to depacketize frame"
-        }
-=======
     private func createJitterBuffer(frame: DecimusVideoFrame) throws {
->>>>>>> 47f503b4
         let remoteFPS: UInt16
         if let fps = frame.fps {
             remoteFPS = UInt16(fps)
@@ -244,10 +227,6 @@
                                       minDepth: self.jitterBufferConfig.minDepth,
                                       capacity: Int(ceil(self.jitterBufferConfig.minDepth / duration) * 10))
         self.duration = duration
-<<<<<<< HEAD
-        return frame
-=======
->>>>>>> 47f503b4
     }
 
     private func createDequeueTask() {
