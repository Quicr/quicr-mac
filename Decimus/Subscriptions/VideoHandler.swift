--- conflicted
+++ resolved
@@ -1,5 +1,7 @@
 // SPDX-FileCopyrightText: Copyright (c) 2023 Cisco Systems
 // SPDX-License-Identifier: BSD-2-Clause
+
+// swiftlint:disable file_length
 
 import AVFoundation
 import Synchronization
@@ -109,6 +111,8 @@
     struct Config {
         /// True to calculate end-to-end latency.
         let calculateLatency: Bool
+        /// True to use MoQ MI
+        let mediaInterop: Bool
     }
 
     /// Create a new video handler.
@@ -275,7 +279,7 @@
     /// - Parameter when: Date when the object was received.
     /// - Parameter cached: True if this object is from the cache (not live).
     /// - Parameter drop: True if this object should be dropped.
-    func objectReceived(_ objectHeaders: QObjectHeaders,
+    func objectReceived(_ objectHeaders: QObjectHeaders, // swiftlint:disable:this cyclomatic_complexity function_body_length
                         data: Data,
                         extensions: [NSNumber: Data]?,
                         when: Date,
@@ -317,67 +321,60 @@
             return
         }
 
+        // Video needs extensions to be present.
+        guard let extensions = extensions else {
+            self.logger.error("Missing expected header extensions")
+            return
+        }
+
+        let encoded: Data
+        let presentationTimestamp: CMTime
+        let sequence: UInt64
         do {
-            // Pull LOC data out of headers.
-            guard let extensions = extensions else {
-<<<<<<< HEAD
-                Self.logger.error("Missing expected header extensions")
-                return
-            }
-
-            // Metadata should exist for every frame.
-            let metadata = switch try extensions.getHeader(.videoH264AVCCMetadata) {
-            case .videoH264AVCCMetadata(let metadata):
-                metadata
-            default:
-                throw "Bad header extension"
-            }
-
-            // Extradata may exist.
-            let extradata: Data? = switch try extensions.getHeader(.videoH264AVCCExtradata) {
-            case .videoH264AVCCExtradata(let data):
-                data
-            case nil:
-                nil
-            default:
-                throw "Bad header extension"
-            }
-
-            // TODO: Optimize this.
-            let encoded: Data
-            if let extradata = extradata {
-                encoded = extradata + data
+            if self.handlerConfig.mediaInterop {
+                let metadata = switch try extensions.getHeader(.videoH264AVCCMetadata) {
+                case .videoH264AVCCMetadata(let metadata):
+                    metadata
+                default:
+                    throw "Bad header extension"
+                }
+                presentationTimestamp = .init(value: CMTimeValue(metadata.ptsTimestamp.value),
+                                              timescale: CMTimeScale(metadata.timebase.value))
+                sequence = metadata.seqId.value
+
+                let extradata: Data? = switch try extensions.getHeader(.videoH264AVCCExtradata) {
+                case .videoH264AVCCExtradata(let data):
+                    data
+                case nil:
+                    nil
+                default:
+                    throw "Bad header extension"
+                }
+
+                if let extradata = extradata {
+                    encoded = extradata + data
+                } else {
+                    encoded = data
+                }
             } else {
+                let loc = try LowOverheadContainer(from: extensions)
+                guard let locSeq = loc.sequence else {
+                    self.logger.error("Video needs LOC sequence number set")
+                    return
+                }
                 encoded = data
-=======
-                self.logger.warning("Missing expected LOC headers")
-                return
-            }
-            let loc = try LowOverheadContainer(from: extensions)
-            guard let sequence = loc.sequence else {
-                self.logger.error("Video needs LOC sequence number set")
-                return
->>>>>>> cfaea888
-            }
-
-            let presentation = CMTime(value: CMTimeValue(metadata.ptsTimestamp.value),
-                                      timescale: CMTimeScale(metadata.timebase.value))
-
-
+                presentationTimestamp = .init(value: .init(loc.timestamp.timeIntervalSince1970 * microsecondsPerSecond),
+                                              timescale: CMTimeScale(microsecondsPerSecond))
+                sequence = locSeq
+            }
 
             guard let frame = try self.depacketize(fullTrackName: self.fullTrackName,
                                                    data: encoded,
                                                    groupId: objectHeaders.groupId,
                                                    objectId: objectHeaders.objectId,
-<<<<<<< HEAD
-                                                   sequenceNumber: metadata.seqId.value,
-                                                   presentation: presentation) else {
-                Self.logger.warning("No video data in object")
-=======
                                                    sequenceNumber: sequence,
-                                                   timestamp: loc.timestamp) else {
-                self.logger.warning("No video data in object")
->>>>>>> cfaea888
+                                                   presentation: presentationTimestamp) else {
+                self.logger.error("Failed to depacketize video frame")
                 return
             }
 
@@ -388,7 +385,8 @@
 
             // Drive base target depth from smoothed RFC3550 jitter.
             if self.jitterBufferConfig.adaptive {
-                self.jitterCalculation.record(timestamp: loc.timestamp, arrival: when)
+                // FIXME: Probably want to not involve Date if avoidable.
+                self.jitterCalculation.record(timestamp: .init(timeIntervalSince1970: timestamp), arrival: when)
                 let newTarget = max(self.jitterBufferConfig.minDepth, self.jitterCalculation.smoothed * 3)
                 if let jitterBuffer = self.jitterBuffer {
                     let existing = jitterBuffer.getBaseTargetDepth()
@@ -406,14 +404,15 @@
                 }
             }
 
+            // TODO: Reimplement.
             let publishTimestamp: Date? = nil
-//            if let publishTimestampData = loc.get(key: .publishTimestamp) {
-//                let uint64 = publishTimestampData.withUnsafeBytes { $0.loadUnaligned(as: UInt64.self) }
-//                let interval = TimeInterval(uint64) / 1_000.0 // Convert from milliseconds to seconds.
-//                publishTimestamp = .init(timeIntervalSince1970: interval)
-//            } else {
-//                publishTimestamp = nil
-//            }
+            //            if let publishTimestampData = loc.get(key: .publishTimestamp) {
+            //                let uint64 = publishTimestampData.withUnsafeBytes { $0.loadUnaligned(as: UInt64.self) }
+            //                let interval = TimeInterval(uint64) / 1_000.0 // Convert from milliseconds to seconds.
+            //                publishTimestamp = .init(timeIntervalSince1970: interval)
+            //            } else {
+            //                publishTimestamp = nil
+            //            }
 
             // Notify interested parties of this object.
             let toCall: [ObjectReceivedCallback] = self.callbacks.withLock { Array($0.callbacks.values) }
