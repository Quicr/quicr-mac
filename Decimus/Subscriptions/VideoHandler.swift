--- conflicted
+++ resolved
@@ -2,6 +2,13 @@
 import Atomics
 
 // swiftlint:disable type_body_length
+
+enum DecimusVideoRotation: UInt8 {
+    case portrait = 1
+    case portraitUpsideDown = 2
+    case landscapeRight = 3
+    case landscapeLeft = 4
+}
 
 /// Handles decoding, jitter, and rendering of a video stream.
 class VideoHandler: CustomStringConvertible {
@@ -28,20 +35,15 @@
     private var dequeueTask: Task<(), Never>?
     private var dequeueBehaviour: VideoDequeuer?
     private let jitterBufferConfig: VideoJitterBuffer.Config
-<<<<<<< HEAD
-    private(set) var orientation: Double?
-    private(set) var verticalMirror: Bool?
-=======
-    var orientation: AVCaptureVideoOrientation? {
+    var orientation: DecimusVideoRotation? {
         let result = atomicOrientation.load(ordering: .acquiring)
         return result == 0 ? nil : .init(rawValue: result)
     }
     var verticalMirror: Bool {
         atomicMirror.load(ordering: .acquiring)
     }
-    private var atomicOrientation = ManagedAtomic(0)
+    private var atomicOrientation = ManagedAtomic<UInt8>(0)
     private var atomicMirror = ManagedAtomic<Bool>(false)
->>>>>>> 50914745
     private var currentFormat: CMFormatDescription?
     private var startTimeSet = false
     private let metricsSubmitter: MetricsSubmitter?
@@ -407,7 +409,7 @@
     }
 
     private func enqueueSample(sample: CMSampleBuffer,
-                               orientation: Double?,
+                               orientation: DecimusVideoRotation?,
                                verticalMirror: Bool?) throws {
         if let measurement = self.measurement,
            self.jitterBufferConfig.mode != .layer {
@@ -496,26 +498,26 @@
     }
 }
 
-extension Double {
+extension DecimusVideoRotation {
     func toTransform(_ verticalMirror: Bool) -> CATransform3D {
         var transform = CATransform3DIdentity
         switch self {
-        case 0:
+        case .portrait:
             transform = CATransform3DRotate(transform, .pi / 2, 0, 0, 1)
             if verticalMirror {
                 transform = CATransform3DScale(transform, 1.0, -1.0, 1.0)
             }
-        case 90:
+        case .landscapeLeft:
             transform = CATransform3DRotate(transform, .pi, 0, 0, 1)
             if verticalMirror {
                 transform = CATransform3DScale(transform, 1.0, -1.0, 1.0)
             }
-        case 270:
+        case .landscapeRight:
             transform = CATransform3DRotate(transform, -.pi, 0, 0, 1)
             if verticalMirror {
                 transform = CATransform3DScale(transform, -1.0, 1.0, 1.0)
             }
-        case 180:
+        case .portraitUpsideDown:
             transform = CATransform3DRotate(transform, -.pi / 2, 0, 0, 1)
             if verticalMirror {
                 transform = CATransform3DScale(transform, 1.0, -1.0, 1.0)
