--- conflicted
+++ resolved
@@ -291,20 +291,15 @@
                 }
 
                 // Attempt to dequeue a frame.
-<<<<<<< HEAD
                 if let sample = jitterBuffer.read(from: now) {
-=======
-                if let sample = jitterBuffer.read() {
                     if self.granularMetrics,
                        let measurement = self.measurement?.measurement {
-                        let now = Date.now
                         let time = self.calculateWaitTime(frame: sample)
                         Task(priority: .utility) {
                             await measurement.frameDelay(delay: time, metricsTimestamp: now)
                         }
                     }
 
->>>>>>> 125b1fda
                     do {
                         try self.decode(sample: sample, from: now)
                     } catch {
