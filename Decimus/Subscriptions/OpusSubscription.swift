import AVFAudio
import CoreAudio
import os

// swiftlint:disable identifier_name
enum OpusSubscriptionError: Error {
    case FailedDecoderCreation
}
// swiftlint:enable identifier_name

actor OpusSubscriptionMeasurement: Measurement {
    var name: String = "OpusSubscription"
    var fields: [Date?: [String: AnyObject]] = [:]
    var tags: [String: String] = [:]

    private var frames: UInt64 = 0
    private var bytes: UInt64 = 0
    private var missing: UInt64 = 0
    private var callbacks: UInt64 = 0

    init(namespace: QuicrNamespace, submitter: MetricsSubmitter) {
        tags["namespace"] = namespace
        Task {
            await submitter.register(measurement: self)
        }
    }

    func receivedFrames(received: AVAudioFrameCount, timestamp: Date?) {
        self.frames += UInt64(received)
        record(field: "receivedFrames", value: self.frames as AnyObject, timestamp: timestamp)
    }

    func receivedBytes(received: UInt, timestamp: Date?) {
        self.bytes += UInt64(received)
        record(field: "receivedBytes", value: self.bytes as AnyObject, timestamp: timestamp)
    }

    func missingSeq(missingCount: UInt64, timestamp: Date?) {
        self.missing += missingCount
        record(field: "missingSeqs", value: self.missing as AnyObject, timestamp: timestamp)
    }

    func framesUnderrun(underrun: UInt64, timestamp: Date?) {
        record(field: "framesUnderrun", value: underrun as AnyObject, timestamp: timestamp)
    }

    func concealmentFrames(concealed: UInt64, timestamp: Date?) {
        record(field: "framesConcealed", value: concealed as AnyObject, timestamp: timestamp)
    }

    func callbacks(callbacks: UInt64, timestamp: Date?) {
        record(field: "callbacks", value: callbacks as AnyObject, timestamp: timestamp)
    }
}

class OpusSubscription: Subscription {
    private static let logger = DecimusLogger(OpusSubscription.self)

    struct Metrics {
        var framesEnqueued = 0
        var framesEnqueuedFail = 0
    }

    private class Weak<T> {
        var value: T
        init(value: T) {
            self.value = value
        }
    }

    let namespace: String
    private var decoder: LibOpusDecoder

    private let engine: DecimusAudioEngine
    private var asbd: UnsafeMutablePointer<AudioStreamBasicDescription> = .allocate(capacity: 1)
    private var metrics: Metrics = .init()
    private var node: AVAudioSourceNode?
    private var jitterBuffer: QJitterBuffer
    private var seq: UInt32 = 0
    private let measurement: OpusSubscriptionMeasurement?
    private var underrun: Weak<UInt64> = .init(value: 0)
    private var callbacks: Weak<UInt64> = .init(value: 0)
    private let reliable: Bool
    private let granularMetrics: Bool
    private var added: Bool = false
    private var lastReceivedAudio: Date?
    private let lastReceivedAudioThreshold: TimeInterval = 2
    private var cleanupTask: Task<(), Never>?

    init(namespace: QuicrNamespace,
         engine: DecimusAudioEngine,
         config: AudioCodecConfig,
         submitter: MetricsSubmitter?,
         jitterDepth: TimeInterval,
         jitterMax: TimeInterval,
         opusWindowSize: OpusWindowSize,
         reliable: Bool,
         granularMetrics: Bool) throws {
        self.namespace = namespace
        self.engine = engine
        if let submitter = submitter {
            self.measurement = .init(namespace: namespace, submitter: submitter)
        } else {
            self.measurement = nil
        }
        self.reliable = reliable
        self.granularMetrics = granularMetrics

        do {
            self.decoder = try .init(format: DecimusAudioEngine.format)
        } catch {
            throw OpusSubscriptionError.FailedDecoderCreation
        }

        // Create the jitter buffer.
        self.asbd = .init(mutating: decoder.decodedFormat.streamDescription)
        let opusPacketSize = self.asbd.pointee.mSampleRate * opusWindowSize.rawValue
        self.jitterBuffer = QJitterBuffer(elementSize: Int(asbd.pointee.mBytesPerPacket),
                                          packetElements: Int(opusPacketSize),
                                          clockRate: UInt(asbd.pointee.mSampleRate),
                                          maxLengthMs: UInt(jitterMax * 1000),
                                          minLengthMs: UInt(jitterDepth * 1000)) { level, msg, alert in
            OpusSubscription.logger.log(level: DecimusLogger.LogLevel(rawValue: level)!, msg!, alert: alert)
        }

        // Create the player node.
        self.node = .init(format: decoder.decodedFormat, renderBlock: renderBlock)
        Self.logger.info("Subscribed to OPUS stream")
    }

    deinit {
        // Remove the audio playout.
        cleanupTask?.cancel()
        if engine.hasPlayer(identifier: namespace) {
            do {
                try engine.removePlayer(identifier: namespace)
            } catch {
                Self.logger.critical("Couldn't remove player: \(error.localizedDescription)")
            }
        }

        // Reset the node.
        node!.reset()

        // Report metrics.
        Self.logger.info("They had \(self.metrics.framesEnqueuedFail) copy fails")
    }

    func prepare(_ sourceID: SourceIDType!, label: String!, qualityProfile: String!, reliable: UnsafeMutablePointer<Bool>!) -> Int32 {
        reliable.pointee = self.reliable
        return SubscriptionError.None.rawValue
    }

    private lazy var renderBlock: AVAudioSourceNodeRenderBlock = { [jitterBuffer, asbd, weak underrun, weak callbacks] silence, _, numFrames, data in
        // Fill the buffers as best we can.
        if let callbacks = callbacks {
            callbacks.value += UInt64(numFrames)
        }
        guard data.pointee.mNumberBuffers == 1 else {
            // Unexpected.
            let buffers: UnsafeMutableAudioBufferListPointer = .init(data)
            Self.logger.error("Got multiple buffers: \(data.pointee.mNumberBuffers)")
            for (idx, buffer) in buffers.enumerated() {
                Self.logger.error("Buffer \(idx) size: \(buffer.mDataByteSize), channels: \(buffer.mNumberChannels)")
            }
            return 1
        }

        guard data.pointee.mBuffers.mNumberChannels == asbd.pointee.mChannelsPerFrame else {
            Self.logger.error("Unexpected render block channels. Got \(data.pointee.mBuffers.mNumberChannels). Expected \(asbd.pointee.mChannelsPerFrame)")
            return 1
        }

        let buffer: AudioBuffer = data.pointee.mBuffers
        assert(buffer.mDataByteSize == numFrames * asbd.pointee.mBytesPerFrame)
        let copiedFrames = jitterBuffer.dequeue(buffer.mData,
                                                destinationLength: Int(buffer.mDataByteSize),
                                                elements: Int(numFrames))
        guard copiedFrames == numFrames else {
            // Ensure any incomplete data is pure silence.
            let framesUnderan = UInt64(numFrames) - UInt64(copiedFrames)
            silence.pointee = .init(framesUnderan == numFrames)
            if let underrun = underrun {
                underrun.value += framesUnderan
            }
            let buffers: UnsafeMutableAudioBufferListPointer = .init(data)
            for buffer in buffers {
                guard let dataPointer = buffer.mData else {
                    break
                }
                let bytesPerFrame = Int(asbd.pointee.mBytesPerFrame)
                let discontinuityStartOffset = copiedFrames * bytesPerFrame
                let numberOfSilenceBytes = Int(framesUnderan) * bytesPerFrame
                guard discontinuityStartOffset + numberOfSilenceBytes == buffer.mDataByteSize else {
                    Self.logger.error("Invalid buffers when calculating silence")
                    break
                }
                memset(dataPointer + discontinuityStartOffset, 0, Int(numberOfSilenceBytes))
            }
            return .zero
        }
        return .zero
    }

    private let plcCallback: PacketCallback = { packets, count, userData in
        guard let userData = userData else {
            OpusSubscription.logger.error("Expected self in userData")
            return
        }
        let subscription: OpusSubscription = Unmanaged<OpusSubscription>.fromOpaque(userData).takeUnretainedValue()
        var concealed: UInt64 = 0
        for index in 0..<count {
            // Make PLC packets.
            var packet = packets!.advanced(by: index)
            do {
                // TODO: This can be optimized with some further work to decode PLC directly into the buffer.
                let plcData = try subscription.decoder.plc(frames: AVAudioFrameCount(packet.pointee.elements))
                let list = plcData.audioBufferList
                guard list.pointee.mNumberBuffers == 1 else {
                    throw "Not sure what to do with this"
                }

                // Get audio data as packet list.
                let audioBuffer = list.pointee.mBuffers
                guard let data = audioBuffer.mData else {
                    throw "AudioBuffer data was nil"
                }
                assert(packet.pointee.length == audioBuffer.mDataByteSize)
                memcpy(packet.pointee.data, data, packet.pointee.length)
                concealed += UInt64(packet.pointee.elements)
            } catch {
                OpusSubscription.logger.error("\(error.localizedDescription)")
            }
        }
        if let measurement = subscription.measurement {
            let constConcealed = concealed
            let timestamp: Date? = subscription.granularMetrics ? .now : nil
            Task(priority: .utility) {
                await measurement.concealmentFrames(concealed: constConcealed, timestamp: timestamp)
            }
        }
    }

    func update(_ sourceId: String!, label: String!, qualityProfile: String!) -> Int32 {
        return SubscriptionError.NoDecoder.rawValue
    }

<<<<<<< HEAD
    func subscribedObject(_ data: Data!, groupId: UInt32, objectId: UInt16) -> Int32 {
        // Add the player node if not already.
        if !self.added {
            do {
                try self.engine.addPlayer(identifier: self.namespace, node: self.node!)
            } catch {
                Self.logger.error("Failed to add player node: \(error.localizedDescription)", alert: true)
            }
            self.added = true
            self.cleanupTask = .init(priority: .medium) { [weak self] in
                guard let self = self else { return }
                while !Task.isCancelled && self.added {
                    try! await Task.sleep(for: .seconds(2))
                    guard let lastReceivedAudio = self.lastReceivedAudio,
                          Date.now.timeIntervalSince(lastReceivedAudio) > self.lastReceivedAudioThreshold,
                          self.engine.hasPlayer(identifier: self.namespace) else { continue }
                    Self.logger.info("Removing audio player for: \(self.namespace)")
                    do {
                        try self.engine.removePlayer(identifier: self.namespace)
                        self.added = false
                    } catch {
                        Self.logger.error("Failed to timeout audio player for: \(self.namespace): \(error.localizedDescription)", alert: true)
                    }
                }
            }
        }
        self.lastReceivedAudio = .now

=======
    func subscribedObject(_ data: UnsafeRawPointer!, length: Int, groupId: UInt32, objectId: UInt16) -> Int32 {
>>>>>>> 30f95db0
        // Metrics.
        let date: Date? = self.granularMetrics ? .now : nil

        // TODO: Handle sequence rollover.
        if groupId > self.seq {
            let missing = groupId - self.seq - 1
            let currentSeq = self.seq
            if let measurement = measurement {
                Task(priority: .utility) {
                    await measurement.receivedBytes(received: UInt(length), timestamp: date)
                    if missing > 0 {
                        Self.logger.warning("LOSS! \(missing) packets. Had: \(currentSeq), got: \(groupId)")
                        await measurement.missingSeq(missingCount: UInt64(missing), timestamp: date)
                    }
                    await measurement.framesUnderrun(underrun: self.underrun.value, timestamp: date)
                    await measurement.callbacks(callbacks: self.callbacks.value, timestamp: date)
                }
            }
            self.seq = groupId
        }

        let decoded: AVAudioPCMBuffer
        do {
            decoded = try decoder.write(data: .init(bytesNoCopy: .init(mutating: data), count: length, deallocator: .none))
        } catch {
            Self.logger.error("Failed to write to decoder: \(error.localizedDescription)")
            return SubscriptionError.NoDecoder.rawValue
        }
        do {
            try queueDecodedAudio(buffer: decoded, timestamp: date, sequence: groupId)
        } catch {
            Self.logger.error("Failed to enqueue decoded audio for playout: \(error.localizedDescription)")
        }
        return SubscriptionError.None.rawValue
    }

    private func queueDecodedAudio(buffer: AVAudioPCMBuffer, timestamp: Date?, sequence: UInt32) throws {
        // Ensure this buffer looks valid.
        let list = buffer.audioBufferList
        guard list.pointee.mNumberBuffers == 1 else {
            throw "Unexpected number of buffers"
        }

        if let measurement = measurement {
            Task(priority: .utility) {
                await measurement.receivedFrames(received: buffer.frameLength, timestamp: timestamp)
            }
        }

        // Get audio data as packet list.
        let audioBuffer = list.pointee.mBuffers
        guard let data = audioBuffer.mData else {
            Self.logger.error("AudioBuffer data was nil")
            return
        }

        var packet: Packet = .init(sequence_number: UInt(sequence),
                                   data: data,
                                   length: Int(audioBuffer.mDataByteSize),
                                   elements: Int(buffer.frameLength))

        let selfPtr: UnsafeMutableRawPointer = Unmanaged.passUnretained(self).toOpaque()

        // Copy in.
        let copied = jitterBuffer.enqueue(packet,
                                          concealmentCallback: self.plcCallback,
                                          userData: selfPtr)
        self.metrics.framesEnqueued += copied
        guard copied >= buffer.frameLength else {
            Self.logger.warning("Only managed to enqueue: \(copied)/\(buffer.frameLength)")
            let missing = Int(buffer.frameLength) - copied
            self.metrics.framesEnqueuedFail += missing
            return
        }
    }
}<|MERGE_RESOLUTION|>--- conflicted
+++ resolved
@@ -245,8 +245,7 @@
         return SubscriptionError.NoDecoder.rawValue
     }
 
-<<<<<<< HEAD
-    func subscribedObject(_ data: Data!, groupId: UInt32, objectId: UInt16) -> Int32 {
+    func subscribedObject(_ data: UnsafeRawPointer!, length: Int, groupId: UInt32, objectId: UInt16) -> Int32 {
         // Add the player node if not already.
         if !self.added {
             do {
@@ -274,9 +273,6 @@
         }
         self.lastReceivedAudio = .now
 
-=======
-    func subscribedObject(_ data: UnsafeRawPointer!, length: Int, groupId: UInt32, objectId: UInt16) -> Int32 {
->>>>>>> 30f95db0
         // Metrics.
         let date: Date? = self.granularMetrics ? .now : nil
 
