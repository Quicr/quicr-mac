import AVFAudio
import CoreAudio

// swiftlint:disable identifier_name
enum OpusSubscriptionError: Error {
    case FailedDecoderCreation
}
// swiftlint:enable identifier_name

actor OpusSubscriptionMeasurement: Measurement {
    var name: String = "OpusSubscription"
    var fields: [Date?: [String: AnyObject]] = [:]
    var tags: [String: String] = [:]

    private var frames: UInt64 = 0
    private var bytes: UInt64 = 0
    private var missing: UInt64 = 0

    init(namespace: QuicrNamespace, submitter: MetricsSubmitter) {
        tags["namespace"] = namespace
        Task {
            await submitter.register(measurement: self)
        }
    }

    func receivedFrames(received: AVAudioFrameCount, timestamp: Date?) {
        self.frames += UInt64(received)
        record(field: "receivedFrames", value: self.frames as AnyObject, timestamp: timestamp)
    }

    func receivedBytes(received: UInt, timestamp: Date?) {
        self.bytes += UInt64(received)
        record(field: "receivedBytes", value: self.bytes as AnyObject, timestamp: timestamp)
    }

    func missingSeq(missingCount: UInt64, timestamp: Date?) {
        self.missing += missingCount
        record(field: "missingSeqs", value: self.missing as AnyObject, timestamp: timestamp)
    }
}

class OpusSubscription: Subscription {
    struct Metrics {
        var framesEnqueued = 0
        var framesEnqueuedFail = 0
    }

    let namespace: String
    private var decoder: LibOpusDecoder

    private unowned let player: FasterAVEngineAudioPlayer
    private var asbd: UnsafeMutablePointer<AudioStreamBasicDescription> = .allocate(capacity: 1)
    private var metrics: Metrics = .init()
    private var node: AVAudioSourceNode?
<<<<<<< HEAD
    private var jitterBuffer: UnsafeMutableRawPointer?
    private let errorWriter: ErrorWriter
=======
    private var jitterBuffer: QJitterBuffer
>>>>>>> 9820bb40
    private var seq: UInt32 = 0
    private let measurement: OpusSubscriptionMeasurement

    init(namespace: QuicrNamespace,
         player: FasterAVEngineAudioPlayer,
         config: AudioCodecConfig,
         submitter: MetricsSubmitter,
         errorWriter: ErrorWriter) throws {
        self.namespace = namespace
        self.player = player
        self.errorWriter = errorWriter
        self.measurement = .init(namespace: namespace, submitter: submitter)

        do {
            self.decoder = try OpusSubscription.createOpusDecoder(config: config, player: player)
        } catch {
            throw OpusSubscriptionError.FailedDecoderCreation
        }

        // Create the jitter buffer.
        self.asbd = .init(mutating: decoder.decodedFormat.streamDescription)
        self.jitterBuffer = QJitterBuffer(elementSize: Int(asbd.pointee.mBytesPerPacket),
                                          packetElements: 480,
                                          clockRate: UInt(asbd.pointee.mSampleRate),
                                          maxLengthMs: 500,
                                          minLengthMs: 20)

        // Create the player node.
<<<<<<< HEAD
        node = .init(format: decoder.decodedFormat, renderBlock: renderBlock)

        try self.player.addPlayer(identifier: namespace, node: node!)
=======
        self.node = .init(format: decoder.decodedFormat, renderBlock: renderBlock)
        self.player.addPlayer(identifier: namespace, node: node!)

>>>>>>> 9820bb40
        log("Subscribed to OPUS stream")
    }

    deinit {
        // Remove the audio playout.
        player.removePlayer(identifier: namespace)

        // Reset the node.
        node?.reset()

        // Report metrics.
        log("They had \(metrics.framesEnqueuedFail) copy fails")
    }

    func prepare(_ sourceID: SourceIDType!, label: String!, qualityProfile: String!) -> Int32 {
        return SubscriptionError.None.rawValue
    }

    private lazy var renderBlock: AVAudioSourceNodeRenderBlock = { [jitterBuffer, asbd] silence, _, numFrames, data in
        // Fill the buffers as best we can.
        guard data.pointee.mNumberBuffers == 1 else {
            // Unexpected.
            let buffers: UnsafeMutableAudioBufferListPointer = .init(data)
            print("Got multiple buffers?")
            for buffer in buffers {
                print("Got buffer of size: \(buffer.mDataByteSize), channels: \(buffer.mNumberChannels)")
            }
            return 1
        }

        guard data.pointee.mBuffers.mNumberChannels == asbd.pointee.mChannelsPerFrame else {
            print("Unexpected render block channels. Got \(data.pointee.mBuffers.mNumberChannels). Expected \(asbd.pointee.mChannelsPerFrame)")
            return 1
        }

        let buffer: AudioBuffer = data.pointee.mBuffers
        assert(buffer.mDataByteSize == numFrames * asbd.pointee.mBytesPerFrame)
        let copiedFrames = jitterBuffer.dequeue(buffer.mData,
                                                destinationLength: Int(buffer.mDataByteSize),
                                                elements: Int(numFrames))
        guard copiedFrames == numFrames else {
            // Ensure any incomplete data is pure silence.
            let buffers: UnsafeMutableAudioBufferListPointer = .init(data)
            for buffer in buffers {
                guard let dataPointer = buffer.mData else {
                    break
                }
                let bytesPerFrame = Int(asbd.pointee.mBytesPerFrame)
                let discontinuityStartOffset = copiedFrames * bytesPerFrame
                let numberOfSilenceBytes = (Int(numFrames) - copiedFrames) * bytesPerFrame
                guard discontinuityStartOffset + numberOfSilenceBytes == buffer.mDataByteSize else {
                    print("[FasterAVEngineAudioPlayer] Invalid buffers when calculating silence")
                    break
                }
                memset(dataPointer + discontinuityStartOffset, 0, Int(numberOfSilenceBytes))
                let thisBufferSilence = numberOfSilenceBytes == buffer.mDataByteSize
                let silenceSoFar = silence.pointee.boolValue
                silence.pointee = .init(thisBufferSilence && silenceSoFar)
            }
            return .zero
        }
        return .zero
    }

    private let plcCallback: PacketCallback = { packets, count in
        for index in 0..<count {
            // Make PLC packets.
            // TODO: Ask the opus decoder to generate real PLC data.
            // TODO: Figure out how to best pass in frame lengths and sizes.

            var packet = packets!.advanced(by: index)
            print("[OpusSubscription] Requested PLC for: \(packet.pointee.sequence_number)")

            let length = packet.pointee.length
            packet.pointee.data = malloc(length)
            memset(packet.pointee.data, 0, length)
        }
    }

    private let freeCallback: PacketCallback = { packets, count in
        for index in 0..<count {
            free(.init(mutating: packets!.advanced(by: index).pointee.data))
        }
    }

    private static func createOpusDecoder(config: CodecConfig,
                                          player: FasterAVEngineAudioPlayer) throws -> LibOpusDecoder {
        guard config.codec == .opus else {
            fatalError("Codec mismatch")
        }

        do {
            // First, try and decode directly into the output's input format.
            return try .init(format: player.inputFormat)
        } catch {
            // That may not be supported, so decode into standard output instead.
            let format: AVAudioFormat.OpusPCMFormat
            switch player.inputFormat.commonFormat {
            case .pcmFormatInt16:
                format = .int16
            case .pcmFormatFloat32:
                format = .float32
            default:
                fatalError()
            }
            return try .init(format: .init(opusPCMFormat: format,
                                           sampleRate: 48000,
                                           channels: player.inputFormat.channelCount)!)
        }
    }

    func update(_ sourceId: String!, label: String!, qualityProfile: String!) -> Int32 {
        return SubscriptionError.NoDecoder.rawValue
    }

    func subscribedObject(_ data: Data!, groupId: UInt32, objectId: UInt16) -> Int32 {
        // Metrics.
        let date = Date.now

        // TODO: Handle sequence rollover.
        if groupId > self.seq {
            let missing = groupId - self.seq - 1
            let currentSeq = self.seq
            Task(priority: .utility) {
                await measurement.receivedBytes(received: UInt(data.count), timestamp: date)
                if missing > 0 {
                    log("LOSS! \(missing) packets. Had: \(currentSeq), got: \(groupId)")
                    await measurement.missingSeq(missingCount: UInt64(missing), timestamp: date)
                }
            }
            self.seq = groupId
        }

        var decoded: AVAudioPCMBuffer?
        let result: SubscriptionError = data.withUnsafeBytes {
            do {
                decoded = try decoder.write(data: $0)
                return SubscriptionError.None
            } catch {
                let message = "Failed to write to decoder: \(error.localizedDescription)"
                log(message)
                errorWriter.writeError(message)
                return SubscriptionError.NoDecoder
            }
        }
        guard result == .None else { return result.rawValue }
        do {
            try queueDecodedAudio(buffer: decoded!, timestamp: date, sequence: groupId)
        } catch {
            errorWriter.writeError("Failed to enqueue decoded audio for playout: \(error.localizedDescription)")
        }
        return SubscriptionError.None.rawValue
    }

    private func queueDecodedAudio(buffer: AVAudioPCMBuffer, timestamp: Date, sequence: UInt32) throws {
        // Ensure this buffer looks valid.
        let list = buffer.audioBufferList
        guard list.pointee.mNumberBuffers == 1 else {
            throw "Unexpected number of buffers"
        }

        Task(priority: .utility) {
            await measurement.receivedFrames(received: buffer.frameLength, timestamp: timestamp)
        }

        // Get audio data as packet list.
        let audioBuffer = list.pointee.mBuffers
        guard let data = audioBuffer.mData else {
            log("AudioBuffer data was nil")
            return
        }

        var packet: Packet = .init(sequence_number: UInt(sequence),
                                   data: data,
                                   length: Int(audioBuffer.mDataByteSize),
                                   elements: Int(buffer.frameLength))

        // Copy in.
        let copied = jitterBuffer.enqueue(packet,
                                          concealmentCallback: self.plcCallback,
                                          freeCallback: self.freeCallback)
        self.metrics.framesEnqueued += copied
        guard copied >= buffer.frameLength else {
            assert(copied % Int(buffer.frameLength) == 0)
            errorWriter.writeError("Only managed to enqueue: \(copied)/\(buffer.frameLength)")
            log("Only managed to enqueue: \(copied)/\(buffer.frameLength)")
            let missing = Int(buffer.frameLength) - copied
            self.metrics.framesEnqueuedFail += missing
            return
        }
    }
}<|MERGE_RESOLUTION|>--- conflicted
+++ resolved
@@ -52,12 +52,8 @@
     private var asbd: UnsafeMutablePointer<AudioStreamBasicDescription> = .allocate(capacity: 1)
     private var metrics: Metrics = .init()
     private var node: AVAudioSourceNode?
-<<<<<<< HEAD
-    private var jitterBuffer: UnsafeMutableRawPointer?
     private let errorWriter: ErrorWriter
-=======
     private var jitterBuffer: QJitterBuffer
->>>>>>> 9820bb40
     private var seq: UInt32 = 0
     private let measurement: OpusSubscriptionMeasurement
 
@@ -86,15 +82,9 @@
                                           minLengthMs: 20)
 
         // Create the player node.
-<<<<<<< HEAD
-        node = .init(format: decoder.decodedFormat, renderBlock: renderBlock)
-
+        self.node = .init(format: decoder.decodedFormat, renderBlock: renderBlock)
         try self.player.addPlayer(identifier: namespace, node: node!)
-=======
-        self.node = .init(format: decoder.decodedFormat, renderBlock: renderBlock)
-        self.player.addPlayer(identifier: namespace, node: node!)
-
->>>>>>> 9820bb40
+
         log("Subscribed to OPUS stream")
     }
 
