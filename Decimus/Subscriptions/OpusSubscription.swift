import AVFAudio
import CoreAudio
import os

// swiftlint:disable identifier_name
enum OpusSubscriptionError: Error {
    case FailedDecoderCreation
}
// swiftlint:enable identifier_name

actor OpusSubscriptionMeasurement: Measurement {
    var name: String = "OpusSubscription"
    var fields: [Date?: [String: AnyObject]] = [:]
    var tags: [String: String] = [:]

    private var frames: UInt64 = 0
    private var bytes: UInt64 = 0
    private var missing: UInt64 = 0
    private var callbacks: UInt64 = 0
    private var dropped: UInt64 = 0

    init(namespace: QuicrNamespace, submitter: MetricsSubmitter) {
        tags["namespace"] = namespace
        Task {
            await submitter.register(measurement: self)
        }
    }

    func receivedFrames(received: AVAudioFrameCount, timestamp: Date?) {
        self.frames += UInt64(received)
        record(field: "receivedFrames", value: self.frames as AnyObject, timestamp: timestamp)
    }

    func receivedBytes(received: UInt, timestamp: Date?) {
        self.bytes += UInt64(received)
        record(field: "receivedBytes", value: self.bytes as AnyObject, timestamp: timestamp)
    }

    func missingSeq(missingCount: UInt64, timestamp: Date?) {
        self.missing += missingCount
        record(field: "missingSeqs", value: self.missing as AnyObject, timestamp: timestamp)
    }

    func framesUnderrun(underrun: UInt64, timestamp: Date?) {
        record(field: "framesUnderrun", value: underrun as AnyObject, timestamp: timestamp)
    }

    func concealmentFrames(concealed: UInt64, timestamp: Date?) {
        record(field: "framesConcealed", value: concealed as AnyObject, timestamp: timestamp)
    }

    func callbacks(callbacks: UInt64, timestamp: Date?) {
        record(field: "callbacks", value: callbacks as AnyObject, timestamp: timestamp)
    }
    
    func recordLibJitterMetrics(metrics: Metrics, timestamp: Date?) {
        record(field: "concealed", value: metrics.concealed_packets as AnyObject, timestamp: timestamp)
        record(field: "filled", value: metrics.filled_packets as AnyObject, timestamp: timestamp)
        record(field: "skipped", value: metrics.skipped_frames as AnyObject, timestamp: timestamp)
        record(field: "missed", value: metrics.update_missed_frames as AnyObject, timestamp: timestamp)
        record(field: "updated", value: metrics.updated_frames as AnyObject, timestamp: timestamp)
    }
    
    func droppedFrames(dropped: Int, timestamp: Date?) {
        self.dropped += UInt64(dropped)
        record(field: "dropped", value: self.dropped as AnyObject, timestamp: timestamp)
    }
}

class OpusSubscription: Subscription {
    private static let logger = DecimusLogger(OpusSubscription.self)

    private class Weak<T> {
        var value: T
        init(value: T) {
            self.value = value
        }
    }

    let sourceId: SourceIDType
    private var decoder: LibOpusDecoder

    private let engine: DecimusAudioEngine
    private var asbd: UnsafeMutablePointer<AudioStreamBasicDescription> = .allocate(capacity: 1)
    private var metrics: Metrics = .init()
    private var node: AVAudioSourceNode?
    private var jitterBuffer: QJitterBuffer
    private var seq: UInt32 = 0
    private let measurement: OpusSubscriptionMeasurement?
    private var underrun: Weak<UInt64> = .init(value: 0)
    private var callbacks: Weak<UInt64> = .init(value: 0)
    private let reliable: Bool
    private let granularMetrics: Bool

<<<<<<< HEAD
    init(sourceId: SourceIDType,
         profileSet: QClientProfileSet,
         player: FasterAVEngineAudioPlayer,
         config: AudioCodecConfig,
         submitter: MetricsSubmitter,
         errorWriter: ErrorWriter,
         jitterDepth: UInt,
         jitterMax: UInt,
         opusWindowSize: TimeInterval) throws {
        self.sourceId = sourceId
        self.player = player
        self.errorWriter = errorWriter
        
        // FOR PROFILE IN PROFILE SET, DO.
        
        
        self.measurement = .init(namespace: namespace, submitter: submitter)
=======
    init(namespace: QuicrNamespace,
         engine: DecimusAudioEngine,
         config: AudioCodecConfig,
         submitter: MetricsSubmitter?,
         jitterDepth: TimeInterval,
         jitterMax: TimeInterval,
         opusWindowSize: OpusWindowSize,
         reliable: Bool,
         granularMetrics: Bool) throws {
        self.namespace = namespace
        self.engine = engine
        if let submitter = submitter {
            self.measurement = .init(namespace: namespace, submitter: submitter)
        } else {
            self.measurement = nil
        }
        self.reliable = reliable
        self.granularMetrics = granularMetrics
>>>>>>> d5a20c15

        do {
            self.decoder = try .init(format: DecimusAudioEngine.format)
        } catch {
            throw OpusSubscriptionError.FailedDecoderCreation
        }

        // Create the jitter buffer.
        self.asbd = .init(mutating: decoder.decodedFormat.streamDescription)
        let opusPacketSize = self.asbd.pointee.mSampleRate * opusWindowSize.rawValue
        self.jitterBuffer = QJitterBuffer(elementSize: Int(asbd.pointee.mBytesPerPacket),
                                          packetElements: Int(opusPacketSize),
                                          clockRate: UInt(asbd.pointee.mSampleRate),
                                          maxLengthMs: UInt(jitterMax * 1000),
                                          minLengthMs: UInt(jitterDepth * 1000)) { level, msg, alert in
            OpusSubscription.logger.log(level: DecimusLogger.LogLevel(rawValue: level)!, msg!, alert: alert)
        }

        // Create the player node.
        self.node = .init(format: decoder.decodedFormat, renderBlock: renderBlock)
        try self.engine.addPlayer(identifier: namespace, node: node!)

        Self.logger.info("Subscribed to OPUS stream")
    }

    deinit {
        // Remove the audio playout.
        do {
            try engine.removePlayer(identifier: namespace)
        } catch {
            Self.logger.critical("Couldn't remove player: \(error.localizedDescription)")
        }

        // Reset the node.
        node?.reset()

        // Report metrics.
        // Self.logger.info("They had \(self.metrics.framesEnqueuedFail) copy fails")
    }

<<<<<<< HEAD
    func prepare(_ sourceID: SourceIDType!, label: String!, profileSet: QClientProfileSet!) -> Int32 {
=======
    func prepare(_ sourceID: SourceIDType!,
                 label: String!,
                 qualityProfile: String!,
                 reliable: UnsafeMutablePointer<Bool>!) -> Int32 {
        reliable.pointee = self.reliable
>>>>>>> d5a20c15
        return SubscriptionError.None.rawValue
    }

    private lazy var renderBlock: AVAudioSourceNodeRenderBlock = { [jitterBuffer, asbd, weak underrun, weak callbacks] silence, _, numFrames, data in
        // Fill the buffers as best we can.
        if let callbacks = callbacks {
            callbacks.value += UInt64(numFrames)
        }
        guard data.pointee.mNumberBuffers == 1 else {
            // Unexpected.
            let buffers: UnsafeMutableAudioBufferListPointer = .init(data)
            Self.logger.error("Got multiple buffers: \(data.pointee.mNumberBuffers)")
            for (idx, buffer) in buffers.enumerated() {
                Self.logger.error("Buffer \(idx) size: \(buffer.mDataByteSize), channels: \(buffer.mNumberChannels)")
            }
            return 1
        }

        guard data.pointee.mBuffers.mNumberChannels == asbd.pointee.mChannelsPerFrame else {
            Self.logger.error("Unexpected render block channels. Got \(data.pointee.mBuffers.mNumberChannels). Expected \(asbd.pointee.mChannelsPerFrame)")
            return 1
        }

        let buffer: AudioBuffer = data.pointee.mBuffers
        assert(buffer.mDataByteSize == numFrames * asbd.pointee.mBytesPerFrame)
        let copiedFrames = jitterBuffer.dequeue(buffer.mData,
                                                destinationLength: Int(buffer.mDataByteSize),
                                                elements: Int(numFrames))
        guard copiedFrames == numFrames else {
            // Ensure any incomplete data is pure silence.
            let framesUnderan = UInt64(numFrames) - UInt64(copiedFrames)
            silence.pointee = .init(framesUnderan == numFrames)
            if let underrun = underrun {
                underrun.value += framesUnderan
            }
            let buffers: UnsafeMutableAudioBufferListPointer = .init(data)
            for buffer in buffers {
                guard let dataPointer = buffer.mData else {
                    break
                }
                let bytesPerFrame = Int(asbd.pointee.mBytesPerFrame)
                let discontinuityStartOffset = copiedFrames * bytesPerFrame
                let numberOfSilenceBytes = Int(framesUnderan) * bytesPerFrame
                guard discontinuityStartOffset + numberOfSilenceBytes == buffer.mDataByteSize else {
                    Self.logger.error("Invalid buffers when calculating silence")
                    break
                }
                memset(dataPointer + discontinuityStartOffset, 0, Int(numberOfSilenceBytes))
            }
            return .zero
        }
        return .zero
    }

    private let plcCallback: PacketCallback = { packets, count, userData in
        guard let userData = userData else {
            OpusSubscription.logger.error("Expected self in userData")
            return
        }
        let subscription: OpusSubscription = Unmanaged<OpusSubscription>.fromOpaque(userData).takeUnretainedValue()
        var concealed: UInt64 = 0
        for index in 0..<count {
            // Make PLC packets.
            var packet = packets!.advanced(by: index)
            do {
                // TODO: This can be optimized with some further work to decode PLC directly into the buffer.
                let plcData = try subscription.decoder.plc(frames: AVAudioFrameCount(packet.pointee.elements))
                let list = plcData.audioBufferList
                guard list.pointee.mNumberBuffers == 1 else {
                    throw "Not sure what to do with this"
                }

                // Get audio data as packet list.
                let audioBuffer = list.pointee.mBuffers
                guard let data = audioBuffer.mData else {
                    throw "AudioBuffer data was nil"
                }
                assert(packet.pointee.length == audioBuffer.mDataByteSize)
                memcpy(packet.pointee.data, data, packet.pointee.length)
                concealed += UInt64(packet.pointee.elements)
            } catch {
                OpusSubscription.logger.error("\(error.localizedDescription)")
            }
        }
        if let measurement = subscription.measurement {
            let constConcealed = concealed
            let timestamp: Date? = subscription.granularMetrics ? .now : nil
            Task(priority: .utility) {
                await measurement.concealmentFrames(concealed: constConcealed, timestamp: timestamp)
            }
        }
    }

    func update(_ sourceId: SourceIDType!, label: String!, profileSet: QClientProfileSet!) -> Int32 {
        return SubscriptionError.NoDecoder.rawValue
    }

<<<<<<< HEAD
    func subscribedObject(_ name: String!, data: Data!, groupId: UInt32, objectId: UInt16) -> Int32 {
=======
    func subscribedObject(_ data: UnsafeRawPointer!, length: Int, groupId: UInt32, objectId: UInt16) -> Int32 {
>>>>>>> d5a20c15
        // Metrics.
        let date: Date? = self.granularMetrics ? .now : nil

        // TODO: Handle sequence rollover.
        if groupId > self.seq {
            let missing = groupId - self.seq - 1
            let currentSeq = self.seq
            if let measurement = measurement {
                Task(priority: .utility) {
                    await measurement.receivedBytes(received: UInt(length), timestamp: date)
                    if missing > 0 {
                        Self.logger.warning("LOSS! \(missing) packets. Had: \(currentSeq), got: \(groupId)")
                        await measurement.missingSeq(missingCount: UInt64(missing), timestamp: date)
                    }
                    await measurement.framesUnderrun(underrun: self.underrun.value, timestamp: date)
                    await measurement.callbacks(callbacks: self.callbacks.value, timestamp: date)
                }
            }
            self.seq = groupId
        }

        let decoded: AVAudioPCMBuffer
        do {
            decoded = try decoder.write(data: .init(bytesNoCopy: .init(mutating: data), count: length, deallocator: .none))
        } catch {
            Self.logger.error("Failed to write to decoder: \(error.localizedDescription)")
            return SubscriptionError.NoDecoder.rawValue
        }
        do {
            try queueDecodedAudio(buffer: decoded, timestamp: date, sequence: groupId)
        } catch {
            Self.logger.error("Failed to enqueue decoded audio for playout: \(error.localizedDescription)")
        }
        return SubscriptionError.None.rawValue
    }

    private func queueDecodedAudio(buffer: AVAudioPCMBuffer, timestamp: Date?, sequence: UInt32) throws {
        // Ensure this buffer looks valid.
        let list = buffer.audioBufferList
        guard list.pointee.mNumberBuffers == 1 else {
            throw "Unexpected number of buffers"
        }

        // Get audio data as packet list.
        let audioBuffer = list.pointee.mBuffers
        guard let data = audioBuffer.mData else {
            Self.logger.error("AudioBuffer data was nil")
            return
        }

        var packet: Packet = .init(sequence_number: UInt(sequence),
                                   data: data,
                                   length: Int(audioBuffer.mDataByteSize),
                                   elements: Int(buffer.frameLength))

        let selfPtr: UnsafeMutableRawPointer = Unmanaged.passUnretained(self).toOpaque()

        // Copy in.
        let copied = jitterBuffer.enqueue(packet,
                                          concealmentCallback: self.plcCallback,
                                          userData: selfPtr)

        let missing = copied < buffer.frameLength ? Int(buffer.frameLength) - copied : 0
        if let measurement = measurement {
            Task(priority: .utility) {
                await measurement.receivedFrames(received: buffer.frameLength, timestamp: timestamp)
                await measurement.recordLibJitterMetrics(metrics: jitterBuffer.getMetrics(),
                                                         timestamp: timestamp)
                await measurement.droppedFrames(dropped: missing, timestamp: timestamp)
            }
        }
    }
}<|MERGE_RESOLUTION|>--- conflicted
+++ resolved
@@ -92,26 +92,8 @@
     private let reliable: Bool
     private let granularMetrics: Bool
 
-<<<<<<< HEAD
     init(sourceId: SourceIDType,
          profileSet: QClientProfileSet,
-         player: FasterAVEngineAudioPlayer,
-         config: AudioCodecConfig,
-         submitter: MetricsSubmitter,
-         errorWriter: ErrorWriter,
-         jitterDepth: UInt,
-         jitterMax: UInt,
-         opusWindowSize: TimeInterval) throws {
-        self.sourceId = sourceId
-        self.player = player
-        self.errorWriter = errorWriter
-        
-        // FOR PROFILE IN PROFILE SET, DO.
-        
-        
-        self.measurement = .init(namespace: namespace, submitter: submitter)
-=======
-    init(namespace: QuicrNamespace,
          engine: DecimusAudioEngine,
          config: AudioCodecConfig,
          submitter: MetricsSubmitter?,
@@ -120,16 +102,15 @@
          opusWindowSize: OpusWindowSize,
          reliable: Bool,
          granularMetrics: Bool) throws {
-        self.namespace = namespace
+        self.sourceId = sourceId
         self.engine = engine
         if let submitter = submitter {
-            self.measurement = .init(namespace: namespace, submitter: submitter)
+            self.measurement = .init(namespace: sourceId, submitter: submitter)
         } else {
             self.measurement = nil
         }
         self.reliable = reliable
         self.granularMetrics = granularMetrics
->>>>>>> d5a20c15
 
         do {
             self.decoder = try .init(format: DecimusAudioEngine.format)
@@ -150,7 +131,7 @@
 
         // Create the player node.
         self.node = .init(format: decoder.decodedFormat, renderBlock: renderBlock)
-        try self.engine.addPlayer(identifier: namespace, node: node!)
+        try self.engine.addPlayer(identifier: sourceId, node: node!)
 
         Self.logger.info("Subscribed to OPUS stream")
     }
@@ -158,7 +139,7 @@
     deinit {
         // Remove the audio playout.
         do {
-            try engine.removePlayer(identifier: namespace)
+            try engine.removePlayer(identifier: sourceId)
         } catch {
             Self.logger.critical("Couldn't remove player: \(error.localizedDescription)")
         }
@@ -170,15 +151,11 @@
         // Self.logger.info("They had \(self.metrics.framesEnqueuedFail) copy fails")
     }
 
-<<<<<<< HEAD
-    func prepare(_ sourceID: SourceIDType!, label: String!, profileSet: QClientProfileSet!) -> Int32 {
-=======
     func prepare(_ sourceID: SourceIDType!,
                  label: String!,
-                 qualityProfile: String!,
+                 profileSet: QClientProfileSet!,
                  reliable: UnsafeMutablePointer<Bool>!) -> Int32 {
         reliable.pointee = self.reliable
->>>>>>> d5a20c15
         return SubscriptionError.None.rawValue
     }
 
@@ -276,11 +253,7 @@
         return SubscriptionError.NoDecoder.rawValue
     }
 
-<<<<<<< HEAD
-    func subscribedObject(_ name: String!, data: Data!, groupId: UInt32, objectId: UInt16) -> Int32 {
-=======
-    func subscribedObject(_ data: UnsafeRawPointer!, length: Int, groupId: UInt32, objectId: UInt16) -> Int32 {
->>>>>>> d5a20c15
+        func subscribedObject(_ name: String!, data: UnsafeRawPointer!, length: Int, groupId: UInt32, objectId: UInt16) -> Int32 {
         // Metrics.
         let date: Date? = self.granularMetrics ? .now : nil
 
