// SPDX-FileCopyrightText: Copyright (c) 2023 Cisco Systems
// SPDX-License-Identifier: BSD-2-Clause

import AVFAudio
import CoreAudio
import os

class OpusSubscription: QSubscribeTrackHandlerObjC, SubscriptionSet, QSubscribeTrackHandlerCallbacks {

    let sourceId: SourceIDType

    private static let logger = DecimusLogger(OpusSubscription.self)

    private let engine: DecimusAudioEngine
    private let measurement: MeasurementRegistration<OpusSubscriptionMeasurement>?
    private let quicrMeasurement: MeasurementRegistration<TrackMeasurement>?
    private let reliable: Bool
    private let granularMetrics: Bool
    private var seq: UInt64 = 0
    private let handlerLock = OSAllocatedUnfairLock()
    private var handler: OpusHandler?
    private var cleanupTask: Task<(), Never>?
    private let cleanupTimer: TimeInterval = 1.5
    private var lastUpdateTime: Date?
    private let jitterDepth: TimeInterval
    private let jitterMax: TimeInterval
    private let opusWindowSize: OpusWindowSize
    private let subscription: ManifestSubscription
    private let metricsSubmitter: MetricsSubmitter?
    private let useNewJitterBuffer: Bool
    private let fullTrackName: FullTrackName

    init(subscription: ManifestSubscription,
         engine: DecimusAudioEngine,
         submitter: MetricsSubmitter?,
         jitterDepth: TimeInterval,
         jitterMax: TimeInterval,
         opusWindowSize: OpusWindowSize,
         reliable: Bool,
         granularMetrics: Bool,
         endpointId: String,
         relayId: String,
         useNewJitterBuffer: Bool) throws {
        guard subscription.profileSet.profiles.count == 1,
              let profile = subscription.profileSet.profiles.first else {
            throw "OpusSubscription only supports one profile"
        }
        self.subscription = subscription
        self.engine = engine
        self.metricsSubmitter = submitter
        if let submitter = submitter {
            let measurement = OpusSubscriptionMeasurement(namespace: subscription.sourceID)
            self.measurement = .init(measurement: measurement, submitter: submitter)
            let quicrMeasurement = TrackMeasurement(type: .subscribe,
                                                    endpointId: endpointId,
                                                    relayId: relayId,
                                                    namespace: profile.namespace)
            self.quicrMeasurement = .init(measurement: quicrMeasurement, submitter: submitter)
        } else {
            self.measurement = nil
            self.quicrMeasurement = nil
        }
        self.jitterDepth = jitterDepth
        self.jitterMax = jitterMax
        self.opusWindowSize = opusWindowSize
        self.reliable = reliable
        self.granularMetrics = granularMetrics
        self.useNewJitterBuffer = useNewJitterBuffer
        self.sourceId = subscription.sourceID

        // Create the actual audio handler upfront.
        self.handler = try .init(sourceId: self.subscription.sourceID,
                                 engine: self.engine,
                                 measurement: self.measurement,
                                 jitterDepth: self.jitterDepth,
                                 jitterMax: self.jitterMax,
                                 opusWindowSize: self.opusWindowSize,
                                 granularMetrics: self.granularMetrics,
                                 useNewJitterBuffer: self.useNewJitterBuffer,
                                 metricsSubmitter: self.metricsSubmitter)
        let fullTrackName = try FullTrackName(namespace: profile.namespace, name: "")
        self.fullTrackName = fullTrackName
<<<<<<< HEAD
        super.init(fullTrackName: fullTrackName.get())
=======
        super.init(fullTrackName: fullTrackName)
>>>>>>> bf9da5cd
        self.setCallbacks(self)

        // Make task for cleaning up audio handlers.
        self.cleanupTask = .init(priority: .utility) { [weak self] in
            while !Task.isCancelled {
                let sleepTimer: TimeInterval
                if let self = self {
                    sleepTimer = self.cleanupTimer
                    self.handlerLock.withLock {
                        // Remove the audio handler if expired.
                        guard let lastUpdateTime = self.lastUpdateTime else { return }
                        if Date.now.timeIntervalSince(lastUpdateTime) >= self.cleanupTimer {
                            self.lastUpdateTime = nil
                            self.handler = nil
                        }
                    }
                } else {
                    return
                }
                try? await Task.sleep(for: .seconds(sleepTimer),
                                      tolerance: .seconds(sleepTimer),
                                      clock: .continuous)
            }
        }

        Self.logger.info("Subscribed to OPUS stream")
    }

    deinit {
        Self.logger.debug("Deinit")
    }

    func getHandlers() -> [FullTrackName: QSubscribeTrackHandlerObjC] {
        return [self.fullTrackName: self]
    }

    func statusChanged(_ status: QSubscribeTrackHandlerStatus) {
        Self.logger.info("Status changed: \(status)")
    }

    // In this case, the set is the handler.
    func addHandler(_ ftn: FullTrackName, handler: QSubscribeTrackHandlerObjC) { }
    func removeHandler(_ ftn: FullTrackName) -> QSubscribeTrackHandlerObjC? { self }

    func objectReceived(_ objectHeaders: QObjectHeaders, data: Data, extensions: [NSNumber: Data]?) {
        let now: Date = .now
        self.lastUpdateTime = now

        // Metrics.
        let date: Date? = self.granularMetrics ? now : nil

        // TODO: Handle sequence rollover.
        if objectHeaders.groupId > self.seq {
            let missing = objectHeaders.groupId - self.seq - 1
            let currentSeq = self.seq
            if let measurement = measurement {
                Task(priority: .utility) {
                    await measurement.measurement.receivedBytes(received: UInt(data.count), timestamp: date)
                    if missing > 0 {
                        Self.logger.warning("LOSS! \(missing) packets. Had: \(currentSeq), got: \(objectHeaders.groupId)")
                        await measurement.measurement.missingSeq(missingCount: UInt64(missing), timestamp: date)
                    }
                }
            }
            self.seq = objectHeaders.groupId
        }

        // Do we need to create the handler?
        let handler: OpusHandler
        do {
            handler = try self.handlerLock.withLock {
                guard let handler = self.handler else {
                    let handler = try OpusHandler(sourceId: self.subscription.sourceID,
                                                  engine: self.engine,
                                                  measurement: self.measurement,
                                                  jitterDepth: self.jitterDepth,
                                                  jitterMax: self.jitterMax,
                                                  opusWindowSize: self.opusWindowSize,
                                                  granularMetrics: self.granularMetrics,
                                                  useNewJitterBuffer: self.useNewJitterBuffer,
                                                  metricsSubmitter: self.metricsSubmitter)
                    self.handler = handler
                    return handler
                }
                return handler
            }
        } catch {
            Self.logger.error("Failed to recreate audio handler")
            return
        }

        guard let extensions = extensions,
              let loc = try? LowOverheadContainer(from: extensions) else {
            Self.logger.warning("Missing expected LOC headers")
            return
        }
        do {
            try handler.submitEncodedAudio(data: data,
                                           sequence: objectHeaders.groupId,
                                           date: now,
                                           timestamp: loc.timestamp)
        } catch {
            Self.logger.error("Failed to handle encoded audio: \(error.localizedDescription)")
        }
    }

    func partialObjectReceived(_ objectHeaders: QObjectHeaders, data: Data, extensions: [NSNumber: Data]?) {
        Self.logger.error("OpusSubscription unexpectedly received a partial object")
    }

    func metricsSampled(_ metrics: QSubscribeTrackMetrics) {
        if let measurement = self.quicrMeasurement?.measurement {
            Task(priority: .utility) {
                await measurement.record(metrics)
            }
        }
    }
}<|MERGE_RESOLUTION|>--- conflicted
+++ resolved
@@ -80,11 +80,7 @@
                                  metricsSubmitter: self.metricsSubmitter)
         let fullTrackName = try FullTrackName(namespace: profile.namespace, name: "")
         self.fullTrackName = fullTrackName
-<<<<<<< HEAD
-        super.init(fullTrackName: fullTrackName.get())
-=======
         super.init(fullTrackName: fullTrackName)
->>>>>>> bf9da5cd
         self.setCallbacks(self)
 
         // Make task for cleaning up audio handlers.
