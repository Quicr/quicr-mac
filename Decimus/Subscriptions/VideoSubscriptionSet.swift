// SPDX-FileCopyrightText: Copyright (c) 2023 Cisco Systems
// SPDX-License-Identifier: BSD-2-Clause

import Synchronization
import CoreMedia

enum SimulreceiveMode: Codable, CaseIterable, Identifiable {
    case none
    case visualizeOnly
    case enable
    var id: Self { self }
}

struct AvailableImage {
    let image: CMSampleBuffer
    let fps: UInt
    let discontinous: Bool
}

// swiftlint:disable type_body_length
class VideoSubscriptionSet: ObservableSubscriptionSet {
    private static let logger = DecimusLogger(VideoSubscriptionSet.self)

    private let subscription: ManifestSubscription
    private let participants: VideoParticipants
    private let submitter: MetricsSubmitter?
    private let videoBehaviour: VideoBehaviour
    private let reliable: Bool
    private let granularMetrics: Bool
    private let jitterBufferConfig: JitterBuffer.Config
    private var renderTask: Task<(), Never>?
    private let simulreceive: SimulreceiveMode
    private var lastTime: CMTime?
    private var qualityMisses = 0
    private var last: FullTrackName?
    private var lastImage: AvailableImage?
    private let qualityMissThreshold: Int
    private var cleanupTask: Task<(), Never>?
    private var lastUpdateTime = Date.now
    private let profiles: [FullTrackName: VideoCodecConfig]
    private let cleanupTimer: TimeInterval
    private var pauseMissCounts: [FullTrackName: Int] = [:]
    private let pauseMissThreshold: Int
    private let pauseResume: Bool
    private var lastSimulreceiveLabel: String?
    private var lastHighlight: FullTrackName?
    private var lastDiscontinous = false
    private let measurement: MeasurementRegistration<VideoSubscriptionMeasurement>?
    private let variances: VarianceCalculator
    let decodedVariances: VarianceCalculator
    private let timestampTimeDiff = Atomic<Int128>(0)
    private let subscribeDate: Date
    private let participant = Mutex<VideoParticipant?>(nil)
    private let joinDate: Date
    private let activeSpeakerStats: ActiveSpeakerStats?
    private let diffWindow: SlidingTimeWindow<TimeInterval>
    private var windowMaintenance: Task<(), Never>?

    init(subscription: ManifestSubscription,
         participants: VideoParticipants,
         metricsSubmitter: MetricsSubmitter?,
         videoBehaviour: VideoBehaviour,
         reliable: Bool,
         granularMetrics: Bool,
         jitterBufferConfig: JitterBuffer.Config,
         simulreceive: SimulreceiveMode,
         qualityMissThreshold: Int,
         pauseMissThreshold: Int,
         pauseResume: Bool,
         endpointId: String,
         relayId: String,
         codecFactory: CodecFactory,
         joinDate: Date,
         activeSpeakerStats: ActiveSpeakerStats?,
         cleanupTime: TimeInterval,
         slidingWindowTime: TimeInterval) throws {
        if simulreceive != .none && jitterBufferConfig.mode == .layer {
            throw "Simulreceive and layer are not compatible"
        }

        self.subscription = subscription
        self.participants = participants
        self.submitter = metricsSubmitter
        if let submitter = metricsSubmitter {
            let measurement = VideoSubscriptionMeasurement(source: self.subscription.sourceID)
            self.measurement = .init(measurement: measurement, submitter: submitter)
        } else {
            self.measurement = nil
        }
        self.videoBehaviour = videoBehaviour
        self.reliable = reliable
        self.granularMetrics = granularMetrics
        self.jitterBufferConfig = jitterBufferConfig
        self.simulreceive = simulreceive
        self.qualityMissThreshold = qualityMissThreshold
        self.pauseMissThreshold = pauseMissThreshold
        self.pauseResume = pauseResume
        let profiles = subscription.profileSet.profiles
        self.variances = try .init(expectedOccurrences: profiles.count,
                                   submitter: self.granularMetrics ? metricsSubmitter : nil,
                                   source: subscription.sourceID,
                                   stage: "SubscribedObject")
        self.decodedVariances = try .init(expectedOccurrences: profiles.count,
                                          submitter: self.granularMetrics ? metricsSubmitter : nil,
                                          source: subscription.sourceID,
                                          stage: "Decoded")

        let subscribeDate = Date.now
        self.subscribeDate = subscribeDate
        self.joinDate = joinDate
        self.activeSpeakerStats = activeSpeakerStats
        self.cleanupTimer = cleanupTime

        // Adjust and store expected quality profiles.
        var createdProfiles: [FullTrackName: VideoCodecConfig] = [:]
        for profile in profiles {
            let config = codecFactory.makeCodecConfig(from: profile.qualityProfile,
                                                      bitrateType: .average)
            guard let config = config as? VideoCodecConfig else {
                throw "Codec mismatch"
            }
            let fullTrackName = try profile.getFullTrackName()
            createdProfiles[fullTrackName] = config
        }

        // Make all the video subscriptions upfront.
        self.profiles = createdProfiles
        let maxFps = createdProfiles.values.reduce(into: 0) { $0 = max($0, Int($1.fps)) }
        let capacityGuess = TimeInterval(maxFps) * TimeInterval(createdProfiles.count) * slidingWindowTime
        self.diffWindow = .init(length: slidingWindowTime, reserved: Int(capacityGuess))

        // Base.
        super.init(sourceId: subscription.sourceID, participantId: subscription.participantId)

        // Make task for cleaning up simulreceive rendering.
        if simulreceive == .enable {
            self.cleanupTask = .init(priority: .utility) { [weak self] in
                while !Task.isCancelled {
                    let time: TimeInterval
                    if let self = self {
                        time = self.cleanupTimer
                        if Date.now.timeIntervalSince(self.lastUpdateTime) >= self.cleanupTimer {
                            self.participant.clear()
                        }
                    } else {
                        return
                    }
                    try? await Task.sleep(for: .seconds(time),
                                          tolerance: .seconds(time),
                                          clock: .continuous)
                }
            }
        }

        Self.logger.info("Subscribed to video stream")
    }

    deinit {
        self.cleanupTask?.cancel()
        Self.logger.debug("Deinit")
    }

    override func addHandler(_ handler: QSubscribeTrackHandlerObjC) throws {
        guard let handler = handler as? VideoSubscription else {
            throw "Handler MUST be VideoSubscription"
        }
        try super.addHandler(handler)
    }

    override func removeHandler(_ ftn: FullTrackName) -> Subscription? {
        let result = super.removeHandler(ftn)
        if self.simulreceive == .enable,
           self.getHandlers().isEmpty {
            Self.logger.debug("Destroying simulreceive render as no live subscriptions")
            self.renderTask?.cancel()
            self.participant.clear()
        }
        return result
    }

    private func doWindowMaintenance(when: Date) {
        let values = self.diffWindow.get(from: when)
        guard let calculated = values.closestToZero() else {
            self.timestampTimeDiff.store(0, ordering: .releasing)
            return
        }
        self.timestampTimeDiff.store(Int128(calculated * microsecondsPerSecond), ordering: .releasing)
        let subscriptions = self.getHandlers()
        for (_, sub) in subscriptions {
            let sub = sub as! VideoSubscription // swiftlint:disable:this force_cast
            guard let handler = sub.handler.get() else { continue }
            handler.setTimeDiff(diff: calculated)
        }
    }

    private func doTimestampTimeDiff(_ timestamp: TimeInterval, when: Date) {
        // Record this diff.
        let diff = when.timeIntervalSince1970 - timestamp
        self.diffWindow.add(timestamp: when, value: diff)

        // Kick off a task for sliding window.
        if self.windowMaintenance == nil {
            self.windowMaintenance = .init(priority: .utility) { [weak self] in
                while !Task.isCancelled {
                    if let self = self {
                        self.doWindowMaintenance(when: Date.now)
                    } else {
                        return
                    }
                    try? await Task.sleep(for: .milliseconds(250))
                }
            }
        }

        // If we have nothing, start with this.
        if self.timestampTimeDiff.load(ordering: .acquiring) == 0 {
            self.doWindowMaintenance(when: when)
        }
    }

    /// Inform the set that a video frame from a managed subscription arrived.
    /// - Parameter timestamp: Media timestamp of the arrived frame.
    /// - Parameter when: The local datetime this happened.
    public func receivedObject(_ ftn: FullTrackName, timestamp: TimeInterval, when: Date, cached: Bool) {
        // Set the timestamp diff using the min value from recent live objects.
        if !cached {
            self.doTimestampTimeDiff(timestamp, when: when)
        }

        // Calculate switching set arrival variance.
        _ = self.variances.calculateSetVariance(timestamp: timestamp, now: when)

        // If we're responsible for rendering.
        if self.simulreceive != .none {
            // Start the render task.
            if self.renderTask == nil || self.renderTask!.isCancelled {
                self.startRenderTask()
            }
        }

        // Record the last time this updated.
        self.lastUpdateTime = when
    }

    private func startRenderTask() {
        self.renderTask = .init(priority: .high) { [weak self] in
            while !Task.isCancelled {
                let duration: TimeInterval
                if let self = self {
                    let now = Date.now
                    if self.getHandlers().isEmpty {
                        self.renderTask?.cancel()
                        duration = TimeInterval.nan
                    } else {
                        do {
                            duration = try self.makeSimulreceiveDecision(at: now)
                        } catch {
                            Self.logger.error("Simulreceive failure: \(error.localizedDescription)")
                            self.renderTask?.cancel()
                            duration = TimeInterval.nan
                        }
                    }
                } else {
                    return
                }
                if duration > 0 {
                    try? await Task.sleep(for: .seconds(duration))
                }
            }
        }
    }

    struct SimulreceiveItem: Equatable {
        static func == (lhs: VideoSubscriptionSet.SimulreceiveItem,
                        rhs: VideoSubscriptionSet.SimulreceiveItem) -> Bool {
            lhs.fullTrackName == rhs.fullTrackName
        }
        let fullTrackName: FullTrackName
        let image: AvailableImage
    }

    enum SimulreceiveReason {
        case onlyChoice(item: SimulreceiveItem)
        case highestRes(item: SimulreceiveItem, pristine: Bool)
    }

    internal static func makeSimulreceiveDecision(choices: inout any Collection<SimulreceiveItem>) -> SimulreceiveReason? {
        // Early return.
        guard choices.count > 1 else {
            if let first = choices.first {
                return .onlyChoice(item: first)
            }
            return nil
        }

        // Oldest should be the oldest value that hasn't already been shown.
        let oldest: CMTime = choices.reduce(CMTime.positiveInfinity) { min($0, $1.image.image.presentationTimeStamp) }

        // Filter out any frames that don't match the desired point in time.
        choices = choices.filter { $0.image.image.presentationTimeStamp == oldest }

        // We want the highest non-discontinous frame.
        // If all are non-discontinous, we'll take the highest quality.
        func getWidth(_ item: SimulreceiveItem) -> Int32 {
            item.image.image.formatDescription!.dimensions.width
        }
        let sorted = choices.sorted { getWidth($0) > getWidth($1) }
        let pristine = sorted.filter { !$0.image.discontinous }
        if let pristine = pristine.first {
            return .highestRes(item: pristine, pristine: true)
        } else if let sorted = sorted.first {
            return .highestRes(item: sorted, pristine: false)
        } else {
            return nil
        }
    }

    // swiftlint:disable cyclomatic_complexity
    // swiftlint:disable function_body_length
    private func makeSimulreceiveDecision(at: Date) throws -> TimeInterval {
        // Gather up what frames we have to choose from.
        var initialChoices: [SimulreceiveItem] = []
        let subscriptions = self.getHandlers().mapValues { $0 as! VideoSubscription } // swiftlint:disable:this force_cast
        for subscription in subscriptions {
            guard let handler = subscription.value.handler.get() else {
                continue
            }
            handler.lastDecodedImage.withLock { lockedImage in
                guard let available = lockedImage else { return }
                if let lastTime = self.lastImage?.image.presentationTimeStamp,
                   available.image.presentationTimeStamp <= lastTime {
                    // This would be backwards in time, so we'll never use it.
                    lockedImage = nil
                    return
                }
                initialChoices.append(.init(fullTrackName: handler.fullTrackName, image: available))
            }
        }

        // Make a decision about which frame to use.
        var choices = initialChoices as any Collection<SimulreceiveItem>
        let decisionTime = self.measurement == nil ? nil : at
        let decision = Self.makeSimulreceiveDecision(choices: &choices)

        guard let decision = decision else {
            // Wait for next.
            let duration: TimeInterval
            if let lastNamespace = self.last,
               let handler = subscriptions[lastNamespace]?.handler.get() {
                duration = handler.calculateWaitTime(from: at) ?? (1 / Double(handler.config.fps))
            } else {
                var highestFps: UInt16 = 1
                for subscription in subscriptions {
                    guard let handler = subscription.value.handler.get() else {
                        continue
                    }
                    highestFps = max(highestFps, handler.config.fps)
                }
                duration = TimeInterval(1 / highestFps)
            }
            return duration
        }

        // Consume all images from our shortlist.
        for choice in choices {
            let handler = subscriptions[choice.fullTrackName]!.handler.get()!
            handler.lastDecodedImage.withLock { lockedImage in
                let theirTime = lockedImage?.image.presentationTimeStamp
                let ourTime = choice.image.image.presentationTimeStamp
                if theirTime == ourTime {
                    lockedImage = nil
                }
            }
        }

        let selected: SimulreceiveItem
        switch decision {
        case .highestRes(let out, _):
            selected = out
        case .onlyChoice(let out):
            selected = out
        }
        let selectedSample = selected.image.image

        // If we are going down in quality (resolution or to a discontinous image)
        // we will only do so after a few hits.
        let incomingWidth = selectedSample.formatDescription!.dimensions.width
        var wouldStepDown = false
        if let last = self.lastImage,
           incomingWidth < last.image.formatDescription!.dimensions.width || selected.image.discontinous && !last.discontinous {
            wouldStepDown = true
        }

        if wouldStepDown {
            self.qualityMisses += 1
        }

        // We want to record misses for qualities we have already stepped down from, and pause them
        // if they exceed this count.
        if self.pauseResume {
            fatalError("Not supported")
            //            for pauseCandidateCount in self.pauseMissCounts {
            //                guard let pauseCandidate = self.videoHandlers[pauseCandidateCount.key],
            //                      pauseCandidate.config.width > incomingWidth,
            //                      let callController = self.callController,
            //                      callController.getSubscriptionState(pauseCandidate.namespace) == .ready else {
            //                    continue
            //                }
            //
            //                let newValue = pauseCandidateCount.value + 1
            //                Self.logger.warning("Incremented pause count for: \(pauseCandidate.config.width), now: \(newValue)/\(self.pauseMissThreshold)")
            //                if newValue >= self.pauseMissThreshold {
            //                    // Pause this subscription.
            //                    Self.logger.warning("Pausing subscription: \(pauseCandidate.config.width)")
            //                    callController.setSubscriptionState(pauseCandidate.namespace, transportMode: .pause)
            //                    self.pauseMissCounts[pauseCandidate.namespace] = 0
            //                } else {
            //                    // Increment the pause miss count.
            //                    self.pauseMissCounts[pauseCandidate.namespace] = newValue
            //                }
            //            }
        }

        guard let subscription = subscriptions[selected.fullTrackName] else {
            throw "Missing expected subscription for namespace: \(selected.fullTrackName)"
        }
        guard let handler = subscription.handler.get() else {
            throw "Missing video hanler for namespace: \(selected.fullTrackName)"
        }

        let qualitySkip = wouldStepDown && self.qualityMisses < self.qualityMissThreshold
        if let measurement = self.measurement,
           self.granularMetrics {
            var report: [VideoSubscriptionSet.SimulreceiveChoiceReport] = []
            for choice in choices {
                switch decision {
                case .highestRes(let item, let pristine):
                    if choice.fullTrackName == item.fullTrackName {
                        assert(choice.fullTrackName == selected.fullTrackName)
                        report.append(.init(item: choice,
                                            selected: true,
                                            reason: "Highest \(pristine ? "Pristine" : "Discontinous")",
                                            displayed: !qualitySkip))
                        continue
                    }
                case .onlyChoice(let item):
                    if choice.fullTrackName == item.fullTrackName {
                        assert(choice.fullTrackName == selected.fullTrackName)
                        report.append(.init(item: choice,
                                            selected: true,
                                            reason: "Only choice",
                                            displayed: !qualitySkip))
                    }
                    continue
                }
                report.append(.init(item: choice, selected: false, reason: "", displayed: false))
            }
            let completedReport = report
            Task(priority: .utility) {
                do {
                    try await measurement.measurement.reportSimulreceiveChoice(choices: completedReport,
                                                                               timestamp: decisionTime!)
                } catch {
                    Self.logger.warning("Failed to report simulreceive metrics: \(error.localizedDescription)")
                }
            }
        }

        if qualitySkip {
            // We only want to step down in quality if we've missed a few hits.
            if let duration = handler.calculateWaitTime(from: at) {
                return duration
            }
            if selectedSample.duration.isValid {
                return selectedSample.duration.seconds
            }
            var highestFps: UInt16 = 1
            for subscription in subscriptions {
                guard let handler = subscription.value.handler.get() else {
                    continue
                }
                highestFps = max(highestFps, handler.config.fps)
            }
            return 1 / TimeInterval(highestFps)
        }

        // Proceed with rendering this frame.
        self.qualityMisses = 0
        self.pauseMissCounts[handler.fullTrackName] = 0
        self.last = handler.fullTrackName
        self.lastImage = selected.image

        if self.simulreceive == .enable {
            // Set to display immediately.
            if selectedSample.sampleAttachments.count > 0 {
                selectedSample.sampleAttachments[0][.displayImmediately] = true
            } else {
                Self.logger.warning("Couldn't set display immediately attachment")
            }

            // Enqueue the sample on the main thread.
            let dispatchLabel: String?
            let description = String(describing: handler)
            if description != self.lastSimulreceiveLabel {
                dispatchLabel = description
            } else {
                dispatchLabel = nil
            }

            // If we don't yet have a participant, make one.
<<<<<<< HEAD
            Task {
                await MainActor.run {
                    let participant: VideoParticipant? = self.participant.withLock { lockedParticipant in
                        let participant: VideoParticipant
                        if let existing = lockedParticipant {
                            participant = existing
                        } else {
                            do {
                                participant = try .init(id: self.sourceId,
                                                        startDate: self.joinDate,
                                                        subscribeDate: self.subscribeDate,
                                                        videoParticipants: self.participants,
                                                        participantId: self.participantId,
                                                        activeSpeakerStats: self.activeSpeakerStats)
                                lockedParticipant = participant
                            } catch {
                                Self.logger.error("Failed to create participant: \(error.localizedDescription)")
                                return nil
=======
            Task { [weak self] in
                guard let self = self else { return }
                await MainActor.run { [weak self] in
                    guard let self = self else { return }
                    let participant: VideoParticipant
                    do {
                        participant = try self.participant.withLock { lockedParticipant in
                            if let existing = lockedParticipant {
                                return existing
>>>>>>> 7077a9a7
                            }
                            let created = try VideoParticipant(id: self.sourceId,
                                                               startDate: self.joinDate,
                                                               subscribeDate: self.subscribeDate,
                                                               videoParticipants: self.participants)
                            lockedParticipant = created
                            return created
                        }
                    } catch {
                        Self.logger.warning("Failed to create participant: \(error.localizedDescription)")
                        return
                    }

                    if let dispatchLabel = dispatchLabel {
                        participant.label = dispatchLabel
                    }
                    do {
                        let transform = handler.orientation?.toTransform(handler.verticalMirror)
                        try participant.enqueue(selectedSample,
                                                transform: transform,
                                                when: at)
                    } catch {
                        Self.logger.error("Could not enqueue sample: \(error)")
                    }
                }
            }
        } else if self.simulreceive == .visualizeOnly {
            let fullTrackName = handler.fullTrackName
            if fullTrackName != self.lastHighlight {
                Self.logger.debug("Updating highlight to: \(selectedSample.formatDescription!.dimensions.width)")
                self.lastHighlight = fullTrackName
                Task { [weak self] in
                    guard let self = self else { return }
                    await MainActor.run { [weak self] in
                        guard let self = self else { return }
                        for participant in self.participants.participants {
                            guard let participant = participant.value else { continue }
                            participant.highlight = participant.id == "\(fullTrackName)"
                        }
                    }
                }
            }
        }

        // Wait until we have expect to have the next frame available.
        if let duration = handler.calculateWaitTime(from: at) {
            return duration
        }
        if selectedSample.duration.isValid {
            return selectedSample.duration.seconds
        }
        var highestFps: UInt16 = 1
        for subscription in subscriptions {
            guard let handler = subscription.value.handler.get() else {
                continue
            }
            highestFps = max(highestFps, handler.config.fps)
        }
        return 1 / TimeInterval(highestFps)
    }
    // swiftlint:enable cyclomatic_complexity
    // swiftlint:enable function_body_length
}
// swiftlint:enable type_body_length<|MERGE_RESOLUTION|>--- conflicted
+++ resolved
@@ -508,26 +508,6 @@
             }
 
             // If we don't yet have a participant, make one.
-<<<<<<< HEAD
-            Task {
-                await MainActor.run {
-                    let participant: VideoParticipant? = self.participant.withLock { lockedParticipant in
-                        let participant: VideoParticipant
-                        if let existing = lockedParticipant {
-                            participant = existing
-                        } else {
-                            do {
-                                participant = try .init(id: self.sourceId,
-                                                        startDate: self.joinDate,
-                                                        subscribeDate: self.subscribeDate,
-                                                        videoParticipants: self.participants,
-                                                        participantId: self.participantId,
-                                                        activeSpeakerStats: self.activeSpeakerStats)
-                                lockedParticipant = participant
-                            } catch {
-                                Self.logger.error("Failed to create participant: \(error.localizedDescription)")
-                                return nil
-=======
             Task { [weak self] in
                 guard let self = self else { return }
                 await MainActor.run { [weak self] in
@@ -537,12 +517,13 @@
                         participant = try self.participant.withLock { lockedParticipant in
                             if let existing = lockedParticipant {
                                 return existing
->>>>>>> 7077a9a7
                             }
                             let created = try VideoParticipant(id: self.sourceId,
                                                                startDate: self.joinDate,
                                                                subscribeDate: self.subscribeDate,
-                                                               videoParticipants: self.participants)
+                                                               videoParticipants: self.participants,
+                                                               participantId: self.participantId,
+                                                               activeSpeakerStats: self.activeSpeakerStats)
                             lockedParticipant = created
                             return created
                         }
