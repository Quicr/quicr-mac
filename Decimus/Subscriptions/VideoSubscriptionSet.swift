// SPDX-FileCopyrightText: Copyright (c) 2023 Cisco Systems
// SPDX-License-Identifier: BSD-2-Clause

import AVFoundation
import os

enum SimulreceiveMode: Codable, CaseIterable, Identifiable {
    case none
    case visualizeOnly
    case enable
    var id: Self { self }
}

struct AvailableImage {
    let image: CMSampleBuffer
    let fps: UInt
    let discontinous: Bool
}

// swiftlint:disable type_body_length
class VideoSubscriptionSet: SubscriptionSet {
    private static let logger = DecimusLogger(VideoSubscriptionSet.self)

    let sourceId: SourceIDType
    let participantId: ParticipantId
    private let subscription: ManifestSubscription
    private let participants: VideoParticipants
    private let submitter: MetricsSubmitter?
    private let videoBehaviour: VideoBehaviour
    private let reliable: Bool
    private let granularMetrics: Bool
    private let jitterBufferConfig: JitterBuffer.Config
    private var renderTask: Task<(), Never>?
    private let simulreceive: SimulreceiveMode
    private var lastTime: CMTime?
    private var qualityMisses = 0
    private var last: FullTrackName?
    private var lastImage: AvailableImage?
    private let qualityMissThreshold: Int
    private var cleanupTask: Task<(), Never>?
    private var lastUpdateTime = Date.now
    private var handlerLock = OSAllocatedUnfairLock()
    private let profiles: [FullTrackName: VideoCodecConfig]
    private let cleanupTimer: TimeInterval = 1.5
    private var pauseMissCounts: [FullTrackName: Int] = [:]
    private let pauseMissThreshold: Int
    private let pauseResume: Bool
    private var lastSimulreceiveLabel: String?
    private var lastHighlight: FullTrackName?
    private var lastDiscontinous = false
    private let measurement: MeasurementRegistration<VideoSubscriptionMeasurement>?
    private let variances: VarianceCalculator
    let decodedVariances: VarianceCalculator
    private var timestampTimeDiff: TimeInterval?
    private var videoSubscriptions: [FullTrackName: VideoSubscription] = [:]
    private var videoSubscriptionLock = OSAllocatedUnfairLock()
    private var liveSubscriptions: Set<FullTrackName> = []
<<<<<<< HEAD
=======
    private let liveSubscriptionsLock = OSAllocatedUnfairLock()
>>>>>>> ac64a99e

    init(subscription: ManifestSubscription,
         participants: VideoParticipants,
         metricsSubmitter: MetricsSubmitter?,
         videoBehaviour: VideoBehaviour,
         reliable: Bool,
         granularMetrics: Bool,
         jitterBufferConfig: JitterBuffer.Config,
         simulreceive: SimulreceiveMode,
         qualityMissThreshold: Int,
         pauseMissThreshold: Int,
         pauseResume: Bool,
         endpointId: String,
         relayId: String,
         codecFactory: CodecFactory) throws {
        if simulreceive != .none && jitterBufferConfig.mode == .layer {
            throw "Simulreceive and layer are not compatible"
        }

        self.sourceId = subscription.sourceID
        self.participantId = subscription.participantId
        self.subscription = subscription
        self.participants = participants
        self.submitter = metricsSubmitter
        if let submitter = metricsSubmitter {
            let measurement = VideoSubscriptionMeasurement(source: self.subscription.sourceID)
            self.measurement = .init(measurement: measurement, submitter: submitter)
        } else {
            self.measurement = nil
        }
        self.videoBehaviour = videoBehaviour
        self.reliable = reliable
        self.granularMetrics = granularMetrics
        self.jitterBufferConfig = jitterBufferConfig
        self.simulreceive = simulreceive
        self.qualityMissThreshold = qualityMissThreshold
        self.pauseMissThreshold = pauseMissThreshold
        self.pauseResume = pauseResume
        let profiles = subscription.profileSet.profiles
        self.variances = try .init(expectedOccurrences: profiles.count,
                                   submitter: self.granularMetrics ? metricsSubmitter : nil,
                                   source: subscription.sourceID,
                                   stage: "SubscribedObject")
        self.decodedVariances = try .init(expectedOccurrences: profiles.count,
                                          submitter: self.granularMetrics ? metricsSubmitter : nil,
                                          source: subscription.sourceID,
                                          stage: "Decoded")

        // Adjust and store expected quality profiles.
        var createdProfiles: [FullTrackName: VideoCodecConfig] = [:]
        for profile in profiles {
            let config = codecFactory.makeCodecConfig(from: profile.qualityProfile,
                                                      bitrateType: .average)
            guard let config = config as? VideoCodecConfig else {
                throw "Codec mismatch"
            }
            let fullTrackName = try profile.getFullTrackName()
            createdProfiles[fullTrackName] = config
        }

        // Make all the video subscriptions upfront.
        self.profiles = createdProfiles

        // Make task for cleaning up simulreceive rendering.
        if simulreceive == .enable {
            self.cleanupTask = .init(priority: .utility) { [weak self] in
                while !Task.isCancelled {
                    let time: TimeInterval
                    if let self = self {
                        time = self.cleanupTimer
                        if Date.now.timeIntervalSince(self.lastUpdateTime) >= self.cleanupTimer {
                            self.participants.removeParticipant(identifier: self.subscription.sourceID)
                        }
                    } else {
                        return
                    }
                    try? await Task.sleep(for: .seconds(time),
                                          tolerance: .seconds(time),
                                          clock: .continuous)
                }
            }
        }

        Self.logger.info("Subscribed to video stream")
    }

    deinit {
        self.cleanupTask?.cancel()
        if self.simulreceive == .enable {
            self.participants.removeParticipant(identifier: self.subscription.sourceID)
        }
        Self.logger.debug("Deinit")
    }

    func getHandlers() -> [FullTrackName: QSubscribeTrackHandlerObjC] {
        self.videoSubscriptions
    }

    func addHandler(_ handler: QSubscribeTrackHandlerObjC) throws {
        let ftn = FullTrackName(handler.getFullTrackName())
        try self.videoSubscriptionLock.withLock {
            guard self.videoSubscriptions[ftn] == nil else {
                throw SubscriptionSetError.handlerExists
            }
            self.videoSubscriptions[ftn] = (handler as! VideoSubscription)
        }
    }

    func removeHandler(_ ftn: FullTrackName) -> QSubscribeTrackHandlerObjC? {
        self.videoSubscriptionLock.withLock {
            self.videoSubscriptions.removeValue(forKey: ftn)
        }
    }

    public func statusChanged(_ ftn: FullTrackName, status: QSubscribeTrackHandlerStatus) {
<<<<<<< HEAD
        Self.logger.info("Status thread: \(Thread.current)")
        Self.logger.debug("Set, child status changed: \(ftn), \(status)")
        if status == .notSubscribed {
            self.liveSubscriptions.remove(ftn)
            Self.logger.debug("Count now: \(self.liveSubscriptions.count)")
            if self.liveSubscriptions.count == 0 && self.simulreceive == .enable {
                Self.logger.debug("VideoSubscriptionSet cleaning up due to no live subscriptions")
                self.renderTask?.cancel()
                self.cleanupTask?.cancel()
                self.participants.removeParticipant(identifier: self.subscription.sourceID)
=======
        if status == .notSubscribed {
            self.liveSubscriptionsLock.withLock {
                self.liveSubscriptions.remove(ftn)
                if self.liveSubscriptions.count == 0 && self.simulreceive == .enable {
                    Self.logger.debug("Destroying simulreceive render as no live subscriptions")
                    self.renderTask?.cancel()
                    self.participants.removeParticipant(identifier: self.subscription.sourceID)
                }
>>>>>>> ac64a99e
            }
        }
    }

    /// Inform the set that a video frame from a managed subscription arrived.
    /// - Parameter timestamp: Media timestamp of the arrived frame.
    /// - Parameter when: The local datetime this happened.
    public func receivedObject(_ ftn: FullTrackName, timestamp: TimeInterval, when: Date) {
<<<<<<< HEAD
        Self.logger.info("Recv thread: \(Thread.current)")
        self.liveSubscriptions.insert(ftn)
        Self.logger.debug("Count now: \(self.liveSubscriptions.count)")
=======
        _ = self.liveSubscriptionsLock.withLock {
            self.liveSubscriptions.insert(ftn)
        }
>>>>>>> ac64a99e

        // Set the timestamp diff from the first recveived object.
        if self.timestampTimeDiff == nil {
            self.timestampTimeDiff = when.timeIntervalSince1970 - timestamp
        }

        // Set this diff for all handlers, if not already.
        if let diff = self.timestampTimeDiff {
            let subscriptions = self.videoSubscriptionLock.withLock {
                self.videoSubscriptions
            }
            for (_, sub) in subscriptions {
                sub.handlerLock.withLock {
                    guard let handler = sub.handler else { return }
                    handler.setTimeDiff(diff: diff)
                }
            }
        }

        // Calculate switching set arrival variance.
        _ = self.variances.calculateSetVariance(timestamp: timestamp, now: when)
        if self.granularMetrics,
           let measurement = self.measurement {
            Task(priority: .utility) {
                await measurement.measurement.reportTimestamp(namespace: self.subscription.sourceID,
                                                              timestamp: timestamp,
                                                              at: when)
            }
        }

        // If we're responsible for rendering, start the task.
        if self.simulreceive != .none && (self.renderTask == nil || self.renderTask!.isCancelled) {
            startRenderTask()
        }

        // Record the last time this updated.
        self.lastUpdateTime = when
    }

    private func startRenderTask() {
        self.renderTask = .init(priority: .high) { [weak self] in
            while !Task.isCancelled {
                let duration: TimeInterval
                if let self = self {
                    let now = Date.now
                    duration = self.handlerLock.withLock {
                        guard !self.videoSubscriptions.isEmpty else {
                            self.renderTask?.cancel()
                            return TimeInterval.nan
                        }
                        do {
                            return try self.makeSimulreceiveDecision(at: now)
                        } catch {
                            Self.logger.error("Simulreceive failure: \(error.localizedDescription)")
                            self.renderTask?.cancel()
                            return TimeInterval.nan
                        }
                    }
                } else {
                    return
                }
                if duration > 0 {
                    try? await Task.sleep(for: .seconds(duration))
                }
            }
        }
    }

    struct SimulreceiveItem: Equatable {
        static func == (lhs: VideoSubscriptionSet.SimulreceiveItem, rhs: VideoSubscriptionSet.SimulreceiveItem) -> Bool {
            lhs.fullTrackName == rhs.fullTrackName
        }
        let fullTrackName: FullTrackName
        let image: AvailableImage
    }

    enum SimulreceiveReason {
        case onlyChoice(item: SimulreceiveItem)
        case highestRes(item: SimulreceiveItem, pristine: Bool)
    }

    internal static func makeSimulreceiveDecision(choices: inout any Collection<SimulreceiveItem>) -> SimulreceiveReason? {
        // Early return.
        guard choices.count > 1 else {
            if let first = choices.first {
                return .onlyChoice(item: first)
            }
            return nil
        }

        // Oldest should be the oldest value that hasn't already been shown.
        let oldest: CMTime = choices.reduce(CMTime.positiveInfinity) { min($0, $1.image.image.presentationTimeStamp) }

        // Filter out any frames that don't match the desired point in time.
        choices = choices.filter { $0.image.image.presentationTimeStamp == oldest }

        // We want the highest non-discontinous frame.
        // If all are non-discontinous, we'll take the highest quality.
        let sorted = choices.sorted { $0.image.image.formatDescription!.dimensions.width > $1.image.image.formatDescription!.dimensions.width }
        let pristine = sorted.filter { !$0.image.discontinous }
        if let pristine = pristine.first {
            return .highestRes(item: pristine, pristine: true)
        } else if let sorted = sorted.first {
            return .highestRes(item: sorted, pristine: false)
        } else {
            return nil
        }
    }

    // Caller must lock handlerLock.
    // swiftlint:disable cyclomatic_complexity
    // swiftlint:disable function_body_length
    private func makeSimulreceiveDecision(at: Date) throws -> TimeInterval {
        // Gather up what frames we have to choose from.
        var initialChoices: [SimulreceiveItem] = []
        let subscriptions = self.videoSubscriptionLock.withLock {
            self.videoSubscriptions
        }
        for subscription in subscriptions {
            guard let handler = subscription.value.handler else {
                continue
            }
            handler.lastDecodedImageLock.lock()
            defer { handler.lastDecodedImageLock.unlock() }
            if let available = handler.lastDecodedImage {
                if let lastTime = self.lastImage?.image.presentationTimeStamp,
                   available.image.presentationTimeStamp <= lastTime {
                    // This would be backwards in time, so we'll never use it.
                    handler.lastDecodedImage = nil
                    continue
                }
                initialChoices.append(.init(fullTrackName: handler.fullTrackName, image: available))
            }
        }

        // Make a decision about which frame to use.
        var choices = initialChoices as any Collection<SimulreceiveItem>
        let decisionTime = self.measurement == nil ? nil : at
        let decision = Self.makeSimulreceiveDecision(choices: &choices)

        guard let decision = decision else {
            // Wait for next.
            let duration: TimeInterval
            if let lastNamespace = self.last,
               let handler = self.videoSubscriptions[lastNamespace]?.handler {
                duration = handler.calculateWaitTime(from: at) ?? (1 / Double(handler.config.fps))
            } else {
                var highestFps: UInt16 = 1
                for subscription in self.videoSubscriptions {
                    guard let handler = subscription.value.handler else {
                        continue
                    }
                    highestFps = max(highestFps, handler.config.fps)
                }
                duration = TimeInterval(1 / highestFps)
            }
            return duration
        }

        // Consume all images from our shortlist.
        for choice in choices {
            let handler = self.videoSubscriptions[choice.fullTrackName]!.handler!
            handler.lastDecodedImageLock.withLock {
                let theirTime = handler.lastDecodedImage?.image.presentationTimeStamp
                let ourTime = choice.image.image.presentationTimeStamp
                if theirTime == ourTime {
                    handler.lastDecodedImage = nil
                }
            }
        }

        let selected: SimulreceiveItem
        switch decision {
        case .highestRes(let out, _):
            selected = out
        case .onlyChoice(let out):
            selected = out
        }
        let selectedSample = selected.image.image

        // If we are going down in quality (resolution or to a discontinous image)
        // we will only do so after a few hits.
        let incomingWidth = selectedSample.formatDescription!.dimensions.width
        var wouldStepDown = false
        if let last = self.lastImage,
           incomingWidth < last.image.formatDescription!.dimensions.width || selected.image.discontinous && !last.discontinous {
            wouldStepDown = true
        }

        if wouldStepDown {
            self.qualityMisses += 1
        }

        // We want to record misses for qualities we have already stepped down from, and pause them
        // if they exceed this count.
        if self.pauseResume {
            fatalError("Not supported")
            //            for pauseCandidateCount in self.pauseMissCounts {
            //                guard let pauseCandidate = self.videoHandlers[pauseCandidateCount.key],
            //                      pauseCandidate.config.width > incomingWidth,
            //                      let callController = self.callController,
            //                      callController.getSubscriptionState(pauseCandidate.namespace) == .ready else {
            //                    continue
            //                }
            //
            //                let newValue = pauseCandidateCount.value + 1
            //                Self.logger.warning("Incremented pause count for: \(pauseCandidate.config.width), now: \(newValue)/\(self.pauseMissThreshold)")
            //                if newValue >= self.pauseMissThreshold {
            //                    // Pause this subscription.
            //                    Self.logger.warning("Pausing subscription: \(pauseCandidate.config.width)")
            //                    callController.setSubscriptionState(pauseCandidate.namespace, transportMode: .pause)
            //                    self.pauseMissCounts[pauseCandidate.namespace] = 0
            //                } else {
            //                    // Increment the pause miss count.
            //                    self.pauseMissCounts[pauseCandidate.namespace] = newValue
            //                }
            //            }
        }

        guard let subscription = self.videoSubscriptions[selected.fullTrackName] else {
            throw "Missing expected subscription for namespace: \(selected.fullTrackName)"
        }
        guard let handler = subscription.handler else {
            throw "Missing video hanler for namespace: \(selected.fullTrackName)"
        }

        let qualitySkip = wouldStepDown && self.qualityMisses < self.qualityMissThreshold
        if let measurement = self.measurement,
           self.granularMetrics {
            var report: [VideoSubscriptionSet.SimulreceiveChoiceReport] = []
            for choice in choices {
                switch decision {
                case .highestRes(let item, let pristine):
                    if choice.fullTrackName == item.fullTrackName {
                        assert(choice.fullTrackName == selected.fullTrackName)
                        report.append(.init(item: choice, selected: true, reason: "Highest \(pristine ? "Pristine" : "Discontinous")", displayed: !qualitySkip))
                        continue
                    }
                case .onlyChoice(let item):
                    if choice.fullTrackName == item.fullTrackName {
                        assert(choice.fullTrackName == selected.fullTrackName)
                        report.append(.init(item: choice, selected: true, reason: "Only choice", displayed: !qualitySkip))
                    }
                    continue
                }
                report.append(.init(item: choice, selected: false, reason: "", displayed: false))
            }
            let completedReport = report
            Task(priority: .utility) {
                do {
                    try await measurement.measurement.reportSimulreceiveChoice(choices: completedReport,
                                                                               timestamp: decisionTime!)
                } catch {
                    Self.logger.warning("Failed to report simulreceive metrics: \(error.localizedDescription)")
                }
            }
        }

        if qualitySkip {
            // We only want to step down in quality if we've missed a few hits.
            if let duration = handler.calculateWaitTime(from: at) {
                return duration
            }
            if selectedSample.duration.isValid {
                return selectedSample.duration.seconds
            }
            var highestFps: UInt16 = 1
            for subscription in self.videoSubscriptions {
                guard let handler = subscription.value.handler else {
                    continue
                }
                highestFps = max(highestFps, handler.config.fps)
            }
            return 1 / TimeInterval(highestFps)
        }

        // Proceed with rendering this frame.
        self.qualityMisses = 0
        self.pauseMissCounts[handler.fullTrackName] = 0
        self.last = handler.fullTrackName
        self.lastImage = selected.image

        if self.simulreceive == .enable {
            // Set to display immediately.
            if selectedSample.sampleAttachments.count > 0 {
                selectedSample.sampleAttachments[0][.displayImmediately] = true
            } else {
                Self.logger.warning("Couldn't set display immediately attachment")
            }

            // Enqueue the sample on the main thread.
            let dispatchLabel: String?
            let description = String(describing: handler)
            if description != self.lastSimulreceiveLabel {
                dispatchLabel = description
            } else {
                dispatchLabel = nil
            }

            DispatchQueue.main.async {
                let participant = self.participants.getOrMake(identifier: self.subscription.sourceID)
                if let dispatchLabel = dispatchLabel {
                    participant.label = dispatchLabel
                }
                do {
                    try participant.view.enqueue(selectedSample,
                                                 transform: handler.orientation?.toTransform(handler.verticalMirror))
                } catch {
                    Self.logger.error("Could not enqueue sample: \(error)")
                }
            }
        } else if self.simulreceive == .visualizeOnly {
            let fullTrackName = handler.fullTrackName
            if fullTrackName != self.lastHighlight {
                Self.logger.debug("Updating highlight to: \(selectedSample.formatDescription!.dimensions.width)")
                self.lastHighlight = fullTrackName
                DispatchQueue.main.async {
                    for participant in self.participants.participants {
                        participant.value.highlight = participant.key == "\(fullTrackName)"
                    }
                }
            }
        }

        // Wait until we have expect to have the next frame available.
        if let duration = handler.calculateWaitTime(from: at) {
            return duration
        }
        if selectedSample.duration.isValid {
            return selectedSample.duration.seconds
        }
        var highestFps: UInt16 = 1
        for subscription in self.videoSubscriptions {
            guard let handler = subscription.value.handler else {
                continue
            }
            highestFps = max(highestFps, handler.config.fps)
        }
        return 1 / TimeInterval(highestFps)
    }
    // swiftlint:enable cyclomatic_complexity
    // swiftlint:enable function_body_length
}
// swiftlint:enable type_body_length<|MERGE_RESOLUTION|>--- conflicted
+++ resolved
@@ -55,10 +55,7 @@
     private var videoSubscriptions: [FullTrackName: VideoSubscription] = [:]
     private var videoSubscriptionLock = OSAllocatedUnfairLock()
     private var liveSubscriptions: Set<FullTrackName> = []
-<<<<<<< HEAD
-=======
     private let liveSubscriptionsLock = OSAllocatedUnfairLock()
->>>>>>> ac64a99e
 
     init(subscription: ManifestSubscription,
          participants: VideoParticipants,
@@ -174,18 +171,6 @@
     }
 
     public func statusChanged(_ ftn: FullTrackName, status: QSubscribeTrackHandlerStatus) {
-<<<<<<< HEAD
-        Self.logger.info("Status thread: \(Thread.current)")
-        Self.logger.debug("Set, child status changed: \(ftn), \(status)")
-        if status == .notSubscribed {
-            self.liveSubscriptions.remove(ftn)
-            Self.logger.debug("Count now: \(self.liveSubscriptions.count)")
-            if self.liveSubscriptions.count == 0 && self.simulreceive == .enable {
-                Self.logger.debug("VideoSubscriptionSet cleaning up due to no live subscriptions")
-                self.renderTask?.cancel()
-                self.cleanupTask?.cancel()
-                self.participants.removeParticipant(identifier: self.subscription.sourceID)
-=======
         if status == .notSubscribed {
             self.liveSubscriptionsLock.withLock {
                 self.liveSubscriptions.remove(ftn)
@@ -194,7 +179,6 @@
                     self.renderTask?.cancel()
                     self.participants.removeParticipant(identifier: self.subscription.sourceID)
                 }
->>>>>>> ac64a99e
             }
         }
     }
@@ -203,15 +187,9 @@
     /// - Parameter timestamp: Media timestamp of the arrived frame.
     /// - Parameter when: The local datetime this happened.
     public func receivedObject(_ ftn: FullTrackName, timestamp: TimeInterval, when: Date) {
-<<<<<<< HEAD
-        Self.logger.info("Recv thread: \(Thread.current)")
-        self.liveSubscriptions.insert(ftn)
-        Self.logger.debug("Count now: \(self.liveSubscriptions.count)")
-=======
         _ = self.liveSubscriptionsLock.withLock {
             self.liveSubscriptions.insert(ftn)
         }
->>>>>>> ac64a99e
 
         // Set the timestamp diff from the first recveived object.
         if self.timestampTimeDiff == nil {
