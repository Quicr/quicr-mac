// SPDX-FileCopyrightText: Copyright (c) 2023 Cisco Systems
// SPDX-License-Identifier: BSD-2-Clause

import os
import CoreMedia

enum SimulreceiveMode: Codable, CaseIterable, Identifiable {
    case none
    case visualizeOnly
    case enable
    var id: Self { self }
}

struct AvailableImage {
    let image: CMSampleBuffer
    let fps: UInt
    let discontinous: Bool
}

// swiftlint:disable type_body_length
class VideoSubscriptionSet: ObservableSubscriptionSet {
    private static let logger = DecimusLogger(VideoSubscriptionSet.self)

    private let subscription: ManifestSubscription
    private let participants: VideoParticipants
    private let submitter: MetricsSubmitter?
    private let videoBehaviour: VideoBehaviour
    private let reliable: Bool
    private let granularMetrics: Bool
    private let jitterBufferConfig: JitterBuffer.Config
    private var renderTask: Task<(), Never>?
    private let simulreceive: SimulreceiveMode
    private var lastTime: CMTime?
    private var qualityMisses = 0
    private var last: FullTrackName?
    private var lastImage: AvailableImage?
    private let qualityMissThreshold: Int
    private var cleanupTask: Task<(), Never>?
    private var lastUpdateTime = Date.now
    private var handlerLock = OSAllocatedUnfairLock()
    private let profiles: [FullTrackName: VideoCodecConfig]
    private let cleanupTimer: TimeInterval = 1.5
    private var pauseMissCounts: [FullTrackName: Int] = [:]
    private let pauseMissThreshold: Int
    private let pauseResume: Bool
    private var lastSimulreceiveLabel: String?
    private var lastHighlight: FullTrackName?
    private var lastDiscontinous = false
    private let measurement: MeasurementRegistration<VideoSubscriptionMeasurement>?
    private let variances: VarianceCalculator
    let decodedVariances: VarianceCalculator
    private var timestampTimeDiff: TimeInterval?
    private var liveSubscriptions: Set<FullTrackName> = []
    private let liveSubscriptionsLock = OSAllocatedUnfairLock()
    private let subscribeDate: Date
    private var participant: VideoParticipant?
    private let participantLock = OSAllocatedUnfairLock()
    private let joinDate: Date

    init(subscription: ManifestSubscription,
         participants: VideoParticipants,
         metricsSubmitter: MetricsSubmitter?,
         videoBehaviour: VideoBehaviour,
         reliable: Bool,
         granularMetrics: Bool,
         jitterBufferConfig: JitterBuffer.Config,
         simulreceive: SimulreceiveMode,
         qualityMissThreshold: Int,
         pauseMissThreshold: Int,
         pauseResume: Bool,
         endpointId: String,
         relayId: String,
         codecFactory: CodecFactory,
         joinDate: Date) throws {
        if simulreceive != .none && jitterBufferConfig.mode == .layer {
            throw "Simulreceive and layer are not compatible"
        }

        self.subscription = subscription
        self.participants = participants
        self.submitter = metricsSubmitter
        if let submitter = metricsSubmitter {
            let measurement = VideoSubscriptionMeasurement(source: self.subscription.sourceID)
            self.measurement = .init(measurement: measurement, submitter: submitter)
        } else {
            self.measurement = nil
        }
        self.videoBehaviour = videoBehaviour
        self.reliable = reliable
        self.granularMetrics = granularMetrics
        self.jitterBufferConfig = jitterBufferConfig
        self.simulreceive = simulreceive
        self.qualityMissThreshold = qualityMissThreshold
        self.pauseMissThreshold = pauseMissThreshold
        self.pauseResume = pauseResume
        let profiles = subscription.profileSet.profiles
        self.variances = try .init(expectedOccurrences: profiles.count,
                                   submitter: self.granularMetrics ? metricsSubmitter : nil,
                                   source: subscription.sourceID,
                                   stage: "SubscribedObject")
        self.decodedVariances = try .init(expectedOccurrences: profiles.count,
                                          submitter: self.granularMetrics ? metricsSubmitter : nil,
                                          source: subscription.sourceID,
                                          stage: "Decoded")

        let subscribeDate = Date.now
        self.subscribeDate = subscribeDate
        self.joinDate = joinDate

        // Adjust and store expected quality profiles.
        var createdProfiles: [FullTrackName: VideoCodecConfig] = [:]
        for profile in profiles {
            let config = codecFactory.makeCodecConfig(from: profile.qualityProfile,
                                                      bitrateType: .average)
            guard let config = config as? VideoCodecConfig else {
                throw "Codec mismatch"
            }
            let fullTrackName = try profile.getFullTrackName()
            createdProfiles[fullTrackName] = config
        }

        // Make all the video subscriptions upfront.
        self.profiles = createdProfiles

        // Base.
        super.init(sourceId: subscription.sourceID, participantId: subscription.participantId)

        // Make task for cleaning up simulreceive rendering.
        if simulreceive == .enable {
            self.cleanupTask = .init(priority: .utility) { [weak self] in
                while !Task.isCancelled {
                    let time: TimeInterval
                    if let self = self {
                        time = self.cleanupTimer
                        if Date.now.timeIntervalSince(self.lastUpdateTime) >= self.cleanupTimer {
                            self.participantLock.withLock { self.participant = nil }
                        }
                    } else {
                        return
                    }
                    try? await Task.sleep(for: .seconds(time),
                                          tolerance: .seconds(time),
                                          clock: .continuous)
                }
            }
        }

        Self.logger.info("Subscribed to video stream")
    }

    deinit {
        self.cleanupTask?.cancel()
        Self.logger.debug("Deinit")
    }

    override func addHandler(_ handler: QSubscribeTrackHandlerObjC) throws {
        guard let handler = handler as? VideoSubscription else {
            throw "Handler MUST be VideoSubscription"
        }
        try super.addHandler(handler)
    }

<<<<<<< HEAD
    private func checkSimulreceiveRemove() {
        guard self.simulreceive == .enable,
              self.getHandlers().isEmpty else {
            return
        }
        Self.logger.debug("Destroying simulreceive render as no live subscriptions")
        self.renderTask?.cancel()
        self.participantLock.withLock { self.participant = nil }
    }

    override func removeHandler(_ ftn: FullTrackName) -> Subscription? {
        let result = super.removeHandler(ftn)
        self.checkSimulreceiveRemove()
        return result
    }

    override func statusChanged(_ ftn: FullTrackName, status: QSubscribeTrackHandlerStatus) {
        super.statusChanged(ftn, status: status)
        if status == .notSubscribed {
            self.checkSimulreceiveRemove()
=======
    override func removeHandler(_ ftn: FullTrackName) -> Subscription? {
        let result = super.removeHandler(ftn)
        if self.simulreceive == .enable,
           self.getHandlers().isEmpty {
            Self.logger.debug("Destroying simulreceive render as no live subscriptions")
            self.renderTask?.cancel()
            self.participantLock.withLock { self.participant = nil }
>>>>>>> 6c00d12e
        }
        return result
    }

    /// Inform the set that a video frame from a managed subscription arrived.
    /// - Parameter timestamp: Media timestamp of the arrived frame.
    /// - Parameter when: The local datetime this happened.
    public func receivedObject(_ ftn: FullTrackName, timestamp: TimeInterval, when: Date) {
        // Set the timestamp diff from the first recveived object.
        if self.timestampTimeDiff == nil {
            self.timestampTimeDiff = when.timeIntervalSince1970 - timestamp
        }

        // Set this diff for all handlers, if not already.
        if let diff = self.timestampTimeDiff {
            let subscriptions = self.getHandlers()
            for (_, sub) in subscriptions {
                let sub = sub as! VideoSubscription // swiftlint:disable:this force_cast
                sub.handlerLock.withLock {
                    guard let handler = sub.handler else { return }
                    handler.setTimeDiff(diff: diff)
                }
            }
        }

        // Calculate switching set arrival variance.
        _ = self.variances.calculateSetVariance(timestamp: timestamp, now: when)
        if self.granularMetrics,
           let measurement = self.measurement {
            Task(priority: .utility) {
                await measurement.measurement.reportTimestamp(namespace: self.subscription.sourceID,
                                                              timestamp: timestamp,
                                                              when: when)
            }
        }

        // If we're responsible for rendering.
        if self.simulreceive != .none {
            // Start the render task.
            if self.renderTask == nil || self.renderTask!.isCancelled {
                self.startRenderTask()
            }
        }

        // Record the last time this updated.
        self.lastUpdateTime = when
    }

    private func startRenderTask() {
        self.renderTask = .init(priority: .high) { [weak self] in
            while !Task.isCancelled {
                let duration: TimeInterval
                if let self = self {
                    let now = Date.now
                    if self.getHandlers().isEmpty {
                        self.renderTask?.cancel()
                        duration = TimeInterval.nan
                    } else {
                        do {
                            duration = try self.makeSimulreceiveDecision(at: now)
                        } catch {
                            Self.logger.error("Simulreceive failure: \(error.localizedDescription)")
                            self.renderTask?.cancel()
                            duration = TimeInterval.nan
                        }
                    }
                } else {
                    return
                }
                if duration > 0 {
                    try? await Task.sleep(for: .seconds(duration))
                }
            }
        }
    }

    struct SimulreceiveItem: Equatable {
        static func == (lhs: VideoSubscriptionSet.SimulreceiveItem,
                        rhs: VideoSubscriptionSet.SimulreceiveItem) -> Bool {
            lhs.fullTrackName == rhs.fullTrackName
        }
        let fullTrackName: FullTrackName
        let image: AvailableImage
    }

    enum SimulreceiveReason {
        case onlyChoice(item: SimulreceiveItem)
        case highestRes(item: SimulreceiveItem, pristine: Bool)
    }

    internal static func makeSimulreceiveDecision(choices: inout any Collection<SimulreceiveItem>) -> SimulreceiveReason? {
        // Early return.
        guard choices.count > 1 else {
            if let first = choices.first {
                return .onlyChoice(item: first)
            }
            return nil
        }

        // Oldest should be the oldest value that hasn't already been shown.
        let oldest: CMTime = choices.reduce(CMTime.positiveInfinity) { min($0, $1.image.image.presentationTimeStamp) }

        // Filter out any frames that don't match the desired point in time.
        choices = choices.filter { $0.image.image.presentationTimeStamp == oldest }

        // We want the highest non-discontinous frame.
        // If all are non-discontinous, we'll take the highest quality.
        func getWidth(_ item: SimulreceiveItem) -> Int32 {
            item.image.image.formatDescription!.dimensions.width
        }
        let sorted = choices.sorted { getWidth($0) > getWidth($1) }
        let pristine = sorted.filter { !$0.image.discontinous }
        if let pristine = pristine.first {
            return .highestRes(item: pristine, pristine: true)
        } else if let sorted = sorted.first {
            return .highestRes(item: sorted, pristine: false)
        } else {
            return nil
        }
    }

    // Caller must lock handlerLock.
    // swiftlint:disable cyclomatic_complexity
    // swiftlint:disable function_body_length
    private func makeSimulreceiveDecision(at: Date) throws -> TimeInterval {
        // Gather up what frames we have to choose from.
        var initialChoices: [SimulreceiveItem] = []
        let subscriptions = self.getHandlers().mapValues { $0 as! VideoSubscription } // swiftlint:disable:this force_cast
        for subscription in subscriptions {
            guard let handler = subscription.value.handler else {
                continue
            }
            handler.lastDecodedImageLock.lock()
            defer { handler.lastDecodedImageLock.unlock() }
            if let available = handler.lastDecodedImage {
                if let lastTime = self.lastImage?.image.presentationTimeStamp,
                   available.image.presentationTimeStamp <= lastTime {
                    // This would be backwards in time, so we'll never use it.
                    handler.lastDecodedImage = nil
                    continue
                }
                initialChoices.append(.init(fullTrackName: handler.fullTrackName, image: available))
            }
        }

        // Make a decision about which frame to use.
        var choices = initialChoices as any Collection<SimulreceiveItem>
        let decisionTime = self.measurement == nil ? nil : at
        let decision = Self.makeSimulreceiveDecision(choices: &choices)

        guard let decision = decision else {
            // Wait for next.
            let duration: TimeInterval
            if let lastNamespace = self.last,
               let handler = subscriptions[lastNamespace]?.handler {
                duration = handler.calculateWaitTime(from: at) ?? (1 / Double(handler.config.fps))
            } else {
                var highestFps: UInt16 = 1
                for subscription in subscriptions {
                    guard let handler = subscription.value.handler else {
                        continue
                    }
                    highestFps = max(highestFps, handler.config.fps)
                }
                duration = TimeInterval(1 / highestFps)
            }
            return duration
        }

        // Consume all images from our shortlist.
        for choice in choices {
            let handler = subscriptions[choice.fullTrackName]!.handler!
            handler.lastDecodedImageLock.withLock {
                let theirTime = handler.lastDecodedImage?.image.presentationTimeStamp
                let ourTime = choice.image.image.presentationTimeStamp
                if theirTime == ourTime {
                    handler.lastDecodedImage = nil
                }
            }
        }

        let selected: SimulreceiveItem
        switch decision {
        case .highestRes(let out, _):
            selected = out
        case .onlyChoice(let out):
            selected = out
        }
        let selectedSample = selected.image.image

        // If we are going down in quality (resolution or to a discontinous image)
        // we will only do so after a few hits.
        let incomingWidth = selectedSample.formatDescription!.dimensions.width
        var wouldStepDown = false
        if let last = self.lastImage,
           incomingWidth < last.image.formatDescription!.dimensions.width || selected.image.discontinous && !last.discontinous {
            wouldStepDown = true
        }

        if wouldStepDown {
            self.qualityMisses += 1
        }

        // We want to record misses for qualities we have already stepped down from, and pause them
        // if they exceed this count.
        if self.pauseResume {
            fatalError("Not supported")
            //            for pauseCandidateCount in self.pauseMissCounts {
            //                guard let pauseCandidate = self.videoHandlers[pauseCandidateCount.key],
            //                      pauseCandidate.config.width > incomingWidth,
            //                      let callController = self.callController,
            //                      callController.getSubscriptionState(pauseCandidate.namespace) == .ready else {
            //                    continue
            //                }
            //
            //                let newValue = pauseCandidateCount.value + 1
            //                Self.logger.warning("Incremented pause count for: \(pauseCandidate.config.width), now: \(newValue)/\(self.pauseMissThreshold)")
            //                if newValue >= self.pauseMissThreshold {
            //                    // Pause this subscription.
            //                    Self.logger.warning("Pausing subscription: \(pauseCandidate.config.width)")
            //                    callController.setSubscriptionState(pauseCandidate.namespace, transportMode: .pause)
            //                    self.pauseMissCounts[pauseCandidate.namespace] = 0
            //                } else {
            //                    // Increment the pause miss count.
            //                    self.pauseMissCounts[pauseCandidate.namespace] = newValue
            //                }
            //            }
        }

        guard let subscription = subscriptions[selected.fullTrackName] else {
            throw "Missing expected subscription for namespace: \(selected.fullTrackName)"
        }
        guard let handler = subscription.handler else {
            throw "Missing video hanler for namespace: \(selected.fullTrackName)"
        }

        let qualitySkip = wouldStepDown && self.qualityMisses < self.qualityMissThreshold
        if let measurement = self.measurement,
           self.granularMetrics {
            var report: [VideoSubscriptionSet.SimulreceiveChoiceReport] = []
            for choice in choices {
                switch decision {
                case .highestRes(let item, let pristine):
                    if choice.fullTrackName == item.fullTrackName {
                        assert(choice.fullTrackName == selected.fullTrackName)
                        report.append(.init(item: choice,
                                            selected: true,
                                            reason: "Highest \(pristine ? "Pristine" : "Discontinous")",
                                            displayed: !qualitySkip))
                        continue
                    }
                case .onlyChoice(let item):
                    if choice.fullTrackName == item.fullTrackName {
                        assert(choice.fullTrackName == selected.fullTrackName)
                        report.append(.init(item: choice,
                                            selected: true,
                                            reason: "Only choice",
                                            displayed: !qualitySkip))
                    }
                    continue
                }
                report.append(.init(item: choice, selected: false, reason: "", displayed: false))
            }
            let completedReport = report
            Task(priority: .utility) {
                do {
                    try await measurement.measurement.reportSimulreceiveChoice(choices: completedReport,
                                                                               timestamp: decisionTime!)
                } catch {
                    Self.logger.warning("Failed to report simulreceive metrics: \(error.localizedDescription)")
                }
            }
        }

        if qualitySkip {
            // We only want to step down in quality if we've missed a few hits.
            if let duration = handler.calculateWaitTime(from: at) {
                return duration
            }
            if selectedSample.duration.isValid {
                return selectedSample.duration.seconds
            }
            var highestFps: UInt16 = 1
            for subscription in subscriptions {
                guard let handler = subscription.value.handler else {
                    continue
                }
                highestFps = max(highestFps, handler.config.fps)
            }
            return 1 / TimeInterval(highestFps)
        }

        // Proceed with rendering this frame.
        self.qualityMisses = 0
        self.pauseMissCounts[handler.fullTrackName] = 0
        self.last = handler.fullTrackName
        self.lastImage = selected.image

        if self.simulreceive == .enable {
            // Set to display immediately.
            if selectedSample.sampleAttachments.count > 0 {
                selectedSample.sampleAttachments[0][.displayImmediately] = true
            } else {
                Self.logger.warning("Couldn't set display immediately attachment")
            }

            // Enqueue the sample on the main thread.
            let dispatchLabel: String?
            let description = String(describing: handler)
            if description != self.lastSimulreceiveLabel {
                dispatchLabel = description
            } else {
                dispatchLabel = nil
            }

            // If we don't yet have a participant, make one.
            Task {
                await MainActor.run {
                    self.participantLock.lock()
                    let participant: VideoParticipant
                    if let existing = self.participant {
                        participant = existing
                    } else {
                        do {
                            participant = try .init(id: self.sourceId,
                                                    startDate: self.joinDate,
                                                    subscribeDate: self.subscribeDate,
                                                    videoParticipants: self.participants)
                        } catch {
                            self.participantLock.unlock()
                            return
                        }
                        self.participant = participant
                    }
                    self.participantLock.unlock()
                    if let dispatchLabel = dispatchLabel {
                        participant.label = dispatchLabel
                    }
                    do {
                        let transform = handler.orientation?.toTransform(handler.verticalMirror)
                        try participant.view.enqueue(selectedSample,
                                                     transform: transform)
                    } catch {
                        Self.logger.error("Could not enqueue sample: \(error)")
                    }
                }
            }
        } else if self.simulreceive == .visualizeOnly {
            let fullTrackName = handler.fullTrackName
            if fullTrackName != self.lastHighlight {
                Self.logger.debug("Updating highlight to: \(selectedSample.formatDescription!.dimensions.width)")
                self.lastHighlight = fullTrackName
                Task {
                    await MainActor.run {
                        for participant in self.participants.participants {
                            guard let participant = participant.value else { continue }
                            participant.highlight = participant.id == "\(fullTrackName)"
                        }
                    }
                }
            }
        }

        // Wait until we have expect to have the next frame available.
        if let duration = handler.calculateWaitTime(from: at) {
            return duration
        }
        if selectedSample.duration.isValid {
            return selectedSample.duration.seconds
        }
        var highestFps: UInt16 = 1
        for subscription in subscriptions {
            guard let handler = subscription.value.handler else {
                continue
            }
            highestFps = max(highestFps, handler.config.fps)
        }
        return 1 / TimeInterval(highestFps)
    }
    // swiftlint:enable cyclomatic_complexity
    // swiftlint:enable function_body_length
}
// swiftlint:enable type_body_length<|MERGE_RESOLUTION|>--- conflicted
+++ resolved
@@ -160,28 +160,6 @@
         try super.addHandler(handler)
     }
 
-<<<<<<< HEAD
-    private func checkSimulreceiveRemove() {
-        guard self.simulreceive == .enable,
-              self.getHandlers().isEmpty else {
-            return
-        }
-        Self.logger.debug("Destroying simulreceive render as no live subscriptions")
-        self.renderTask?.cancel()
-        self.participantLock.withLock { self.participant = nil }
-    }
-
-    override func removeHandler(_ ftn: FullTrackName) -> Subscription? {
-        let result = super.removeHandler(ftn)
-        self.checkSimulreceiveRemove()
-        return result
-    }
-
-    override func statusChanged(_ ftn: FullTrackName, status: QSubscribeTrackHandlerStatus) {
-        super.statusChanged(ftn, status: status)
-        if status == .notSubscribed {
-            self.checkSimulreceiveRemove()
-=======
     override func removeHandler(_ ftn: FullTrackName) -> Subscription? {
         let result = super.removeHandler(ftn)
         if self.simulreceive == .enable,
@@ -189,7 +167,6 @@
             Self.logger.debug("Destroying simulreceive render as no live subscriptions")
             self.renderTask?.cancel()
             self.participantLock.withLock { self.participant = nil }
->>>>>>> 6c00d12e
         }
         return result
     }
