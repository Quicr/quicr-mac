import AVFoundation
import os

class H264Subscription: Subscription {
    private static let logger = DecimusLogger(H264Subscription.self)

    private actor _Measurement: Measurement {
        var name: String = "H264Subscription"
        var fields: [Date?: [String: AnyObject]] = [:]
        var tags: [String: String] = [:]

        private var frames: UInt64 = 0
        private var bytes: UInt64 = 0
        private var decoded: UInt64 = 0

        init(namespace: QuicrNamespace, submitter: MetricsSubmitter) {
            tags["namespace"] = namespace
            Task(priority: .utility) {
                await submitter.register(measurement: self)
            }
        }

        func receivedFrame(timestamp: Date?) {
            self.frames += 1
            record(field: "receivedFrames", value: self.frames as AnyObject, timestamp: timestamp)
        }

        func decodedFrame(timestamp: Date?) {
            self.decoded += 1
            record(field: "decodedFrames", value: self.decoded as AnyObject, timestamp: timestamp)
        }

        func receivedBytes(received: Int, timestamp: Date?) {
            self.bytes += UInt64(received)
            record(field: "receivedBytes", value: self.bytes as AnyObject, timestamp: timestamp)
        }

        func receiveDelta(delta: Double, timestamp: Date?) {
            record(field: "receiveDelta", value: delta as AnyObject, timestamp: timestamp)
        }

        func decodeDelta(delta: Double, timestamp: Date?) {
            record(field: "decodeDelta", value: delta as AnyObject, timestamp: timestamp)
        }
    }

    internal let namespace: QuicrNamespace

    private var decoder: H264Decoder?
    private let participants: VideoParticipants
    private let measurement: _Measurement?
    private var lastGroup: UInt32?
    private var lastObject: UInt16?
    private let namegate: NameGate
    private let reliable: Bool
    private var jitterBuffer: VideoJitterBuffer?
    private var lastReceive: Date?
    private var lastDecode: Date?
    private let granularMetrics: Bool
    private var dequeueTask: Task<(), Never>?
    private var dequeueBehaviour: VideoDequeuer?
    private let jitterBufferConfig: VideoJitterBuffer.Config
    private let config: VideoCodecConfig
    private var orientation: AVCaptureVideoOrientation?
    private var verticalMirror: Bool?
    private var currentFormat: CMFormatDescription?
    private var currentLayerJitterFramesCount: UInt64?
    private var timeInfo: CMSampleTimingInfo?
    private var startTimeSet = false

    private lazy var seiCallback: H264Utilities.SEICallback = { [weak self] data in
        guard let self = self else { return }
        let seiType = data[5]
        switch seiType {
        case 0x2f:
            // Video orientation.
            assert(data[6] == 2)
            self.orientation = .init(rawValue: .init(data[7]))
            self.verticalMirror = data[8] == 1
        default:
            Self.logger.info("Unhandled SEI App type: \(seiType)")
        }
    }

    init(namespace: QuicrNamespace,
         config: VideoCodecConfig,
         participants: VideoParticipants,
         metricsSubmitter: MetricsSubmitter?,
         namegate: NameGate,
         reliable: Bool,
         granularMetrics: Bool,
         jitterBufferConfig: VideoJitterBuffer.Config) {
        self.namespace = namespace
        self.config = config
        self.participants = participants
        if let metricsSubmitter = metricsSubmitter {
            self.measurement = .init(namespace: namespace, submitter: metricsSubmitter)
        } else {
            self.measurement = nil
        }
        self.namegate = namegate
        self.reliable = reliable
        self.granularMetrics = granularMetrics
        self.jitterBufferConfig = jitterBufferConfig

        if jitterBufferConfig.mode == .layer {
            self.currentLayerJitterFramesCount = UInt64(round(jitterBufferConfig.minDepth * Float64(config.fps)))
        } else {
            // Create the decoder.
            self.decoder = .init(config: config) { [weak self] sample in
                guard let self = self else { return }
                do {
                    try self.enqueueSample(sample: sample, orientation: self.orientation, verticalMirror: self.verticalMirror)
                } catch {
                    Self.logger.error("Failed to enqueue decoded sample: \(error)")
                }
            }

            // We have what we need to configure the PID dequeuer if using.
            let duration = 1 / Double(config.fps)
            if jitterBufferConfig.mode == .pid {
                self.dequeueBehaviour = PIDDequeuer(targetDepth: jitterBufferConfig.minDepth,
                                                    frameDuration: duration,
                                                    kp: 0.01,
                                                    ki: 0.001,
                                                    kd: 0.001)
            }

            // Create the video jitter buffer.
            if jitterBufferConfig.mode != .none {
                self.jitterBuffer = .init(namespace: namespace,
                                          frameDuration: duration,
                                          metricsSubmitter: metricsSubmitter,
                                          sort: !reliable,
                                          minDepth: jitterBufferConfig.minDepth)
            }
        }

        Self.logger.info("Subscribed to H264 stream")
    }

    deinit {
        try? participants.removeParticipant(identifier: namespace)
    }

    func prepare(_ sourceID: SourceIDType!,
                 label: String!,
                 qualityProfile: String!,
                 reliable: UnsafeMutablePointer<Bool>!) -> Int32 {
        reliable.pointee = self.reliable
        return SubscriptionError.None.rawValue
    }

    func update(_ sourceId: String!, label: String!, qualityProfile: String!) -> Int32 {
        return SubscriptionError.NoDecoder.rawValue
    }

    func subscribedObject(_ data: UnsafeRawPointer!, length: Int, groupId: UInt32, objectId: UInt16) -> Int32 {
        // Metrics.
        if let measurement = self.measurement {
            let now: Date? = self.granularMetrics ? .now : nil
            let delta: Double?
            if granularMetrics {
                if let last = lastReceive {
                    delta = now!.timeIntervalSince(last) * 1000
                } else {
                    delta = nil
                }
                lastReceive = now
            } else {
                delta = nil
            }

            Task(priority: .utility) {
                if let delta = delta {
                    await measurement.receiveDelta(delta: delta, timestamp: now)
                }
                await measurement.receivedFrame(timestamp: now)
                await measurement.receivedBytes(received: length, timestamp: now)
            }
        }

        // Update keep alive timer for showing video.
        DispatchQueue.main.async {
            let participant = self.participants.getOrMake(identifier: self.namespace)
            participant.lastUpdated = .now()
        }

        if let jitterBuffer = self.jitterBuffer {
            let videoFrame: VideoFrame = .init(groupId: groupId,
                                               objectId: objectId,
                                               data: .init(bytes: data, count: length))
            _ = jitterBuffer.write(videoFrame: videoFrame)
            if self.dequeueTask == nil {
                // We know everything to create the interval dequeuer at this point.
                if self.dequeueBehaviour == nil && self.jitterBufferConfig.mode == .interval {
                    self.dequeueBehaviour = IntervalDequeuer(minDepth: self.jitterBufferConfig.minDepth,
                                                             frameDuration: 1 / Double(self.config.fps),
                                                             firstWriteTime: .now)
                }

                // Start the frame dequeue task.
                self.dequeueTask = .init(priority: .high) { [weak self] in
                    while !Task.isCancelled {
                        guard let self = self else { return }

                        // Wait until we expect to have a frame available.
                        let jitterBuffer = self.jitterBuffer! // Jitter buffer must exist at this point.
                        if let pid = self.dequeueBehaviour! as? PIDDequeuer {
                            pid.currentDepth = jitterBuffer.getDepth()
                        }
                        let waitTime = self.dequeueBehaviour!.calculateWaitTime() // Dequeue behaviour must exist at this point.
                        let nanoseconds = waitTime * 1_000_000_000
                        if nanoseconds > 0 {
                            try? await Task.sleep(nanoseconds: UInt64(nanoseconds))
                        }

                        // Attempt to dequeue a frame.
                        if let frame = jitterBuffer.read() {
                            // Interval dequeuer needs to know where we are.
                            // TODO: With frame timestamps, we won't need this.
                            if self.jitterBufferConfig.mode == .interval {
                                guard let interval = self.dequeueBehaviour as? IntervalDequeuer else {
                                    fatalError("Mode/type mismatch")
                                }
                                interval.dequeuedCount += 1
                            }
                            self.decode(frame: frame)
                        }
                    }
                }
            }
        } else {
            let zeroCopy: Data = .init(bytesNoCopy: .init(mutating: data), count: length, deallocator: .none)
            let videoFrame: VideoFrame = .init(groupId: groupId, objectId: objectId, data: zeroCopy)
            decode(frame: videoFrame)
        }
        return SubscriptionError.None.rawValue
    }

    private func decode(frame: VideoFrame) {
        // Should we feed this frame to the decoder?
        guard namegate.handle(groupId: frame.groupId,
                              objectId: frame.objectId,
                              lastGroup: lastGroup,
                              lastObject: lastObject) else {
            // If we've thrown away a frame, we should flush to the next group.
            let targetGroup = frame.groupId + 1
            if let jitterBuffer = self.jitterBuffer {
                jitterBuffer.flushTo(targetGroup: targetGroup)
            } else if self.jitterBufferConfig.mode == .layer {
                flushDisplayLayer()
            }
            return
        }

        lastGroup = frame.groupId
        lastObject = frame.objectId
<<<<<<< HEAD

        // Timestamp.
        let timestamp: Int64
        if self.jitterBufferConfig.mode == .layer {
            timestamp = Int64(self.currentLayerJitterFramesCount!)
            self.currentLayerJitterFramesCount! += 1
        } else {
            timestamp = 0
        }
        
        /*
        let time = CMTimeMake(value: timestamp,
                              timescale: Int32(config.fps))
        var timeInfo = CMSampleTimingInfo(duration: CMTimeMakeWithSeconds(1.0, preferredTimescale: Int32(config.fps)),
                                          presentationTimeStamp: time,
                                          decodeTimeStamp: .invalid)
         */
=======
>>>>>>> 0361d1fb

        // Decode.
        var data = frame.data
        do {
            let depacketized = try H264Utilities.depacketize(data, format: &self.currentFormat, orientation: &self.orientation, verticalMirror: &self.verticalMirror)
            if self.jitterBufferConfig.mode == .layer {
                for sample in depacketized {
                    try self.enqueueSample(sample: sample, orientation: self.orientation, verticalMirror: self.verticalMirror)
                }
            } else {
                for sample in depacketized {
                    // Write to decoder.
                    try decoder!.write(sample)
                }
            }
        } catch {
            Self.logger.error("Failed to write to decoder: \(error.localizedDescription)")
        }
    }

    private func enqueueSample(sample: CMSampleBuffer,
                               orientation: AVCaptureVideoOrientation?,
                               verticalMirror: Bool?) throws {
        if let measurement = self.measurement,
           self.jitterBufferConfig.mode != .layer {
            let now: Date? = self.granularMetrics ? .now : nil
            let delta: Double?
            if self.granularMetrics {
                if let last = lastDecode {
                    delta = now!.timeIntervalSince(last) * 1000
                } else {
                    delta = nil
                }
                lastDecode = now
            } else {
                delta = nil
            }
            Task(priority: .utility) {
                if let delta = delta {
                    await measurement.decodeDelta(delta: delta, timestamp: now)
                }
                await measurement.decodedFrame(timestamp: now)
            }
        }

        let sampleToEnqueue: CMSampleBuffer
        if self.jitterBufferConfig.mode == .layer {
            // Deep copy the sample.
            let copied = malloc(sample.dataBuffer!.dataLength)
            try sample.dataBuffer!.withUnsafeMutableBytes {
                _ = memcpy(copied, $0.baseAddress, $0.count)
            }
            let blockBuffer = try CMBlockBuffer(buffer: .init(start: copied,
                                                              count: sample.dataBuffer!.dataLength)) { ptr, _ in
                free(ptr)
            }
            sampleToEnqueue = try! CMSampleBuffer(dataBuffer: blockBuffer,
                                                  formatDescription: sample.formatDescription,
                                                  numSamples: sample.numSamples,
                                                  sampleTimings: sample.sampleTimingInfos(),
                                                  sampleSizes: sample.sampleSizes())
        } else {
            // FIXME: Driving from proper timestamps probably preferable.
            if sample.sampleAttachments.count > 0 {
                sample.sampleAttachments[0][.displayImmediately] = true
            }
            sampleToEnqueue = sample
        }

        // Enqueue the sample on the main thread.
        DispatchQueue.main.async {
            let participant = self.participants.getOrMake(identifier: self.namespace)
            do {
                // Set the layer's start time to the first sample's timestamp minus the target depth.
                if !self.startTimeSet {
                    try self.setLayerStartTime(layer: participant.view.layer!, time: sampleToEnqueue.presentationTimeStamp)
                    self.startTimeSet = true
                }
                try participant.view.enqueue(sampleToEnqueue, transform: orientation?.toTransform(verticalMirror!))
            } catch {
                Self.logger.error("Could not enqueue sample: \(error)")
            }
            participant.lastUpdated = .now()
        }
    }

    private func setLayerStartTime(layer: AVSampleBufferDisplayLayer, time: CMTime) throws {
        guard Thread.isMainThread else {
            throw "Should be called from the main thread"
        }
        let timebase = try CMTimebase(sourceClock: .hostTimeClock)
        let delay = CMTime(seconds: self.jitterBufferConfig.minDepth,
                           preferredTimescale: 1000)
        let startTime = CMTimeSubtract(time, delay)
        try timebase.setTime(startTime)
        try timebase.setRate(1.0)
        layer.controlTimebase = timebase
    }

    private func flushDisplayLayer() {
        DispatchQueue.main.async {
            let participant = self.participants.getOrMake(identifier: self.namespace)
            do {
                try participant.view.flush()
            } catch {
                Self.logger.error("Could not flush layer: \(error)")
            }

            self.currentLayerJitterFramesCount = UInt64(round(self.jitterBufferConfig.minDepth * Float64(self.config.fps)))
            Self.logger.debug("Flushing display layer")
            self.startTimeSet = false
        }
    }
}

extension AVCaptureVideoOrientation {
    func toTransform(_ verticalMirror: Bool) -> CATransform3D {
        var transform = CATransform3DIdentity
        switch self {
        case .portrait:
            transform = CATransform3DRotate(transform, .pi / 2, 0, 0, 1)
            if verticalMirror {
                transform = CATransform3DScale(transform, 1.0, -1.0, 1.0)
            }
        case .landscapeLeft:
            transform = CATransform3DRotate(transform, .pi, 0, 0, 1)
            if verticalMirror {
                transform = CATransform3DScale(transform, 1.0, -1.0, 1.0)
            }
        case .landscapeRight:
            transform = CATransform3DRotate(transform, -.pi, 0, 0, 1)
            if verticalMirror {
                transform = CATransform3DScale(transform, -1.0, 1.0, 1.0)
            }
        case .portraitUpsideDown:
            transform = CATransform3DRotate(transform, -.pi / 2, 0, 0, 1)
            if verticalMirror {
                transform = CATransform3DScale(transform, 1.0, -1.0, 1.0)
            }
        default:
            break
        }
        return transform
    }
}<|MERGE_RESOLUTION|>--- conflicted
+++ resolved
@@ -256,26 +256,6 @@
 
         lastGroup = frame.groupId
         lastObject = frame.objectId
-<<<<<<< HEAD
-
-        // Timestamp.
-        let timestamp: Int64
-        if self.jitterBufferConfig.mode == .layer {
-            timestamp = Int64(self.currentLayerJitterFramesCount!)
-            self.currentLayerJitterFramesCount! += 1
-        } else {
-            timestamp = 0
-        }
-        
-        /*
-        let time = CMTimeMake(value: timestamp,
-                              timescale: Int32(config.fps))
-        var timeInfo = CMSampleTimingInfo(duration: CMTimeMakeWithSeconds(1.0, preferredTimescale: Int32(config.fps)),
-                                          presentationTimeStamp: time,
-                                          decodeTimeStamp: .invalid)
-         */
-=======
->>>>>>> 0361d1fb
 
         // Decode.
         var data = frame.data
