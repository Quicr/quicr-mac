--- conflicted
+++ resolved
@@ -61,10 +61,10 @@
     private var dequeueBehaviour: VideoDequeuer?
     private let jitterBufferConfig: VideoJitterBuffer.Config
     private let config: VideoCodecConfig
-<<<<<<< HEAD
     private var orientation: AVCaptureVideoOrientation?
     private var verticalMirror: Bool = false
     private var currentFormat: CMFormatDescription?
+    private var currentJitterFramesCount: UInt64
 
     private lazy var seiCallback: H264Utilities.SEICallback = { [weak self] data in
         guard let self = self else { return }
@@ -79,9 +79,6 @@
             Self.logger.info("Unhandled SEI App type: \(seiType)")
         }
     }
-=======
-    private var currentJitterFramesCount: UInt64
->>>>>>> d1dcda9c
 
     init(namespace: QuicrNamespace,
          config: VideoCodecConfig,
@@ -123,22 +120,15 @@
         }
 
         // Create the H264 decoder.
-<<<<<<< HEAD
         self.decoder = .init(config: config, callback: { [weak self] sample in
             guard let self = self else { return }
-            self.showDecodedImage(decoded: sample,
-                                  orientation: self.orientation,
-                                  verticalMirror: self.verticalMirror)
-=======
-        self.decoder = .init(config: config, callback: { [weak self] sample, orientation, mirror in
             do {
-                try self?.enqueueModifiedSamples(samples: sample,
-                                                 orientation: orientation,
-                                                 verticalMirror: mirror)
+                try self.enqueueModifiedSamples(samples: sample,
+                                                orientation: self.orientation,
+                                                verticalMirror: self.verticalMirror)
             } catch {
                 Self.logger.error("Failed to enqueue sample: \(error)")
             }
->>>>>>> d1dcda9c
         })
 
         Self.logger.info("Subscribed to H264 stream")
@@ -259,9 +249,9 @@
 
         // Decode.
         do {
-<<<<<<< HEAD
+            let time = CMTimeMake(value: Int64(self.currentJitterFramesCount), timescale: Int32(config.fps))
             let timeInfo = CMSampleTimingInfo(duration: .init(value: 1, timescale: CMTimeScale(self.config.fps)),
-                                              presentationTimeStamp: .invalid,
+                                              presentationTimeStamp: time,
                                               decodeTimeStamp: .invalid)
             var mutable = frame
             let depacketized = try H264Utilities.depacketize(&mutable.data,
@@ -269,11 +259,9 @@
                                                              format: &self.currentFormat,
                                                              sei: self.seiCallback)
             for sample in depacketized {
-                try decoder!.write(sample)
-=======
-            try frame.data.withUnsafeBytes {
-                try decoder!.write(data: $0, timestamp: currentJitterFramesCount)
->>>>>>> d1dcda9c
+                try self.enqueueModifiedSamples(samples: sample,
+                                                orientation: self.orientation,
+                                                verticalMirror: self.verticalMirror)
             }
         } catch {
             Self.logger.error("Failed to write to decoder: \(error.localizedDescription)")
@@ -282,15 +270,9 @@
         currentJitterFramesCount += 1
     }
 
-<<<<<<< HEAD
-    private func showDecodedImage(decoded: CMSampleBuffer,
-                                  orientation: AVCaptureVideoOrientation?,
-                                  verticalMirror: Bool) {
-=======
     private func enqueueModifiedSamples(samples: CMSampleBuffer,
                                         orientation: AVCaptureVideoOrientation?,
                                         verticalMirror: Bool) throws {
->>>>>>> d1dcda9c
         if let measurement = self.measurement {
             let now: Date? = self.granularMetrics ? .now : nil
             let delta: Double?
