// SPDX-FileCopyrightText: Copyright (c) 2023 Cisco Systems
// SPDX-License-Identifier: BSD-2-Clause

import os

/// Represents a QuicR video subscription.
/// Holds an object for decoding & rendering.
/// Manages lifetime of said renderer.
/// Forwards data from callbacks.
class VideoSubscription: Subscription {
    typealias StatusChanged = (_ status: QSubscribeTrackHandlerStatus) -> Void
    private let fullTrackName: FullTrackName
    private let config: VideoCodecConfig
    private let participants: VideoParticipants
    private let metricsSubmitter: MetricsSubmitter?
    private let videoBehaviour: VideoBehaviour
    private let reliable: Bool
    private let granularMetrics: Bool
    private let jitterBufferConfig: JitterBuffer.Config
    private let simulreceive: SimulreceiveMode
    private let variances: VarianceCalculator
    private let callback: ObjectReceived
    private var token: Int = 0
    private let logger = DecimusLogger(VideoSubscription.self)
    private let verbose: Bool

    var handler: VideoHandler?
    let handlerLock = OSAllocatedUnfairLock()

    private var cleanupTask: Task<(), Never>?
    private let cleanupTimer: TimeInterval
    private var lastUpdateTime = Date.now
    private let participantId: ParticipantId
    private let creationDate: Date
    private let joinDate: Date
    private let endpointId: String
    private let relayId: String

    // Fetch.
    private let controller: MoqCallController
    private var fetch: Fetch?
    private var fetched = false

    init(profile: Profile,
         config: VideoCodecConfig,
         participants: VideoParticipants,
         metricsSubmitter: MetricsSubmitter?,
         videoBehaviour: VideoBehaviour,
         reliable: Bool,
         granularMetrics: Bool,
         jitterBufferConfig: JitterBuffer.Config,
         simulreceive: SimulreceiveMode,
         variances: VarianceCalculator,
         endpointId: String,
         relayId: String,
         participantId: ParticipantId,
         joinDate: Date,
<<<<<<< HEAD
         controller: MoqCallController,
         verbose: Bool,
=======
         cleanupTime: TimeInterval,
>>>>>>> 70290d3f
         callback: @escaping ObjectReceived,
         statusChanged: @escaping StatusChanged) throws {
        self.fullTrackName = try profile.getFullTrackName()
        self.config = config
        self.participants = participants
        self.metricsSubmitter = metricsSubmitter
        self.videoBehaviour = videoBehaviour
        self.reliable = reliable
        self.granularMetrics = granularMetrics
        self.jitterBufferConfig = jitterBufferConfig
        self.simulreceive = simulreceive
        self.variances = variances
        self.callback = callback
        self.participantId = participantId
        self.creationDate = .now
        self.joinDate = joinDate
<<<<<<< HEAD
        self.controller = controller
        self.verbose = verbose
        self.relayId = relayId
        self.endpointId = endpointId
=======
        self.cleanupTimer = cleanupTime
>>>>>>> 70290d3f
        let handler = try VideoHandler(fullTrackName: fullTrackName,
                                       config: config,
                                       participants: participants,
                                       metricsSubmitter: metricsSubmitter,
                                       videoBehaviour: videoBehaviour,
                                       reliable: reliable,
                                       granularMetrics: granularMetrics,
                                       jitterBufferConfig: jitterBufferConfig,
                                       simulreceive: simulreceive,
                                       variances: variances,
                                       participantId: participantId,
                                       subscribeDate: self.creationDate,
                                       joinDate: joinDate)
        self.token = handler.registerCallback(callback)
        self.handler = handler
        try super.init(profile: profile,
                       endpointId: endpointId,
                       relayId: relayId,
                       metricsSubmitter: metricsSubmitter,
                       priority: 0,
                       groupOrder: .originalPublisherOrder,
                       filterType: .latestObject,
                       statusCallback: statusChanged)
    }

    deinit {
        self.logger.debug("Deinit")
    }

    private func cleanup() {
        self.handlerLock.withLock {
            guard let handler = self.handler else { return }
            self.handler = nil
            handler.unregisterCallback(self.token)
            self.token = 0
        }
    }

    override func objectReceived(_ objectHeaders: QObjectHeaders, data: Data, extensions: [NSNumber: Data]?) {
        if self.verbose {
            self.logger.debug("Received: \(objectHeaders.groupId) \(objectHeaders.objectId)")
        }

        if self.cleanupTask == nil {
            self.cleanupTask = .init(priority: .utility) { [weak self] in
                while !Task.isCancelled {
                    let duration: TimeInterval
                    if let self = self {
                        duration = self.cleanupTimer
                        if Date.now.timeIntervalSince(self.lastUpdateTime) >= self.cleanupTimer {
                            self.cleanup()
                        }
                    } else {
                        return
                    }
                    try? await Task.sleep(for: .seconds(duration))
                }
            }
        }

        let now = Date.now
        self.lastUpdateTime = now

        let handler: VideoHandler
        do {
            handler = try self.getCreateHandler()
        } catch {
            self.logger.error("Failed to recreate video handler: \(error.localizedDescription)")
            return
        }

        // Do we need to start a fetch?
        if !self.fetched {
            if objectHeaders.objectId == 0 {
                // We don't need a fetch.
                self.logger.debug("No fetch needed")
                self.fetched = true

                // Cancel existing, if any.
                if let fetch = self.fetch {
                    self.logger.debug("Cancelling in progress fetch")
                    do {
                        try self.controller.cancelFetch(fetch)
                    } catch {
                        self.logger.warning("Failed to cancel in progress fetch: \(error.localizedDescription)")
                    }
                    self.fetch = nil
                }
            } else if self.fetch == nil {
                do {
                    try self.fetch(currentGroup: objectHeaders.groupId,
                                   currentObject: objectHeaders.objectId)
                } catch {
                    self.logger.error("Failed to fetch: \(error.localizedDescription)")
                }
            }
        }

        // Handle this object.
        handler.objectReceived(objectHeaders, data: data, extensions: extensions, when: now)
    }

    private func getCreateHandler() throws -> VideoHandler {
        self.handlerLock.lock()
        let handler: VideoHandler
        if let unwrapped = self.handler {
            handler = unwrapped
        } else {
            let recreated = try VideoHandler(fullTrackName: self.fullTrackName,
                                             config: self.config,
                                             participants: self.participants,
                                             metricsSubmitter: self.metricsSubmitter,
                                             videoBehaviour: self.videoBehaviour,
                                             reliable: self.reliable,
                                             granularMetrics: self.granularMetrics,
                                             jitterBufferConfig: self.jitterBufferConfig,
                                             simulreceive: self.simulreceive,
                                             variances: self.variances,
                                             participantId: self.participantId,
                                             subscribeDate: self.creationDate,
                                             joinDate: self.joinDate)
            self.token = recreated.registerCallback(self.callback)
            self.handler = recreated
            handler = recreated
        }
        self.handlerLock.unlock()
        return handler
    }

    private func fetch(currentGroup: UInt64, currentObject: UInt64) throws {
        // TODO: What should the priority be?
        self.logger.debug("Starting fetch for \(currentGroup):0->\(currentObject)")
        let fetch = CallbackFetch(ftn: self.fullTrackName,
                                  priority: 0,
                                  groupOrder: .originalPublisherOrder,
                                  startGroup: currentGroup,
                                  endGroup: currentGroup + 1,
                                  startObject: 0,
                                  endObject: currentObject,
                                  verbose: self.verbose,
                                  metricsSubmitter: self.metricsSubmitter,
                                  endpointId: self.endpointId,
                                  relayId: self.relayId,
                                  statusChanged: { _ in },
                                  objectReceived: {[weak self] headers, data, extensions in
                                    guard let self = self else { return }
                                    self.onFetchedObject(headers: headers,
                                                         data: data,
                                                         extensions: extensions,
                                                         currentGroup: currentGroup,
                                                         currentObject: currentObject)
                                  })
        self.fetch = fetch
        try controller.fetch(fetch)
    }

    private func onFetchedObject(headers: QObjectHeaders,
                                 data: Data,
                                 extensions: [NSNumber: Data]?,
                                 currentGroup: UInt64,
                                 currentObject: UInt64) {
        // Got an object from fetch.
        if self.verbose {
            self.logger.debug("Fetched: \(headers.groupId):\(headers.objectId)")
        }
        guard let handler = self.handler else { return }
        handler.objectReceived(headers, data: data, extensions: extensions, when: .now)

        // Are we done?
        if headers.groupId == currentGroup,
           headers.objectId == currentObject - 1 {
            self.logger.info("Video Fetch complete")
            self.fetched = true
            guard let fetch = self.fetch else { return }
            try? self.controller.cancelFetch(fetch)
        }
    }
}<|MERGE_RESOLUTION|>--- conflicted
+++ resolved
@@ -55,12 +55,9 @@
          relayId: String,
          participantId: ParticipantId,
          joinDate: Date,
-<<<<<<< HEAD
          controller: MoqCallController,
          verbose: Bool,
-=======
          cleanupTime: TimeInterval,
->>>>>>> 70290d3f
          callback: @escaping ObjectReceived,
          statusChanged: @escaping StatusChanged) throws {
         self.fullTrackName = try profile.getFullTrackName()
@@ -77,14 +74,11 @@
         self.participantId = participantId
         self.creationDate = .now
         self.joinDate = joinDate
-<<<<<<< HEAD
         self.controller = controller
         self.verbose = verbose
         self.relayId = relayId
         self.endpointId = endpointId
-=======
         self.cleanupTimer = cleanupTime
->>>>>>> 70290d3f
         let handler = try VideoHandler(fullTrackName: fullTrackName,
                                        config: config,
                                        participants: participants,
