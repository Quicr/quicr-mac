import AVFoundation
import os

enum SimulreceiveMode: Codable, CaseIterable, Identifiable {
    case none
    case visualizeOnly
    case enable
    var id: Self { self }
}

struct AvailableImage {
    let image: CMSampleBuffer
    let fps: UInt
    let discontinous: Bool
}

// swiftlint:disable type_body_length
class VideoSubscription: QSubscriptionDelegateObjC {
    private static let logger = DecimusLogger(VideoSubscription.self)

    private let sourceId: SourceIDType
    private let participants: VideoParticipants
    private let submitter: MetricsSubmitter?
    private let videoBehaviour: VideoBehaviour
    private let reliable: Bool
    private let granularMetrics: Bool
    private let jitterBufferConfig: VideoJitterBuffer.Config
    private var videoHandlers: [QuicrNamespace: VideoHandler] = [:]
    private var renderTask: Task<(), Never>?
    private let simulreceive: SimulreceiveMode
    private var lastTime: CMTime?
    private var qualityMisses = 0
    private var last: QuicrNamespace?
    private var lastImage: AvailableImage?
    private let qualityMissThreshold: Int
    private var cleanupTask: Task<(), Never>?
    private var lastUpdateTimes: [QuicrNamespace: Date] = [:]
    private var handlerLock = OSAllocatedUnfairLock()
    private let profiles: [QuicrNamespace: VideoCodecConfig]
    private let cleanupTimer: TimeInterval = 1.5
    private var timestampTimeDiff: TimeInterval?
    private var pauseMissCounts: [QuicrNamespace: Int] = [:]
    private let pauseMissThreshold: Int
    private weak var callController: CallController?
    private let pauseResume: Bool
    private var lastSimulreceiveLabel: String?
    private var lastHighlight: QuicrNamespace?
    private var lastDiscontinous = false
<<<<<<< HEAD
    private let measurement: _Measurement?
    private var variances: [TimeInterval: [Date]] = [:]
=======
    private let measurement: VideoSubscriptionMeasurement?
>>>>>>> ce8b0dee

    init(sourceId: SourceIDType,
         profileSet: QClientProfileSet,
         participants: VideoParticipants,
         metricsSubmitter: MetricsSubmitter?,
         videoBehaviour: VideoBehaviour,
         reliable: Bool,
         granularMetrics: Bool,
         jitterBufferConfig: VideoJitterBuffer.Config,
         simulreceive: SimulreceiveMode,
         qualityMissThreshold: Int,
         pauseMissThreshold: Int,
         controller: CallController?,
         pauseResume: Bool) throws {
        if simulreceive != .none && jitterBufferConfig.mode == .layer {
            throw "Simulreceive and layer are not compatible"
        }

        self.sourceId = sourceId
        self.participants = participants
        self.submitter = metricsSubmitter
        self.measurement = self.submitter != nil ? .init(source: self.sourceId) : nil
        self.videoBehaviour = videoBehaviour
        self.reliable = reliable
        self.granularMetrics = granularMetrics
        self.jitterBufferConfig = jitterBufferConfig
        self.simulreceive = simulreceive
        self.qualityMissThreshold = qualityMissThreshold
        self.pauseMissThreshold = pauseMissThreshold
        self.callController = controller
        self.pauseResume = pauseResume

        // Adjust and store expected quality profiles.
        var createdProfiles: [QuicrNamespace: VideoCodecConfig] = [:]
        for profileIndex in 0..<profileSet.profilesCount {
            let profile = profileSet.profiles.advanced(by: profileIndex).pointee
            let config = CodecFactory.makeCodecConfig(from: .init(cString: profile.qualityProfile),
                                                      bitrateType: .average,
                                                      limit1s: 0)
            guard let config = config as? VideoCodecConfig else {
                throw "Codec mismatch"
            }
            let namespace = QuicrNamespace(cString: profile.quicrNamespace)
            createdProfiles[namespace] = config
        }

        // Make all the video handlers upfront.
        self.profiles = createdProfiles
        for namespace in createdProfiles.keys {
            try makeHandler(namespace: namespace)
        }

        // Make task for cleaning up video handlers.
        self.cleanupTask = .init(priority: .utility) { [weak self] in
            while !Task.isCancelled {
                guard let self = self else { return }
                self.handlerLock.withLock {
                    // Remove any expired handlers.
                    for handler in self.lastUpdateTimes where Date.now.timeIntervalSince(handler.value) >= self.cleanupTimer {
                        self.lastUpdateTimes.removeValue(forKey: handler.key)
                        if let video = self.videoHandlers.removeValue(forKey: handler.key),
                           let last = self.last,
                           video.namespace == last {
                            self.last = nil
                            self.lastImage = nil
                        }
                    }

                    // If there are no handlers left and we're simulreceive, we should remove our video render.
                    if self.videoHandlers.isEmpty && self.simulreceive == .enable {
                        self.participants.removeParticipant(identifier: self.sourceId)
                    }
                }
                try? await Task.sleep(for: .seconds(self.cleanupTimer),
                                      tolerance: .seconds(self.cleanupTimer),
                                      clock: .continuous)
            }
        }

        if let metricsSubmitter = self.submitter,
           let measurement = self.measurement {
            Task(priority: .utility) {
                await metricsSubmitter.register(measurement: measurement)
            }
        }

        Self.logger.info("Subscribed to video stream")
    }

    deinit {
        if self.simulreceive == .enable {
            self.participants.removeParticipant(identifier: self.sourceId)
        }
    }

    func prepare(_ sourceID: SourceIDType!,
                 label: String!,
                 profileSet: QClientProfileSet,
                 transportMode: UnsafeMutablePointer<TransportMode>!) -> Int32 {
        transportMode.pointee = self.reliable ? .reliablePerGroup : .unreliable
        return SubscriptionError.none.rawValue
    }

    func update(_ sourceId: String!, label: String!, profileSet: QClientProfileSet) -> Int32 {
        return SubscriptionError.noDecoder.rawValue
    }

<<<<<<< HEAD
    func subscribedObject(_ name: String!, data: UnsafeRawPointer!, length: Int, groupId: UInt32, objectId: UInt16) -> Int32 {
        let now = Date.now
=======
    func subscribedObject(_ name: String!,
                          data: UnsafeRawPointer!,
                          length: Int,
                          groupId: UInt32,
                          objectId: UInt16) -> Int32 {
>>>>>>> ce8b0dee
        let zeroCopiedData = Data(bytesNoCopy: .init(mutating: data), count: length, deallocator: .none)

        let timestamp = self.getTimestamp(data: zeroCopiedData,
                                          namespace: name,
                                          groupId: groupId,
                                          objectId: objectId)
        let timestampSeconds = timestamp.seconds
        if self.timestampTimeDiff == nil {
<<<<<<< HEAD
            self.timestampTimeDiff = now.timeIntervalSinceReferenceDate - timestampSeconds
        }

        // TODO: Flush incomplete previous when we get new timestamp.
        let variance: TimeInterval?
        if var variances = self.variances[timestampSeconds] {
            variances.append(now)
            if variances.count == self.profiles.count {
                // We're done, report and remove.
                var oldest = Date.distantFuture
                var newest = Date.distantPast
                for date in variances {
                    oldest = min(oldest, date)
                    newest = max(newest, date)
                }
                variance = newest.timeIntervalSince(oldest)
                self.variances.removeValue(forKey: timestampSeconds)
            } else {
                variance = nil
            }
            self.variances[timestampSeconds] = variances
        } else {
            self.variances[timestampSeconds] = [now]
            variance = nil
        }

        if self.granularMetrics,
           let measurement = self.measurement {
            Task(priority: .utility) {
                await measurement.reportTimestamp(namespace: name,
                                                  timestamp: timestampSeconds,
                                                  at: now)
                if let variance = variance {
                    await measurement.reportVariance(variance: variance, at: now)
                }
=======
            do {
                self.timestampTimeDiff = try self.getTimestamp(data: zeroCopiedData,
                                                               namespace: name,
                                                               groupId: groupId,
                                                               objectId: objectId)
            } catch {
                Self.logger.warning("F")
>>>>>>> ce8b0dee
            }
        }

        // If we're responsible for rendering, start the task.
        if self.simulreceive != .none && (self.renderTask == nil || self.renderTask!.isCancelled) {
            startRenderTask()
        }

        self.handlerLock.withLock {
            self.lastUpdateTimes[name] = now
            do {
                if self.videoHandlers[name] == nil {
                    try makeHandler(namespace: name)
                }
                guard let handler = self.videoHandlers[name] else {
                    throw "Unknown namespace"
                }
                if handler.timestampTimeDiff == nil {
                    handler.timestampTimeDiff = self.timestampTimeDiff
                }
                try handler.submitEncodedData(zeroCopiedData, groupId: groupId, objectId: objectId)
            } catch {
                Self.logger.error("Failed to handle video data: \(error.localizedDescription)")
            }
        }
        return SubscriptionError.none.rawValue
    }

    private func startRenderTask() {
        self.renderTask = .init(priority: .high) { [weak self] in
            while !Task.isCancelled {
                guard let self = self else { return }
                let duration = self.handlerLock.withLock {
                    guard !self.videoHandlers.isEmpty else {
                        self.renderTask?.cancel()
                        return TimeInterval.nan
                    }
                    do {
                        return try self.makeSimulreceiveDecision()
                    } catch {
                        Self.logger.error("Simulreceive failure: \(error.localizedDescription)")
                        self.renderTask?.cancel()
                        return TimeInterval.nan
                    }
                }
                if duration > 0 {
                    try? await Task.sleep(for: .seconds(duration))
                }
            }
        }
    }

    private func makeHandler(namespace: QuicrNamespace) throws {
        guard let config = self.profiles[namespace] else {
            throw "Missing config for: \(namespace)"
        }
        self.videoHandlers[namespace] = try .init(namespace: namespace,
                                                  config: config,
                                                  participants: self.participants,
                                                  metricsSubmitter: self.submitter,
                                                  videoBehaviour: videoBehaviour,
                                                  reliable: self.reliable,
                                                  granularMetrics: self.granularMetrics,
                                                  jitterBufferConfig: self.jitterBufferConfig,
                                                  simulreceive: self.simulreceive)
    }

    struct SimulreceiveItem: Equatable {
        static func == (lhs: VideoSubscription.SimulreceiveItem, rhs: VideoSubscription.SimulreceiveItem) -> Bool {
            lhs.namespace == rhs.namespace
        }
        let namespace: QuicrNamespace
        let image: AvailableImage
    }

    enum SimulreceiveReason {
        case onlyChoice(item: SimulreceiveItem)
        case highestRes(item: SimulreceiveItem, pristine: Bool)
    }

    internal static func makeSimulreceiveDecision(choices: inout any Collection<SimulreceiveItem>) -> SimulreceiveReason? {
        // Early return.
        guard choices.count > 1 else {
            if let first = choices.first {
                return .onlyChoice(item: first)
            }
            return nil
        }

        // Oldest should be the oldest value that hasn't already been shown.
        let oldest: CMTime = choices.reduce(CMTime.positiveInfinity) { min($0, $1.image.image.presentationTimeStamp) }

        // Filter out any frames that don't match the desired point in time.
        choices = choices.filter { $0.image.image.presentationTimeStamp == oldest }

        // We want the highest non-discontinous frame.
        // If all are non-discontinous, we'll take the highest quality.
        let sorted = choices.sorted { $0.image.image.formatDescription!.dimensions.width > $1.image.image.formatDescription!.dimensions.width }
        let pristine = sorted.filter { !$0.image.discontinous }
        if let pristine = pristine.first {
            return .highestRes(item: pristine, pristine: true)
        } else if let sorted = sorted.first {
            return .highestRes(item: sorted, pristine: false)
        } else {
            return nil
        }
    }

    // Caller must lock handlerLock.
    // swiftlint:disable cyclomatic_complexity
    // swiftlint:disable function_body_length
    private func makeSimulreceiveDecision() throws -> TimeInterval {
        guard !self.videoHandlers.isEmpty else {
            throw "No handlers"
        }

        // Gather up what frames we have to choose from.
        var initialChoices: [SimulreceiveItem] = []
        for handler in self.videoHandlers {
            handler.value.lastDecodedImageLock.lock()
            defer { handler.value.lastDecodedImageLock.unlock() }
            if let available = handler.value.lastDecodedImage {
                if let lastTime = self.lastImage?.image.presentationTimeStamp,
                   available.image.presentationTimeStamp <= lastTime {
                    // This would be backwards in time, so we'll never use it.
                    handler.value.lastDecodedImage = nil
                    continue
                }
                initialChoices.append(.init(namespace: handler.key, image: available))
            }
        }

        // Make a decision about which frame to use.
        var choices = initialChoices as any Collection<SimulreceiveItem>
        let decisionTime = self.measurement == nil ? nil : Date.now
        let decision = Self.makeSimulreceiveDecision(choices: &choices)

        guard let decision = decision else {
            // Wait for next.
            let duration: TimeInterval
            if let lastNamespace = self.last,
               let handler = self.videoHandlers[lastNamespace] {
                duration = handler.calculateWaitTime() ?? (1 / Double(handler.config.fps))
            } else {
                let highestFps = self.videoHandlers.values.reduce(0) { max($0, $1.config.fps) }
                duration = TimeInterval(1 / highestFps)
            }
            return duration
        }

        // Consume all images from our shortlist.
        for choice in choices {
            let handler = self.videoHandlers[choice.namespace]!
            handler.lastDecodedImageLock.withLock {
                let theirTime = handler.lastDecodedImage?.image.presentationTimeStamp
                let ourTime = choice.image.image.presentationTimeStamp
                if theirTime == ourTime {
                    handler.lastDecodedImage = nil
                }
            }
        }

        let selected: SimulreceiveItem
        switch decision {
        case .highestRes(let out, _):
            selected = out
        case .onlyChoice(let out):
            selected = out
        }
        let selectedSample = selected.image.image

        // If we are going down in quality (resolution or to a discontinous image)
        // we will only do so after a few hits.
        let incomingWidth = selectedSample.formatDescription!.dimensions.width
        var wouldStepDown = false
        if let last = self.lastImage,
           incomingWidth < last.image.formatDescription!.dimensions.width || selected.image.discontinous && !last.discontinous {
            wouldStepDown = true
        }

        if wouldStepDown {
            self.qualityMisses += 1
        }

        // We want to record misses for qualities we have already stepped down from, and pause them
        // if they exceed this count.
        if self.pauseResume {
            for pauseCandidateCount in self.pauseMissCounts {
                guard let pauseCandidate = self.videoHandlers[pauseCandidateCount.key],
                      pauseCandidate.config.width > incomingWidth,
                      let callController = self.callController,
                      callController.getSubscriptionState(pauseCandidate.namespace) == .ready else {
                    continue
                }

                let newValue = pauseCandidateCount.value + 1
                Self.logger.warning("Incremented pause count for: \(pauseCandidate.config.width), now: \(newValue)/\(self.pauseMissThreshold)")
                if newValue >= self.pauseMissThreshold {
                    // Pause this subscription.
                    Self.logger.warning("Pausing subscription: \(pauseCandidate.config.width)")
                    callController.setSubscriptionState(pauseCandidate.namespace, transportMode: .pause)
                    self.pauseMissCounts[pauseCandidate.namespace] = 0
                } else {
                    // Increment the pause miss count.
                    self.pauseMissCounts[pauseCandidate.namespace] = newValue
                }
            }
        }

        guard let handler = self.videoHandlers[selected.namespace] else {
            throw "Missing expected handler for namespace: \(selected.namespace)"
        }

        let qualitySkip = wouldStepDown && self.qualityMisses < self.qualityMissThreshold
        if let measurement = self.measurement,
           self.granularMetrics {
            var report: [VideoSubscription.SimulreceiveChoiceReport] = []
            for choice in choices {
                switch decision {
                case .highestRes(let item, let pristine):
                    if choice.namespace == item.namespace {
                        assert(choice.namespace == selected.namespace)
                        report.append(.init(item: choice, selected: true, reason: "Highest \(pristine ? "Pristine" : "Discontinous")", displayed: !qualitySkip))
                        continue
                    }
                case .onlyChoice(let item):
                    if choice.namespace == item.namespace {
                        assert(choice.namespace == selected.namespace)
                        report.append(.init(item: choice, selected: true, reason: "Only choice", displayed: !qualitySkip))
                    }
                    continue
                }
                report.append(.init(item: choice, selected: false, reason: "", displayed: false))
            }
            let completedReport = report
            Task(priority: .utility) {
                await measurement.reportSimulreceiveChoice(choices: completedReport, timestamp: decisionTime!)
            }
        }

        if qualitySkip {
            // We only want to step down in quality if we've missed a few hits.
            if let duration = handler.calculateWaitTime() {
                return duration
            }
            if selectedSample.duration.isValid {
                return selectedSample.duration.seconds
            }
            let highestFps = self.videoHandlers.values.reduce(0) { max($0, $1.config.fps) }
            return 1 / TimeInterval(highestFps)
        }

        // Proceed with rendering this frame.
        self.qualityMisses = 0
        self.pauseMissCounts[handler.namespace] = 0
        self.last = handler.namespace
        self.lastImage = selected.image

        if self.simulreceive == .enable {
            // Set to display immediately.
            if selectedSample.sampleAttachments.count > 0 {
                selectedSample.sampleAttachments[0][.displayImmediately] = true
            } else {
                Self.logger.warning("Couldn't set display immediately attachment")
            }

            // Enqueue the sample on the main thread.
            let dispatchLabel: String?
            let description = String(describing: handler)
            if description != self.lastSimulreceiveLabel {
                dispatchLabel = description
            } else {
                dispatchLabel = nil
            }

            DispatchQueue.main.async {
                let participant = self.participants.getOrMake(identifier: self.sourceId)
                if let dispatchLabel = dispatchLabel {
                    participant.label = dispatchLabel
                }
                do {
                    try participant.view.enqueue(selectedSample,
                                                 transform: handler.orientation?.toTransform(handler.verticalMirror))
                } catch {
                    Self.logger.error("Could not enqueue sample: \(error)")
                }
            }
        } else if self.simulreceive == .visualizeOnly {
            let namespace = handler.namespace
            if namespace != self.lastHighlight {
                Self.logger.debug("Updating highlight to: \(selectedSample.formatDescription!.dimensions.width)")
                self.lastHighlight = namespace
                DispatchQueue.main.async {
                    for participant in self.participants.participants {
                        participant.value.highlight = participant.key == namespace
                    }
                }
            }
        }

        // Wait until we have expect to have the next frame available.
        if let duration = handler.calculateWaitTime() {
            return duration
        }
        if selectedSample.duration.isValid {
            return selectedSample.duration.seconds
        }
        let highestFps = self.videoHandlers.values.reduce(0) { $0 > $1.config.fps ? $0 : $1.config.fps }
        return 1 / TimeInterval(highestFps)
    }
    // swiftlint:enable cyclomatic_complexity
    // swiftlint:enable function_body_length

    // TODO: Clean this up.
<<<<<<< HEAD
    private func getTimestamp(data: Data, namespace: QuicrNamespace, groupId: UInt32, objectId: UInt16) -> CMTime {
=======
    private func getTimestamp(data: Data,
                              namespace: QuicrNamespace,
                              groupId: UInt32,
                              objectId: UInt16) throws -> TimeInterval? {
>>>>>>> ce8b0dee
        // Save starting time.
        var format: CMFormatDescription?
        let config = self.profiles[namespace]
        var timestamp: CMTime?
        switch config?.codec {
        case .h264:
            _ = try H264Utilities.depacketize(data, format: &format, copy: false) {
                guard timestamp == nil else { return }
                do {
                    timestamp = try TimestampSei.parse(encoded: $0, data: ApplicationH264SEIs())?.timestamp
                } catch {
                    Self.logger.error("Failed to parse: \(error.localizedDescription)")
                }
            }
        case .hevc:
            _ = try HEVCUtilities.depacketize(data, format: &format, copy: false) {
                guard timestamp == nil else { return }
                do {
                    timestamp = try TimestampSei.parse(encoded: $0, data: ApplicationHEVCSEIs())?.timestamp
                } catch {
                    Self.logger.error("Failed to parse: \(error.localizedDescription)")
                }
            }
        default:
            fatalError()
        }
<<<<<<< HEAD

        guard let timestamp = timestamp else {
            assert(false)
            return .invalid
        }
        return timestamp
=======
        guard let timestamp = timestamp else { return nil }
        return Date.now.timeIntervalSinceReferenceDate - timestamp.seconds
>>>>>>> ce8b0dee
    }
}
// swiftlint:enable type_body_length<|MERGE_RESOLUTION|>--- conflicted
+++ resolved
@@ -46,12 +46,8 @@
     private var lastSimulreceiveLabel: String?
     private var lastHighlight: QuicrNamespace?
     private var lastDiscontinous = false
-<<<<<<< HEAD
-    private let measurement: _Measurement?
+    private let measurement: VideoSubscriptionMeasurement?
     private var variances: [TimeInterval: [Date]] = [:]
-=======
-    private let measurement: VideoSubscriptionMeasurement?
->>>>>>> ce8b0dee
 
     init(sourceId: SourceIDType,
          profileSet: QClientProfileSet,
@@ -159,70 +155,39 @@
         return SubscriptionError.noDecoder.rawValue
     }
 
-<<<<<<< HEAD
-    func subscribedObject(_ name: String!, data: UnsafeRawPointer!, length: Int, groupId: UInt32, objectId: UInt16) -> Int32 {
-        let now = Date.now
-=======
     func subscribedObject(_ name: String!,
                           data: UnsafeRawPointer!,
                           length: Int,
                           groupId: UInt32,
                           objectId: UInt16) -> Int32 {
->>>>>>> ce8b0dee
+        let now = Date.now
         let zeroCopiedData = Data(bytesNoCopy: .init(mutating: data), count: length, deallocator: .none)
 
-        let timestamp = self.getTimestamp(data: zeroCopiedData,
-                                          namespace: name,
-                                          groupId: groupId,
-                                          objectId: objectId)
-        let timestampSeconds = timestamp.seconds
-        if self.timestampTimeDiff == nil {
-<<<<<<< HEAD
-            self.timestampTimeDiff = now.timeIntervalSinceReferenceDate - timestampSeconds
-        }
-
-        // TODO: Flush incomplete previous when we get new timestamp.
-        let variance: TimeInterval?
-        if var variances = self.variances[timestampSeconds] {
-            variances.append(now)
-            if variances.count == self.profiles.count {
-                // We're done, report and remove.
-                var oldest = Date.distantFuture
-                var newest = Date.distantPast
-                for date in variances {
-                    oldest = min(oldest, date)
-                    newest = max(newest, date)
-                }
-                variance = newest.timeIntervalSince(oldest)
-                self.variances.removeValue(forKey: timestampSeconds)
-            } else {
-                variance = nil
-            }
-            self.variances[timestampSeconds] = variances
-        } else {
-            self.variances[timestampSeconds] = [now]
-            variance = nil
-        }
-
-        if self.granularMetrics,
-           let measurement = self.measurement {
-            Task(priority: .utility) {
-                await measurement.reportTimestamp(namespace: name,
-                                                  timestamp: timestampSeconds,
-                                                  at: now)
-                if let variance = variance {
-                    await measurement.reportVariance(variance: variance, at: now)
-                }
-=======
-            do {
-                self.timestampTimeDiff = try self.getTimestamp(data: zeroCopiedData,
-                                                               namespace: name,
-                                                               groupId: groupId,
-                                                               objectId: objectId)
-            } catch {
-                Self.logger.warning("F")
->>>>>>> ce8b0dee
-            }
+        do {
+            let timestamp = try self.getTimestamp(data: zeroCopiedData,
+                                                  namespace: name,
+                                                  groupId: groupId,
+                                                  objectId: objectId)
+            let timestampSeconds = timestamp.seconds
+            if self.timestampTimeDiff == nil {
+                self.timestampTimeDiff = now.timeIntervalSinceReferenceDate - timestampSeconds
+            }
+
+            let variance = calculateSetVariance(timestamp: timestampSeconds, now: now)
+
+            if self.granularMetrics,
+               let measurement = self.measurement {
+                Task(priority: .utility) {
+                    await measurement.reportTimestamp(namespace: name,
+                                                      timestamp: timestampSeconds,
+                                                      at: now)
+                    if let variance = variance {
+                        await measurement.reportVariance(variance: variance, at: now)
+                    }
+                }
+            }
+        } catch {
+            Self.logger.warning("Missing timestamp: \(error.localizedDescription)")
         }
 
         // If we're responsible for rendering, start the task.
@@ -248,6 +213,30 @@
             }
         }
         return SubscriptionError.none.rawValue
+    }
+
+    private func calculateSetVariance(timestamp: TimeInterval, now: Date) -> TimeInterval? {
+        // TODO: Flush incomplete previous when we get new timestamp.
+        guard var variances = self.variances[timestamp] else {
+            self.variances[timestamp] = [now]
+            return nil
+        }
+
+        variances.append(now)
+        guard variances.count == self.profiles.count else {
+            self.variances[timestamp] = variances
+            return nil
+        }
+
+        // We're done, report and remove.
+        self.variances.removeValue(forKey: timestamp)
+        var oldest = Date.distantFuture
+        var newest = Date.distantPast
+        for date in variances {
+            oldest = min(oldest, date)
+            newest = max(newest, date)
+        }
+        return newest.timeIntervalSince(oldest)
     }
 
     private func startRenderTask() {
@@ -536,14 +525,10 @@
     // swiftlint:enable function_body_length
 
     // TODO: Clean this up.
-<<<<<<< HEAD
-    private func getTimestamp(data: Data, namespace: QuicrNamespace, groupId: UInt32, objectId: UInt16) -> CMTime {
-=======
     private func getTimestamp(data: Data,
                               namespace: QuicrNamespace,
                               groupId: UInt32,
-                              objectId: UInt16) throws -> TimeInterval? {
->>>>>>> ce8b0dee
+                              objectId: UInt16) throws -> CMTime {
         // Save starting time.
         var format: CMFormatDescription?
         let config = self.profiles[namespace]
@@ -570,17 +555,12 @@
         default:
             fatalError()
         }
-<<<<<<< HEAD
 
         guard let timestamp = timestamp else {
             assert(false)
             return .invalid
         }
         return timestamp
-=======
-        guard let timestamp = timestamp else { return nil }
-        return Date.now.timeIntervalSinceReferenceDate - timestamp.seconds
->>>>>>> ce8b0dee
     }
 }
 // swiftlint:enable type_body_length