import AVFoundation
import os

enum SimulreceiveMode: Codable, CaseIterable, Identifiable {
    case none
    case visualizeOnly
    case enable
    var id: Self { self }
}

struct AvailableImage {
    let image: CMSampleBuffer
    let fps: UInt
    let discontinous: Bool
}

class VideoSubscription: QSubscriptionDelegateObjC {
    private static let logger = DecimusLogger(VideoSubscription.self)

    private let sourceId: SourceIDType
    private let participants: VideoParticipants
    private let submitter: MetricsSubmitter?
    private let videoBehaviour: VideoBehaviour
    private let reliable: Bool
    private let granularMetrics: Bool
    private let jitterBufferConfig: VideoJitterBuffer.Config
    private var videoHandlers: [QuicrNamespace: VideoHandler] = [:]
    private var renderTask: Task<(), Never>?
    private let simulreceive: SimulreceiveMode
    private var lastTime: CMTime?
    private var qualityMisses = 0
<<<<<<< HEAD
    private var last: VideoHandler?
    private var lastImage: AvailableImage?
=======
    private var lastUsedFrame: [QuicrNamespace: CMSampleBuffer].Element?
>>>>>>> 9426c887
    private let qualityMissThreshold: Int
    private var cleanupTask: Task<(), Never>?
    private var lastUpdateTimes: [QuicrNamespace: Date] = [:]
    private var handlerLock = OSAllocatedUnfairLock()
    private let profiles: [QuicrNamespace: VideoCodecConfig]
    private let cleanupTimer: TimeInterval = 1.5
    private var timestampTimeDiff: TimeInterval?
    private var pauseMissCounts: [QuicrNamespace: Int] = [:]
    private let pauseMissThreshold: Int
    private weak var callController: CallController?
    private let pauseResume: Bool
    private var lastSimulreceiveLabel: String?
    private var lastHighlight: QuicrNamespace?
    private var lastDiscontinous = false

    init(sourceId: SourceIDType,
         profileSet: QClientProfileSet,
         participants: VideoParticipants,
         metricsSubmitter: MetricsSubmitter?,
         videoBehaviour: VideoBehaviour,
         reliable: Bool,
         granularMetrics: Bool,
         jitterBufferConfig: VideoJitterBuffer.Config,
         simulreceive: SimulreceiveMode,
         qualityMissThreshold: Int,
         pauseMissThreshold: Int,
         controller: CallController?,
         pauseResume: Bool) throws {
        if simulreceive != .none && jitterBufferConfig.mode == .layer {
            throw "Simulreceive and layer are not compatible"
        }

        self.sourceId = sourceId
        self.participants = participants
        self.submitter = metricsSubmitter
        self.videoBehaviour = videoBehaviour
        self.reliable = reliable
        self.granularMetrics = granularMetrics
        self.jitterBufferConfig = jitterBufferConfig
        self.simulreceive = simulreceive
        self.qualityMissThreshold = qualityMissThreshold
        self.pauseMissThreshold = pauseMissThreshold
        self.callController = controller
        self.pauseResume = pauseResume

        // Adjust and store expected quality profiles.
        var createdProfiles: [QuicrNamespace: VideoCodecConfig] = [:]
        for profileIndex in 0..<profileSet.profilesCount {
            let profile = profileSet.profiles.advanced(by: profileIndex).pointee
            let config = CodecFactory.makeCodecConfig(from: .init(cString: profile.qualityProfile),
                                                      bitrateType: .average,
                                                      limit1s: 0)
            guard let config = config as? VideoCodecConfig else {
                throw "Codec mismatch"
            }
            let namespace = QuicrNamespace(cString: profile.quicrNamespace)
            createdProfiles[namespace] = config
        }

        // Make all the video handlers upfront.
        self.profiles = createdProfiles
        for namespace in createdProfiles.keys {
            try makeHandler(namespace: namespace)
        }

        // Make task to do simulreceive.
        if self.simulreceive != .none {
            startRenderTask()
        }

        // Make task for cleaning up video handlers.
        self.cleanupTask = .init(priority: .utility) { [weak self] in
            while !Task.isCancelled {
                guard let self = self else { return }
                self.handlerLock.withLock {
                    // Remove any expired handlers.
                    for handler in self.lastUpdateTimes where Date.now.timeIntervalSince(handler.value) >= self.cleanupTimer {
                        self.lastUpdateTimes.removeValue(forKey: handler.key)
                        if let video = self.videoHandlers.removeValue(forKey: handler.key),
<<<<<<< HEAD
                           let last = self.last,
                           last.namespace == video.namespace {
                            self.last = nil
=======
                           let lastUsedFrame = self.lastUsedFrame,
                           lastUsedFrame.key == video.namespace {
                            self.lastUsedFrame = nil
>>>>>>> 9426c887
                        }
                    }

                    // If there are no handlers left and we're simulreceive, we should remove our video render.
                    if self.videoHandlers.isEmpty && self.simulreceive == .enable {
                        self.participants.removeParticipant(identifier: self.sourceId)
                    }
                }
                try? await Task.sleep(for: .seconds(self.cleanupTimer), tolerance: .seconds(self.cleanupTimer), clock: .continuous)
            }
        }

        Self.logger.info("Subscribed to video stream")
    }

    deinit {
        if self.simulreceive == .enable {
            self.participants.removeParticipant(identifier: self.sourceId)
        }
    }

    func prepare(_ sourceID: SourceIDType!,
                 label: String!,
                 profileSet: QClientProfileSet,
                 transportMode: UnsafeMutablePointer<TransportMode>!) -> Int32 {
        transportMode.pointee = self.reliable ? .reliablePerGroup : .unreliable
        return SubscriptionError.none.rawValue
    }

    func update(_ sourceId: String!, label: String!, profileSet: QClientProfileSet) -> Int32 {
        return SubscriptionError.noDecoder.rawValue
    }

    func subscribedObject(_ name: String!, data: UnsafeRawPointer!, length: Int, groupId: UInt32, objectId: UInt16) -> Int32 {
        let zeroCopiedData = Data(bytesNoCopy: .init(mutating: data), count: length, deallocator: .none)

        if self.timestampTimeDiff == nil {
            self.timestampTimeDiff = self.getTimestamp(data: zeroCopiedData,
                                                       namespace: name,
                                                       groupId: groupId,
                                                       objectId: objectId)
        }

        self.handlerLock.withLock {
            self.lastUpdateTimes[name] = Date.now
            do {
                if self.videoHandlers[name] == nil {
                    try makeHandler(namespace: name)
                    if let task = self.renderTask,
                       task.isCancelled {
                        startRenderTask()
                    }
                }
                guard let handler = self.videoHandlers[name] else {
                    throw "Unknown namespace"
                }
                if handler.timestampTimeDiff == nil {
                    handler.timestampTimeDiff = self.timestampTimeDiff
                }
                try handler.submitEncodedData(zeroCopiedData, groupId: groupId, objectId: objectId)
            } catch {
                Self.logger.error("Failed to handle video data: \(error.localizedDescription)")
            }
        }
        return SubscriptionError.none.rawValue
    }

    private func startRenderTask() {
        self.renderTask = .init(priority: .high) { [weak self] in
            while !Task.isCancelled {
                guard let self = self else { return }
                let duration = self.handlerLock.withLock {
                    guard !self.videoHandlers.isEmpty else {
                        self.renderTask?.cancel()
                        return TimeInterval.nan
                    }
                    return try! self.makeSimulreceiveDecision()
                }
                if duration > 0 {
                    try? await Task.sleep(for: .seconds(duration))
                }
            }
        }
    }

    private func makeHandler(namespace: QuicrNamespace) throws {
        guard let config = self.profiles[namespace] else {
            throw "Missing config for: \(namespace)"
        }
        self.videoHandlers[namespace] = try .init(namespace: namespace,
                                                  config: config,
                                                  participants: self.participants,
                                                  metricsSubmitter: self.submitter,
                                                  videoBehaviour: videoBehaviour,
                                                  reliable: self.reliable,
                                                  granularMetrics: self.granularMetrics,
                                                  jitterBufferConfig: self.jitterBufferConfig,
                                                  simulreceive: self.simulreceive)
    }
    
    struct SimulreceiveItem {
        let namespace: QuicrNamespace
        let image: AvailableImage
    }

    internal static func makeSimulreceiveDecision(choices: any Collection<SimulreceiveItem>) -> SimulreceiveItem? {
        // Early return.
        guard choices.count > 1 else { return choices.first }
        
        // Oldest should be the oldest value that hasn't already been shown.
        let oldest: CMTime = choices.reduce(CMTime.positiveInfinity) { min($0, $1.image.image.presentationTimeStamp) }

        // Filter out any frames that don't match the desired point in time.
        let choices = choices.filter { $0.image.image.presentationTimeStamp == oldest }

        // We want the highest non-discontinous frame.
        // If all are non-discontinous, we'll take the highest quality.
        let sorted = choices.sorted { $0.image.image.formatDescription!.dimensions.width > $1.image.image.formatDescription!.dimensions.width }
        let pristine = sorted.filter { !$0.image.discontinous }
        return pristine.first ?? sorted.first
    }

    private func makeSimulreceiveDecision() throws -> TimeInterval {
        guard !self.videoHandlers.isEmpty else {
            throw "No handlers"
        }

        // Gather up what frames we have to choose from.
        var choices: [SimulreceiveItem] = []
        for handler in self.videoHandlers {
            if let available = handler.value.getLastImage() {
                let timestamp = available.image.presentationTimeStamp
                if let lastTime = self.lastImage?.image.presentationTimeStamp,
                   timestamp < lastTime {
                    // This would be backwards in time, so we'll never use it.
                    handler.value.removeLastImage(frame: available)
                    continue
                }
                choices.append(.init(namespace: handler.key, image: available))
            }
        }

        // Make a decision about which frame to use.
        let decision = Self.makeSimulreceiveDecision(choices: choices)
        guard let decision = decision else {
            // Wait for next.
            let duration: TimeInterval
<<<<<<< HEAD
            if let known = self.last?.calculateWaitTime() {
                duration = known
=======
            if let lastNamespace = self.lastUsedFrame?.key {
                duration = self.videoHandlers[lastNamespace]?.calculateWaitTime() ?? 1 / TimeInterval(highestFps)
>>>>>>> 9426c887
            } else {
                let highestFps = self.videoHandlers.values.reduce(0) { max($0, $1.config.fps) }
                duration = TimeInterval(1 / highestFps)
            }
            return duration
        }
        
        // Remove all choices.
        for choice in choices {
            self.videoHandlers[choice.namespace]!.removeLastImage(frame: choice.image)
        }

        let selectedSample = decision.image.image

        // If we are going down in quality (resolution or to a discontinous image)
        // we will only do so after a few hits.
        let incomingWidth = selectedSample.formatDescription!.dimensions.width
        var wouldStepDown = false
        if let last = self.lastImage,
           incomingWidth < last.image.formatDescription!.dimensions.width || decision.image.discontinous && !last.discontinous {
            wouldStepDown = true
        }

        if wouldStepDown {
            self.qualityMisses += 1
        }

        // We want to record misses for qualities we have already stepped down from, and pause them
        // if they exceed this count.
        if self.pauseResume {
            for pauseCandidateCount in self.pauseMissCounts {
                guard let pauseCandidate = self.videoHandlers[pauseCandidateCount.key],
                      pauseCandidate.config.width > incomingWidth,
                      let callController = self.callController,
                      callController.getSubscriptionState(pauseCandidate.namespace) == .ready else {
                    continue
                }

                let newValue = pauseCandidateCount.value + 1
                Self.logger.warning("Incremented pause count for: \(pauseCandidate.config.width), now: \(newValue)/\(self.pauseMissThreshold)")
                if newValue >= self.pauseMissThreshold {
                    // Pause this subscription.
                    Self.logger.warning("Pausing subscription: \(pauseCandidate.config.width)")
                    callController.setSubscriptionState(pauseCandidate.namespace, transportMode: .pause)
                    self.pauseMissCounts[pauseCandidate.namespace] = 0
                } else {
                    // Increment the pause miss count.
                    self.pauseMissCounts[pauseCandidate.namespace] = newValue
                }
            }
        }

        guard let handler = self.videoHandlers[decision.namespace] else {
            throw "Missing expected handler for namespace: \(decision.namespace)"
        }
        if wouldStepDown && self.qualityMisses < self.qualityMissThreshold {
            // We only want to step down in quality if we've missed a few hits.
            if let duration = handler.calculateWaitTime() {
                return duration
            }
            if selectedSample.duration.isValid {
                return selectedSample.duration.seconds
            }
            let highestFps = self.videoHandlers.values.reduce(0) { max($0, $1.config.fps) }
            return 1 / TimeInterval(highestFps)
        }

        // Proceed with rendering this frame.
        self.qualityMisses = 0
<<<<<<< HEAD
        self.pauseMissCounts[handler] = 0
        self.last = handler
=======
        self.pauseMissCounts[selectedHandlerFrame.key.namespace] = 0
        self.lastUsedFrame = (selectedHandlerFrame.key.namespace, selectedHandlerFrame.value)
>>>>>>> 9426c887

        if self.simulreceive == .enable {
            // Set to display immediately.
            if selectedSample.sampleAttachments.count > 0 {
                selectedSample.sampleAttachments[0][.displayImmediately] = true
            } else {
                Self.logger.warning("Couldn't set display immediately attachment")
            }

            // Enqueue the sample on the main thread.
            let dispatchLabel: String?
            let description = String(describing: handler)
            if description != self.lastSimulreceiveLabel {
                dispatchLabel = description
            } else {
                dispatchLabel = nil
            }

            DispatchQueue.main.async {
                let participant = self.participants.getOrMake(identifier: self.sourceId)
                if let dispatchLabel = dispatchLabel {
                    participant.label = dispatchLabel
                }
                do {
                    try participant.view.enqueue(selectedSample,
<<<<<<< HEAD
                                                 transform: handler.orientation?.toTransform(handler.verticalMirror!))
=======
                                                 transform: selectedHandlerFrame.key.orientation?.toTransform(selectedHandlerFrame.key.verticalMirror))
>>>>>>> 9426c887
                } catch {
                    Self.logger.error("Could not enqueue sample: \(error)")
                }
            }
        } else if self.simulreceive == .visualizeOnly {
            let namespace = handler.namespace
            if namespace != self.lastHighlight {
                print("Updating highlight to: \(selectedSample.formatDescription!.dimensions.width)")
                self.lastHighlight = namespace
                DispatchQueue.main.async {
                    for participant in self.participants.participants {
                        participant.value.highlight = participant.key == namespace
                    }
                }
            }
        }

        // Wait until we have expect to have the next frame available.
        if let duration = handler.calculateWaitTime() {
            return duration
        }
        if selectedSample.duration.isValid {
            return selectedSample.duration.seconds
        }
        let highestFps = self.videoHandlers.values.reduce(0) { $0 > $1.config.fps ? $0 : $1.config.fps }
        return 1 / TimeInterval(highestFps)
    }

    // TODO: Clean this up.
    private func getTimestamp(data: Data, namespace: QuicrNamespace, groupId: UInt32, objectId: UInt16) -> TimeInterval {
        // Save starting time.
        var format: CMFormatDescription?
        let config = self.profiles[namespace]
        var timestamp: CMTime?
        switch config?.codec {
        case .h264:
            _ = try! H264Utilities.depacketize(data, format: &format, copy: false) {
                guard timestamp == nil else { return }
                do {
                    timestamp = try TimestampSei.parse(encoded: $0, data: ApplicationH264SEIs())?.timestamp
                } catch {
                    Self.logger.error("Failed to parse: \(error.localizedDescription)")
                }
            }
        case .hevc:
            _ = try! HEVCUtilities.depacketize(data, format: &format, copy: false) {
                guard timestamp == nil else { return }
                do {
                    timestamp = try TimestampSei.parse(encoded: $0, data: ApplicationHEVCSEIs())?.timestamp
                } catch {
                    Self.logger.error("Failed to parse: \(error.localizedDescription)")
                }
            }
        default:
            fatalError()
        }
        if let timestamp = timestamp {
            return Date.now.timeIntervalSinceReferenceDate - timestamp.seconds
        }
        assert(false)
        return 0
    }
}<|MERGE_RESOLUTION|>--- conflicted
+++ resolved
@@ -29,12 +29,8 @@
     private let simulreceive: SimulreceiveMode
     private var lastTime: CMTime?
     private var qualityMisses = 0
-<<<<<<< HEAD
-    private var last: VideoHandler?
+    private var last: QuicrNamespace?
     private var lastImage: AvailableImage?
-=======
-    private var lastUsedFrame: [QuicrNamespace: CMSampleBuffer].Element?
->>>>>>> 9426c887
     private let qualityMissThreshold: Int
     private var cleanupTask: Task<(), Never>?
     private var lastUpdateTimes: [QuicrNamespace: Date] = [:]
@@ -114,15 +110,10 @@
                     for handler in self.lastUpdateTimes where Date.now.timeIntervalSince(handler.value) >= self.cleanupTimer {
                         self.lastUpdateTimes.removeValue(forKey: handler.key)
                         if let video = self.videoHandlers.removeValue(forKey: handler.key),
-<<<<<<< HEAD
                            let last = self.last,
-                           last.namespace == video.namespace {
+                           video.namespace == last {
                             self.last = nil
-=======
-                           let lastUsedFrame = self.lastUsedFrame,
-                           lastUsedFrame.key == video.namespace {
-                            self.lastUsedFrame = nil
->>>>>>> 9426c887
+                            self.lastImage = nil
                         }
                     }
 
@@ -270,13 +261,9 @@
         guard let decision = decision else {
             // Wait for next.
             let duration: TimeInterval
-<<<<<<< HEAD
-            if let known = self.last?.calculateWaitTime() {
-                duration = known
-=======
-            if let lastNamespace = self.lastUsedFrame?.key {
-                duration = self.videoHandlers[lastNamespace]?.calculateWaitTime() ?? 1 / TimeInterval(highestFps)
->>>>>>> 9426c887
+            if let lastNamespace = self.last,
+               let handler = self.videoHandlers[lastNamespace] {
+                duration = handler.calculateWaitTime() ?? (1 / Double(handler.config.fps))
             } else {
                 let highestFps = self.videoHandlers.values.reduce(0) { max($0, $1.config.fps) }
                 duration = TimeInterval(1 / highestFps)
@@ -346,13 +333,8 @@
 
         // Proceed with rendering this frame.
         self.qualityMisses = 0
-<<<<<<< HEAD
-        self.pauseMissCounts[handler] = 0
-        self.last = handler
-=======
-        self.pauseMissCounts[selectedHandlerFrame.key.namespace] = 0
-        self.lastUsedFrame = (selectedHandlerFrame.key.namespace, selectedHandlerFrame.value)
->>>>>>> 9426c887
+        self.pauseMissCounts[handler.namespace] = 0
+        self.last = handler.namespace
 
         if self.simulreceive == .enable {
             // Set to display immediately.
@@ -378,11 +360,7 @@
                 }
                 do {
                     try participant.view.enqueue(selectedSample,
-<<<<<<< HEAD
-                                                 transform: handler.orientation?.toTransform(handler.verticalMirror!))
-=======
-                                                 transform: selectedHandlerFrame.key.orientation?.toTransform(selectedHandlerFrame.key.verticalMirror))
->>>>>>> 9426c887
+                                                 transform: handler.orientation?.toTransform(handler.verticalMirror))
                 } catch {
                     Self.logger.error("Could not enqueue sample: \(error)")
                 }
