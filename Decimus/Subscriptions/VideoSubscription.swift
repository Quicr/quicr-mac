--- conflicted
+++ resolved
@@ -1,6 +1,5 @@
 import AVFoundation
 import os
-import MoqLoc
 
 enum SimulreceiveMode: Codable, CaseIterable, Identifiable {
     case none
@@ -170,10 +169,9 @@
     func receivedObject(handler: VideoHandler, timestamp: TimeInterval, when: Date) {
         // Set the timestamp diff from the first recveived object will set the time diff.
         if self.timestampTimeDiff == nil {
-            self.timestampTimeDiff = when.timeIntervalSinceReferenceDate - timestamp
-        }
-
-<<<<<<< HEAD
+            self.timestampTimeDiff = when.timeIntervalSince1970 - timestamp
+        }
+
         // Calculate switching set arrival variance.
         _ = self.variances.calculateSetVariance(timestamp: timestamp, now: when)
         if self.granularMetrics,
@@ -182,22 +180,6 @@
                 await measurement.measurement.reportTimestamp(namespace: try handler.fullTrackName.getNamespace(),
                                                               timestamp: timestamp,
                                                               at: when)
-=======
-        if let timestamp = frame.samples.first?.presentationTimeStamp.seconds {
-            if self.timestampTimeDiff == nil {
-                self.timestampTimeDiff = now.timeIntervalSince1970 - timestamp
-            }
-
-            // Calculate switching set arrival variance.
-            _ = self.variances.calculateSetVariance(timestamp: timestamp, now: now)
-            if self.granularMetrics,
-               let measurement = self.measurement {
-                Task(priority: .utility) {
-                    await measurement.measurement.reportTimestamp(namespace: name,
-                                                                  timestamp: timestamp,
-                                                                  at: now)
-                }
->>>>>>> 2c05f058
             }
         }
 
@@ -511,100 +493,5 @@
     }
     // swiftlint:enable cyclomatic_complexity
     // swiftlint:enable function_body_length
-<<<<<<< HEAD
-=======
-
-    struct VideoHelpers {
-        let utilities: VideoUtilities
-        let seiData: ApplicationSeiData
-    }
-
-    private func depacketize(namespace: QuicrNamespace,
-                             data: Data,
-                             groupId: UInt32,
-                             objectId: UInt16) throws -> DecimusVideoFrame? {
-        guard let config = self.profiles[namespace] else {
-            throw "Missing profile for namespace"
-        }
-
-        let loc = try data.withUnsafeBytes {
-            try LowOverheadContainer(encoded: $0, noCopy: true)
-        }
-        guard loc.payload.count == 1 else {
-            Self.logger.warning("Unexpected payload count in LOC (\(loc.payload.count))")
-            return nil
-        }
-        let helpers: VideoHelpers = try {
-            switch config.codec {
-            case .h264:
-                return .init(utilities: H264Utilities(), seiData: ApplicationH264SEIs())
-            case .hevc:
-                return .init(utilities: HEVCUtilities(), seiData: ApplicationHEVCSEIs())
-            default:
-                throw "Unsupported codec"
-            }
-        }()
-
-        // Depacketize.
-        var extractedFormat: CMFormatDescription?
-        var seis: [ApplicationSEI] = []
-        let buffers = try helpers.utilities.depacketize(loc.payload.first!,
-                                                        format: &extractedFormat,
-                                                        copy: false) {
-            do {
-                let parser = ApplicationSeiParser(helpers.seiData)
-                if let sei = try parser.parse(encoded: $0) {
-                    seis.append(sei)
-                }
-            } catch {
-                Self.logger.warning("Failed to parse custom SEI: \(error.localizedDescription)")
-            }
-        }
-        let format: CMFormatDescription?
-        if let extractedFormat = extractedFormat {
-            format = extractedFormat
-            self.formats[namespace] = format
-        } else {
-            guard let existing = self.formats[namespace] else {
-                throw "Expected format"
-            }
-            format = existing
-        }
-
-        let sei: ApplicationSEI?
-        if seis.count == 0 {
-            sei = nil
-        } else {
-            sei = seis.reduce(ApplicationSEI(timestamp: nil, orientation: nil)) { result, next in
-                let timestamp = next.timestamp ?? result.timestamp
-                let orientation = next.orientation ?? result.orientation
-                return .init(timestamp: timestamp, orientation: orientation)
-            }
-        }
-
-        guard let buffers = buffers else { return nil }
-        let timeInfo = CMSampleTimingInfo(duration: .invalid,
-                                          presentationTimeStamp: .init(value: .init(loc.header.timestamp),
-                                                                       timescale: 1_000_000),
-                                          decodeTimeStamp: .invalid)
-
-        var samples: [CMSampleBuffer] = []
-        for buffer in buffers {
-            samples.append(try CMSampleBuffer(dataBuffer: buffer,
-                                              formatDescription: format,
-                                              numSamples: 1,
-                                              sampleTimings: [timeInfo],
-                                              sampleSizes: [buffer.dataLength]))
-        }
-
-        return .init(samples: samples,
-                     groupId: groupId,
-                     objectId: objectId,
-                     sequenceNumber: loc.header.sequenceNumber,
-                     fps: sei?.timestamp?.fps,
-                     orientation: sei?.orientation?.orientation,
-                     verticalMirror: sei?.orientation?.verticalMirror)
-    }
->>>>>>> 2c05f058
 }
 // swiftlint:enable type_body_length