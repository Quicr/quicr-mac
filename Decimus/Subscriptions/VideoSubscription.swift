--- conflicted
+++ resolved
@@ -323,13 +323,10 @@
     }
 
     override func objectReceived(_ objectHeaders: QObjectHeaders, data: Data, extensions: [NSNumber: Data]?) {
-<<<<<<< HEAD
-        self.transitionMediaState(.received)
-=======
         // Record the time this arrived.
         let now = Date.now
         self.lastUpdateTime = now
->>>>>>> cb4c306d
+        self.transitionMediaState(.received)
 
         // Per-frame logging.
         if self.verbose {
