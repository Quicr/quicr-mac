--- conflicted
+++ resolved
@@ -77,11 +77,7 @@
                                        variances: variances)
         self.token = handler.registerCallback(callback)
         self.handler = handler
-<<<<<<< HEAD
-        super.init(fullTrackName: fullTrackName.get())
-=======
         super.init(fullTrackName: fullTrackName)
->>>>>>> bf9da5cd
         self.setCallbacks(self)
     }
 
