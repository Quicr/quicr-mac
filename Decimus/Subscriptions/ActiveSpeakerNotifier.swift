--- conflicted
+++ resolved
@@ -79,8 +79,12 @@
         self.onActiveSpeakersChanged(self.lastSpeakers, real: false)
     }
 
-<<<<<<< HEAD
-    private func onActiveSpeakersChanged(_ speakers: OrderedSet<ParticipantId>) {
+    private func onActiveSpeakersChanged(_ speakers: OrderedSet<ParticipantId>, real: Bool = true) {
+        self.logger.debug("[ActiveSpeakers] Changed: \(speakers)")
+        if real {
+            self.lastReceived = speakers
+        }
+
         if let stats = self.activeSpeakerStats {
             let now = Date.now
             Task(priority: .utility) {
@@ -90,13 +94,6 @@
             }
         }
 
-=======
-    private func onActiveSpeakersChanged(_ speakers: OrderedSet<ParticipantId>, real: Bool = true) {
->>>>>>> d0dfb7a0
-        self.logger.debug("[ActiveSpeakers] Changed: \(speakers)")
-        if real {
-            self.lastReceived = speakers
-        }
         var speakers = speakers
         speakers.remove(self.participantId)
         self.lastSpeakers = speakers.union(self.lastSpeakers)
