// SPDX-FileCopyrightText: Copyright (c) 2023 Cisco Systems
// SPDX-License-Identifier: BSD-2-Clause

/// Provides a ranked list of active speakers via callback.
protocol ActiveSpeakerNotifier {
    typealias ActiveSpeakersChanged = ([ParticipantId]) -> Void
    typealias CallbackToken = Int

    /// Register a callback to be notified when the active speakers change.
    /// - Parameter callback: The callback to be notified.
    /// - Returns: A token that can be used to unregister the callback
    func registerActiveSpeakerCallback(_ callback: @escaping ActiveSpeakersChanged) -> CallbackToken

    /// Unregister a previously registered callback.
    /// - Parameter token: The token returned by ``registerActiveSpeaker``
    func unregisterActiveSpeakerCallback(_ token: CallbackToken)
}

/// Manages the operations associated with active speaker changes.
class ActiveSpeakerApply {
    private let notifier: ActiveSpeakerNotifier
    private var callbackToken: ActiveSpeakerNotifier.CallbackToken?
    private let controller: MoqCallController
    private let manifest: [ManifestSubscription]
    private let factory: SubscriptionFactory
    private let codecFactory: CodecFactory
    private let logger = DecimusLogger(ActiveSpeakerApply.self)
    private var lastSpeakers: [ParticipantId]?
    private var count: Int?

    /// Initialize the active speaker manager.
    /// - Parameters:
    ///  - notifier: Object providing active speaker updates.
    ///  - controller: Call controller managing subscriptions.
    ///  - subscriptions: Manifest of all available subscriptions.
    ///  - factory: Factory for subscription handler creation.
    init(notifier: ActiveSpeakerNotifier,
         controller: MoqCallController,
         subscriptions: [ManifestSubscription],
         factory: SubscriptionFactory,
         codecFactory: CodecFactory) {
        self.notifier = notifier
        self.controller = controller
        self.manifest = subscriptions
        self.factory = factory
        self.codecFactory = codecFactory
        self.callbackToken = self.notifier.registerActiveSpeakerCallback { [weak self] activeSpeakers in
            self?.onActiveSpeakersChanged(activeSpeakers)
        }
    }

    deinit {
        self.notifier.unregisterActiveSpeakerCallback(self.callbackToken!)
    }

    /// Set the number of active speakers to consider.
    /// - Parameter count: Subset of active speakers to consider, nil for all.
    func setClampCount(_ count: Int?) {
        self.logger.debug("[ActiveSpeakers] Set clamp count to: \(String(describing: count))")
        self.count = count
        guard let lastSpeakers = self.lastSpeakers else {
            self.logger.debug("[ActiveSpeakers] No set active speakers on clamp change")
            return
        }
        self.onActiveSpeakersChanged(lastSpeakers)
    }

    private func onActiveSpeakersChanged(_ speakers: [ParticipantId]) {
        self.logger.debug("[ActiveSpeakers] Changed: \(speakers)")
        self.lastSpeakers = speakers
        let speakers = self.count == nil ? speakers : Array(speakers.prefix(self.count!))
        let existing = self.controller.getSubscriptionSets()

        // Firstly, unsubscribe from video for any speakers that are no longer active.
        var unsubbed = false
        for set in existing {
            for handler in set.getHandlers().values {
                guard let handler = handler as? VideoSubscription,
                      !speakers.contains(where: { $0 == set.participantId }) else {
                    // Not interested in unsubscribing this.
                    continue
                }

                // Unsubscribe.
                let ftn = FullTrackName(handler.getFullTrackName())
                self.logger.debug("[ActiveSpeakers] Unsubscribing from: \(ftn) (\(set.participantId)))")
                do {
<<<<<<< HEAD
=======
                    let ftn = FullTrackName(handler.getFullTrackName())
                    guard let endpointId = ftn.getEndpointId(),
                          !speakers.contains(where: { $0 == endpointId }),
                          let stringMediaType = ftn.getMediaType(),
                          let mediaType = UInt16(stringMediaType, radix: 16),
                          mediaType & 0x80 != 0 else {
                        continue
                    }
                    self.logger.debug("[ActiveSpeakers] Unsubscribing from: \(ftn) (\(endpointId)))")
>>>>>>> 5d8594dc
                    unsubbed = true
                    try self.controller.unsubscribe(set.sourceId, ftn: ftn)
                } catch {
                    self.logger.warning("Error unsubscribing: \(error.localizedDescription)")
                }
            }
        }
        if !unsubbed {
            self.logger.debug("[ActiveSpeakers] No new unsubscribes needed")
        }

        // Now, subscribe to video from any speakers we are not already subscribed to.
        var subbed = false
        let existingHandlers = existing.reduce(into: []) { $0.append(contentsOf: $1.getHandlers().values) }
        for speaker in speakers {
            for set in self.manifest {
                for subscription in set.profileSet.profiles {
                    do {
                        let ftn = try FullTrackName(namespace: subscription.namespace, name: "")
                        guard !existingHandlers.contains(where: { FullTrackName($0.getFullTrackName()) == ftn }),
<<<<<<< HEAD
                              let _ = self.codecFactory.makeCodecConfig(from: subscription.qualityProfile, bitrateType: .average) as? VideoCodecConfig,
                              set.participantId == speaker else {
                            // Not interested.
                            continue
                        }
                        // Subscribe.
                        self.logger.debug("[ActiveSpeakers] Subscribing to: \(subscription.namespace) (\(set.participantId))")
=======
                              let stringMediaType = ftn.getMediaType(),
                              let mediaType = UInt16(stringMediaType, radix: 16),
                              mediaType & 0x80 != 0 else {
                            continue
                        }
                        guard let endpointId = ftn.getEndpointId(),
                              endpointId == speaker else { continue }
                        self.logger.debug("[ActiveSpeakers] Subscribing to: \(subscription.namespace) (\(endpointId))")
>>>>>>> 5d8594dc
                        // Does a set for this already exist?
                        // TODO: Clean this up.
                        let targetSet: SubscriptionSet
                        if let found = existing.filter({$0.sourceId == set.sourceID}).first {
                            targetSet = found
                        } else {
                            targetSet = try self.controller.subscribeToSet(details: set,
                                                                           factory: self.factory,
                                                                           subscribe: false)
                        }
                        try self.controller.subscribe(set: targetSet,
                                                      profile: subscription,
                                                      factory: self.factory)
                        subbed = true
                    } catch {
                        self.logger.error("Failed to subscribe: \(subscription.namespace)")
                    }
                }
            }
        }
        if !subbed {
            self.logger.debug("[ActiveSpeakers] No new subscribes needed")
        }
    }
}<|MERGE_RESOLUTION|>--- conflicted
+++ resolved
@@ -82,22 +82,10 @@
                 }
 
                 // Unsubscribe.
+                unsubbed = true
                 let ftn = FullTrackName(handler.getFullTrackName())
                 self.logger.debug("[ActiveSpeakers] Unsubscribing from: \(ftn) (\(set.participantId)))")
                 do {
-<<<<<<< HEAD
-=======
-                    let ftn = FullTrackName(handler.getFullTrackName())
-                    guard let endpointId = ftn.getEndpointId(),
-                          !speakers.contains(where: { $0 == endpointId }),
-                          let stringMediaType = ftn.getMediaType(),
-                          let mediaType = UInt16(stringMediaType, radix: 16),
-                          mediaType & 0x80 != 0 else {
-                        continue
-                    }
-                    self.logger.debug("[ActiveSpeakers] Unsubscribing from: \(ftn) (\(endpointId)))")
->>>>>>> 5d8594dc
-                    unsubbed = true
                     try self.controller.unsubscribe(set.sourceId, ftn: ftn)
                 } catch {
                     self.logger.warning("Error unsubscribing: \(error.localizedDescription)")
@@ -117,24 +105,14 @@
                     do {
                         let ftn = try FullTrackName(namespace: subscription.namespace, name: "")
                         guard !existingHandlers.contains(where: { FullTrackName($0.getFullTrackName()) == ftn }),
-<<<<<<< HEAD
                               let _ = self.codecFactory.makeCodecConfig(from: subscription.qualityProfile, bitrateType: .average) as? VideoCodecConfig,
                               set.participantId == speaker else {
                             // Not interested.
                             continue
                         }
                         // Subscribe.
+                        subbed = true
                         self.logger.debug("[ActiveSpeakers] Subscribing to: \(subscription.namespace) (\(set.participantId))")
-=======
-                              let stringMediaType = ftn.getMediaType(),
-                              let mediaType = UInt16(stringMediaType, radix: 16),
-                              mediaType & 0x80 != 0 else {
-                            continue
-                        }
-                        guard let endpointId = ftn.getEndpointId(),
-                              endpointId == speaker else { continue }
-                        self.logger.debug("[ActiveSpeakers] Subscribing to: \(subscription.namespace) (\(endpointId))")
->>>>>>> 5d8594dc
                         // Does a set for this already exist?
                         // TODO: Clean this up.
                         let targetSet: SubscriptionSet
@@ -148,7 +126,6 @@
                         try self.controller.subscribe(set: targetSet,
                                                       profile: subscription,
                                                       factory: self.factory)
-                        subbed = true
                     } catch {
                         self.logger.error("Failed to subscribe: \(subscription.namespace)")
                     }
