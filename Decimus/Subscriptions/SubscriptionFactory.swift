// SPDX-FileCopyrightText: Copyright (c) 2023 Cisco Systems
// SPDX-License-Identifier: BSD-2-Clause

import Foundation

/// Possible modes of rendering video.
enum VideoBehaviour: CaseIterable, Identifiable, Codable {
    /// Continue to feed frames even if there discontinuities, resulting in artifacts.
    case artifact
    /// Freeze the video on a discontinuity, resuming only on a new GOP.
    case freeze
    var id: Self { self }
}

/// Describes target reliable or unreliable transport mode for publications and subscriptions.
struct Reliability: Codable {
    /// Publication reliablility state.
    var publication: Bool
    /// Subscription reliability state.
    var subscription: Bool

    init(publication: Bool, subscription: Bool) {
        self.publication = publication
        self.subscription = subscription
    }

    init(both: Bool) {
        self.init(publication: both, subscription: both)
    }
}

/// Reliability structure breakout by media.
struct MediaReliability: Codable {
    /// Target reliability state for audio.
    var audio: Reliability
    /// Target reliability state for video.
    var video: Reliability

    init() {
        audio = .init(both: false)
        video = .init(both: true)
    }
}

/// Application configuration.
struct SubscriptionConfig: Codable {
    /// Audio max jitter depth.
    var jitterMaxTime: TimeInterval
    /// Audio target jitter depth.
    var jitterDepthTime: TimeInterval
    /// Use video jitter buffer for audio.
    var useNewJitterBuffer: Bool
    /// Opus encode/decode window size to use.
    var opusWindowSize: OpusWindowSize
    /// Control behaviour of video rendering.
    var videoBehaviour: VideoBehaviour
    /// Interval between key frames, or 0 for codec control.
    var keyFrameInterval: TimeInterval
    /// True to stagger video publications according to their quality.
    var stagger: Bool
    /// Describes target media reliability states.
    var mediaReliability: MediaReliability
    /// QUIC CWIN setting for underlying transport.
    var quicCwinMinimumKiB: UInt64
    /// Video jitter buffer mode and configuration.
    var videoJitterBuffer: JitterBuffer.Config
    /// True to only subscribe to the highest quality in a profile set.
    var isSingleOrderedSub: Bool
    /// True to only publish to the highest quality in a profile set.
    var isSingleOrderedPub: Bool
    /// Control simulreceive rendering.
    var simulreceive: SimulreceiveMode
    /// The number of frames to miss in a row before stepping down in quality.
    var qualityMissThreshold: Int
    /// The number of frames to miss in a row before pausing the subscription.
    var pauseMissThreshold: Int
    /// TTL for underlying libquicr time queue.
    var timeQueueTTL: Int
    /// If >0, set chunk size in libquicr.
    var chunkSize: UInt32
    /// Control encoder bitrate budgets.
    var bitrateType: BitrateType
    /// True to enable "reset & wait" functionality.
    var useResetWaitCC: Bool
    /// True to use BBR congestion control.
    var useBBR: Bool
    /// True to emit a qlog at the end of the call into Downloads or Documents.
    var enableQlog: Bool
    /// True to enable pause/resume behaviour.
    var pauseResume: Bool
    /// True to callback libquicr logs into unified logger (possible performance hit).
    var quicrLogs: Bool
    /// Override picoquic pacing for priorities.
    var quicPriorityLimit: UInt8
    /// True to enable SFrame encryption of media.
    var doSFrame: Bool
    /// True to publish keyframe on subscribe update.
    var keyFrameOnUpdate: Bool
    /// Time to cleanup stale subscriptions for.
    var cleanupTime: TimeInterval

    /// Create with default settings.
    init() {
        jitterMaxTime = 0.2
        jitterDepthTime = 0.2
        useNewJitterBuffer = false
        opusWindowSize = .twentyMs
        videoBehaviour = .freeze
        keyFrameInterval = 5
        mediaReliability = .init()
        quicCwinMinimumKiB = 8
        videoJitterBuffer = .init(mode: .interval, minDepth: jitterDepthTime)
        isSingleOrderedSub = false
        isSingleOrderedPub = false
        simulreceive = .enable
        qualityMissThreshold = 3
        pauseMissThreshold = 30
        timeQueueTTL = 500
        chunkSize = 3000
        bitrateType = .average
        useResetWaitCC = false
        useBBR = true
        enableQlog = false
        pauseResume = false
        quicrLogs = false
        quicPriorityLimit = 0
        doSFrame = true
        stagger = true
        self.keyFrameOnUpdate = true
        self.cleanupTime = 1.5
    }
}

protocol SubscriptionFactory {
    func create(subscription: ManifestSubscription,
                codecFactory: CodecFactory,
                endpointId: String,
                relayId: String) throws -> SubscriptionSet

    func create(set: SubscriptionSet,
                profile: Profile,
                codecFactory: CodecFactory,
                endpointId: String,
                relayId: String) throws -> Subscription
}

class SubscriptionFactoryImpl: SubscriptionFactory {
    private let videoParticipants: VideoParticipants
    private let metricsSubmitter: MetricsSubmitter?
    private let subscriptionConfig: SubscriptionConfig
    private let granularMetrics: Bool
    private let engine: DecimusAudioEngine
    private let participantId: ParticipantId?
    private let joinDate: Date
    private let controller: MoqCallController
    private let verbose: Bool
    var activeSpeakerNotifier: ActiveSpeakerNotifierSubscription?

    init(videoParticipants: VideoParticipants,
         metricsSubmitter: MetricsSubmitter?,
         subscriptionConfig: SubscriptionConfig,
         granularMetrics: Bool,
         engine: DecimusAudioEngine,
         participantId: ParticipantId?,
         joinDate: Date,
         controller: MoqCallController,
         verbose: Bool) {
        self.videoParticipants = videoParticipants
        self.metricsSubmitter = metricsSubmitter
        self.subscriptionConfig = subscriptionConfig
        self.granularMetrics = granularMetrics
        self.engine = engine
        self.participantId = participantId
        self.joinDate = joinDate
        self.controller = controller
        self.verbose = verbose
    }

    func create(subscription: ManifestSubscription,
                codecFactory: CodecFactory,
                endpointId: String,
                relayId: String) throws -> any SubscriptionSet {
        let max = self.subscriptionConfig.useNewJitterBuffer ?
            self.subscriptionConfig.videoJitterBuffer.capacity :
            self.subscriptionConfig.jitterMaxTime
        if subscription.mediaType == ManifestMediaTypes.audio.rawValue && subscription.profileSet.type == "switched" {
            // This a switched / active speaker subscription type.
            return ActiveSpeakerSubscriptionSet(subscription: subscription,
                                                engine: self.engine,
                                                jitterDepth: self.subscriptionConfig.jitterDepthTime,
                                                jitterMax: max,
                                                opusWindowSize: self.subscriptionConfig.opusWindowSize,
                                                ourParticipantId: self.participantId,
                                                submitter: self.metricsSubmitter,
                                                useNewJitterBuffer: self.subscriptionConfig.useNewJitterBuffer,
                                                granularMetrics: self.granularMetrics)
        }

        if subscription.mediaType == "playtime-control" {
            return ObservableSubscriptionSet(sourceId: subscription.sourceID, participantId: subscription.participantId)
        }

        // Supported codec sets.
        let videoCodecs: Set<CodecType> = [.h264, .hevc]
        let opusCodecs: Set<CodecType> = [.opus]

        // Resolve profile sets to config.
        var foundCodecs: [CodecType] = []
        for profile in subscription.profileSet.profiles {
            let config = codecFactory.makeCodecConfig(from: profile.qualityProfile,
                                                      bitrateType: self.subscriptionConfig.bitrateType)
            foundCodecs.append(config.codec)
        }
        let found = Set(foundCodecs)
        if found.isSubset(of: videoCodecs) {
            return try VideoSubscriptionSet(subscription: subscription,
                                            participants: self.videoParticipants,
                                            metricsSubmitter: self.metricsSubmitter,
                                            videoBehaviour: self.subscriptionConfig.videoBehaviour,
                                            reliable: self.subscriptionConfig.mediaReliability.video.subscription,
                                            granularMetrics: self.granularMetrics,
                                            jitterBufferConfig: self.subscriptionConfig.videoJitterBuffer,
                                            simulreceive: self.subscriptionConfig.simulreceive,
                                            qualityMissThreshold: self.subscriptionConfig.qualityMissThreshold,
                                            pauseMissThreshold: self.subscriptionConfig.pauseMissThreshold,
                                            pauseResume: self.subscriptionConfig.pauseResume,
                                            endpointId: endpointId,
                                            relayId: relayId,
                                            codecFactory: CodecFactoryImpl(),
                                            joinDate: self.joinDate,
                                            cleanupTime: self.subscriptionConfig.cleanupTime)
        }

        if found.isSubset(of: opusCodecs) {
            return ObservableSubscriptionSet(sourceId: subscription.sourceID, participantId: subscription.participantId)
        }

        throw CodecError.unsupportedCodecSet(found)
    }

    func create(set: SubscriptionSet,
                profile: Profile,
                codecFactory: CodecFactory,
                endpointId: String,
                relayId: String) throws -> Subscription {
        let ftn = try profile.getFullTrackName()
        // Ideally this wiring would be in CallController.
        let unregister: Subscription.StatusCallback = { [weak set] status in
            guard let set = set else { return }
            switch status {
            case .notSubscribed:
                _ = set.removeHandler(ftn)
            default:
                break
            }
        }

        if let set = set as? ActiveSpeakerSubscriptionSet {
            return try CallbackSubscription(profile: profile,
                                            endpointId: endpointId,
                                            relayId: relayId,
                                            metricsSubmitter: self.metricsSubmitter,
                                            priority: 0,
                                            groupOrder: .originalPublisherOrder,
                                            filterType: .latestObject,
                                            callback: { [weak set] in
                                                set?.receivedObject(headers: $0, data: $1, extensions: $2)
                                            },
                                            statusCallback: unregister)
        }

        if profile.qualityProfile == "playtime" {
            self.activeSpeakerNotifier = try ActiveSpeakerNotifierSubscription(profile: profile,
                                                                               endpointId: endpointId,
                                                                               relayId: relayId,
                                                                               submitter: self.metricsSubmitter,
                                                                               statusChanged: unregister)
            return self.activeSpeakerNotifier!
        }

        let config = codecFactory.makeCodecConfig(from: profile.qualityProfile, bitrateType: .average)
        if let videoConfig = config as? VideoCodecConfig {
            guard let set = set as? VideoSubscriptionSet else {
                throw "VideoConfig expects a VideoSubscriptionSet"
            }
            let ftn = try profile.getFullTrackName()
            return try VideoSubscription(profile: profile,
                                         config: videoConfig,
                                         participants: self.videoParticipants,
                                         metricsSubmitter: self.metricsSubmitter,
                                         videoBehaviour: self.subscriptionConfig.videoBehaviour,
                                         reliable: self.subscriptionConfig.mediaReliability.video.subscription,
                                         granularMetrics: self.granularMetrics,
                                         jitterBufferConfig: self.subscriptionConfig.videoJitterBuffer,
                                         simulreceive: self.subscriptionConfig.simulreceive,
                                         variances: set.decodedVariances,
                                         endpointId: endpointId,
                                         relayId: relayId,
                                         participantId: set.participantId,
                                         joinDate: self.joinDate,
<<<<<<< HEAD
                                         controller: self.controller,
                                         verbose: self.verbose,
=======
                                         cleanupTime: self.subscriptionConfig.cleanupTime,
>>>>>>> 70290d3f
                                         callback: { [weak set] timestamp, when in
                                            guard let set = set else { return }
                                            set.receivedObject(ftn, timestamp: timestamp, when: when)
                                         },
                                         statusChanged: unregister)
        } else if config is AudioCodecConfig {
            guard set is ObservableSubscriptionSet else {
                throw "AudioCodecConfig expects ObservableSubscriptionSet"
            }
            return try OpusSubscription(profile: profile,
                                        engine: self.engine,
                                        submitter: self.metricsSubmitter,
                                        jitterDepth: self.subscriptionConfig.jitterDepthTime,
                                        jitterMax: self.subscriptionConfig.jitterMaxTime,
                                        opusWindowSize: self.subscriptionConfig.opusWindowSize,
                                        reliable: self.subscriptionConfig.mediaReliability.audio.subscription,
                                        granularMetrics: self.granularMetrics,
                                        endpointId: endpointId,
                                        relayId: relayId,
                                        useNewJitterBuffer: self.subscriptionConfig.useNewJitterBuffer,
                                        cleanupTime: self.subscriptionConfig.cleanupTime,
                                        statusChanged: unregister)
        }
        throw CodecError.invalidCodecConfig(config)
    }
}<|MERGE_RESOLUTION|>--- conflicted
+++ resolved
@@ -298,12 +298,9 @@
                                          relayId: relayId,
                                          participantId: set.participantId,
                                          joinDate: self.joinDate,
-<<<<<<< HEAD
                                          controller: self.controller,
                                          verbose: self.verbose,
-=======
                                          cleanupTime: self.subscriptionConfig.cleanupTime,
->>>>>>> 70290d3f
                                          callback: { [weak set] timestamp, when in
                                             guard let set = set else { return }
                                             set.receivedObject(ftn, timestamp: timestamp, when: when)
