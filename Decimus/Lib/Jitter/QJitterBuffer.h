--- conflicted
+++ resolved
@@ -25,22 +25,13 @@
                     minLengthMs:(unsigned long)min_length_ms;
 
 -(size_t)enqueuePacket:(struct Packet)packet
-<<<<<<< HEAD
                 concealmentCallback:(PacketCallback)concealment_callback
-                freeCallback:(PacketCallback)free_callback
                 userData: (void*)user_data;
 
 -(size_t)enqueuePackets:(struct Packet[])packets
                 size:(size_t)size
                 concealmentCallback:(PacketCallback)concealment_callback
-                freeCallback:(PacketCallback)free_callback
                 userData: (void*)user_data;
-=======
-                concealmentCallback:(PacketCallback)concealment_callback;
--(size_t)enqueuePackets:(struct Packet[])packets
-                size:(size_t)size
-                concealmentCallback:(PacketCallback)concealment_callback;
->>>>>>> 57fa5262
 
 -(size_t)dequeue:(uint8_t*)destination
                 destinationLength:(size_t)destination_length
