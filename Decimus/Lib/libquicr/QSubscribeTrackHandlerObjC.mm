// SPDX-FileCopyrightText: Copyright (c) 2023 Cisco Systems
// SPDX-License-Identifier: BSD-2-Clause

#import <Foundation/Foundation.h>
#import "QSubscribeTrackHandlerObjC.h"
#import "QCommon.h"

@implementation QSubscribeTrackHandlerObjC : NSObject

<<<<<<< HEAD
-(id) initWithFullTrackName: (QFullTrackName*) full_track_name
=======
-(id) initWithFullTrackName: (id<QFullTrackName>) full_track_name
>>>>>>> bf9da5cd
{
    quicr::FullTrackName fullTrackName = ftnConvert(full_track_name);
    handlerPtr = std::make_shared<QSubscribeTrackHandler>(fullTrackName);
    return self;
}

-(QSubscribeTrackHandlerStatus) getStatus {
    assert(handlerPtr);
    auto status = handlerPtr->GetStatus();
    return static_cast<QSubscribeTrackHandlerStatus>(status);
}

<<<<<<< HEAD
-(QFullTrackName*) getFullTrackName {
    assert(handlerPtr);
    const auto ftn = handlerPtr->GetFullTrackName();
    const auto converted = [[QFullTrackName alloc] init];
=======
-(id<QFullTrackName>) getFullTrackName {
    assert(handlerPtr);
    const auto ftn = handlerPtr->GetFullTrackName();
    const auto converted = [[QFullTrackNameImpl alloc] init];
>>>>>>> bf9da5cd
    NSData* nameSpace = [[NSData alloc] initWithBytes:(void*)ftn.name_space.data()  length:ftn.name_space.size()];
    converted.nameSpace = nameSpace;
    NSData* name = [[NSData alloc] initWithBytes:(void*)ftn.name.data()  length:ftn.name.size()];
    converted.name = name;
    return converted;
}

-(void) setCallbacks: (id<QSubscribeTrackHandlerCallbacks>) callbacks
{
    assert(handlerPtr);
    handlerPtr->SetCallbacks(callbacks);
}

@end

// C++

QSubscribeTrackHandler::QSubscribeTrackHandler(const quicr::FullTrackName& full_track_name): quicr::SubscribeTrackHandler(full_track_name) { }

void QSubscribeTrackHandler::StatusChanged(Status status)
{
    if (_callbacks)
    {
        [_callbacks statusChanged: static_cast<QSubscribeTrackHandlerStatus>(status)];
    }
}

void QSubscribeTrackHandler::ObjectReceived(const quicr::ObjectHeaders& object_headers,
                                            quicr::BytesSpan data)
{
    if (_callbacks)
    {
        const std::uint8_t* priority = nullptr;
        if (object_headers.priority.has_value()) {
            priority = &*object_headers.priority;
        }
        const std::uint16_t* ttl = nullptr;
        if (object_headers.ttl.has_value()) {
            ttl = &*object_headers.ttl;
        }
        QObjectHeaders headers {
            .objectId = object_headers.object_id,
            .groupId = object_headers.group_id,
            .payloadLength = object_headers.payload_length,
            .priority = priority,
            .ttl = ttl
        };

        // Convert extensions.
        NSMutableDictionary<NSNumber*, NSData*>* extensions = [NSMutableDictionary dictionary];
        if (object_headers.extensions.has_value()) {
            for (const auto& kvp : *object_headers.extensions) {
                NSNumber* key = @(kvp.first);
                NSData* data = [[NSData alloc] initWithBytesNoCopy:(void*)kvp.second.data()  length:kvp.second.size() deallocator:nil];
                [extensions setObject:data forKey:key];
            }
        }
        NSData* nsData = [[NSData alloc] initWithBytesNoCopy:(void*)data.data() length:data.size() deallocator:nil];
        [_callbacks objectReceived:headers data:nsData extensions: extensions];
    }
}

void QSubscribeTrackHandler::PartialObjectReceived(const quicr::ObjectHeaders& object_headers,
                                                   quicr::BytesSpan data)
{
    if (_callbacks)
    {
        const std::uint8_t* priority = nullptr;
        if (object_headers.priority.has_value()) {
            priority = &*object_headers.priority;
        }
        const std::uint16_t* ttl = nullptr;
        if (object_headers.ttl.has_value()) {
            ttl = &*object_headers.ttl;
        }
        QObjectHeaders headers {
            .objectId = object_headers.object_id,
            .groupId = object_headers.group_id,
            .payloadLength = object_headers.payload_length,
            .priority = priority,
            .ttl = ttl
        };

        // Convert extensions.
        NSMutableDictionary<NSNumber*, NSData*>* extensions = [NSMutableDictionary dictionary];
        if (object_headers.extensions.has_value()) {
            for (const auto& kvp : *object_headers.extensions) {
                NSNumber* key = @(kvp.first);
                NSData* data = [[NSData alloc] initWithBytesNoCopy:(void*)kvp.second.data()  length:kvp.second.size() deallocator:nil];
                [extensions setObject:data forKey:key];
            }
        }

        NSData* nsData = [[NSData alloc] initWithBytesNoCopy:(void*)data.data() length:data.size() deallocator:nil];
        [_callbacks partialObjectReceived:headers data:nsData extensions:extensions];
    }
}

static QSubscribeTrackMetrics convert(const quicr::SubscribeTrackMetrics& metrics)
{
    return QSubscribeTrackMetrics {
        .lastSampleTime = metrics.last_sample_time,
        .bytesReceived = metrics.bytes_received,
        .objectsReceived = metrics.objects_received
    };
}

void QSubscribeTrackHandler::MetricsSampled(const quicr::SubscribeTrackMetrics &metrics)
{
    if (_callbacks) {
        const QSubscribeTrackMetrics converted = convert(metrics);
        [_callbacks metricsSampled: converted];
    }
}

void QSubscribeTrackHandler::SetCallbacks(id<QSubscribeTrackHandlerCallbacks> callbacks)
{
    std::cout << "Set callbacks" << std::endl;
    _callbacks = callbacks;
}<|MERGE_RESOLUTION|>--- conflicted
+++ resolved
@@ -7,11 +7,7 @@
 
 @implementation QSubscribeTrackHandlerObjC : NSObject
 
-<<<<<<< HEAD
--(id) initWithFullTrackName: (QFullTrackName*) full_track_name
-=======
 -(id) initWithFullTrackName: (id<QFullTrackName>) full_track_name
->>>>>>> bf9da5cd
 {
     quicr::FullTrackName fullTrackName = ftnConvert(full_track_name);
     handlerPtr = std::make_shared<QSubscribeTrackHandler>(fullTrackName);
@@ -24,17 +20,10 @@
     return static_cast<QSubscribeTrackHandlerStatus>(status);
 }
 
-<<<<<<< HEAD
--(QFullTrackName*) getFullTrackName {
-    assert(handlerPtr);
-    const auto ftn = handlerPtr->GetFullTrackName();
-    const auto converted = [[QFullTrackName alloc] init];
-=======
 -(id<QFullTrackName>) getFullTrackName {
     assert(handlerPtr);
     const auto ftn = handlerPtr->GetFullTrackName();
     const auto converted = [[QFullTrackNameImpl alloc] init];
->>>>>>> bf9da5cd
     NSData* nameSpace = [[NSData alloc] initWithBytes:(void*)ftn.name_space.data()  length:ftn.name_space.size()];
     converted.nameSpace = nameSpace;
     NSData* name = [[NSData alloc] initWithBytes:(void*)ftn.name.data()  length:ftn.name.size()];
