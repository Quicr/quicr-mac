// SPDX-FileCopyrightText: Copyright (c) 2023 Cisco Systems
// SPDX-License-Identifier: BSD-2-Clause

/// Possible errors raised by ``FullTrackName``.
enum FullTrackNameError: Error {
    /// A ``FullTrackName`` could not constructed or parsed into a `String`.
    case parseError
}

/// A MoQ full track name identifies a track within a namespace.
class FullTrackName: QFullTrackName, Hashable, CustomStringConvertible {
    var description: String {
        "\(self.nameSpace.compactMap { String(data: $0, encoding: .utf8) }.joined(separator: "/")):\(String(data: self.name, encoding: .utf8)!)"
    }

    static func == (lhs: FullTrackName, rhs: FullTrackName) -> Bool {
        lhs.nameSpace == rhs.nameSpace && lhs.name == rhs.name
    }

    /// The namespace portion of the full track name.
    let nameSpace: [Data]
    /// The name portion of the full track name.
    let name: Data

    /// Construct a full track name from UTF8 string components.
    /// - Parameter namespace: UTF8 string namespace array.
    /// - Parameter name: UTF8 string name.
    /// - Throws: ``FullTrackNameError/parseError`` if strings are not UTF8.
    init(namespace: [String], name: String) throws {
        var components: [Data] = []
        for element in namespace {
            guard let bytes = element.data(using: .utf8) else {
                throw FullTrackNameError.parseError
            }
            components.append(bytes)
        }
        self.nameSpace = components
        guard let name = name.data(using: .utf8) else {
            throw FullTrackNameError.parseError
        }
        self.name = name
    }

    init(_ ftn: QFullTrackName) {
        self.nameSpace = ftn.nameSpace
        self.name = ftn.name
    }

    func hash(into hasher: inout Hasher) {
        hasher.combine(self.name)
        hasher.combine(self.nameSpace)
    }
}

extension Profile {
    func getFullTrackName() throws -> FullTrackName {
<<<<<<< HEAD
        try .init(namespace: self.namespace, name: self.name)
=======
        try .init(namespace: self.namespace, name: self.name ?? "")
>>>>>>> 886f9758
    }
}<|MERGE_RESOLUTION|>--- conflicted
+++ resolved
@@ -54,10 +54,6 @@
 
 extension Profile {
     func getFullTrackName() throws -> FullTrackName {
-<<<<<<< HEAD
-        try .init(namespace: self.namespace, name: self.name)
-=======
         try .init(namespace: self.namespace, name: self.name ?? "")
->>>>>>> 886f9758
     }
 }