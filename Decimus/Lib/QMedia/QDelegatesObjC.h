//
//  QMediaDelegates.h
//  Decimus
//
//  Created by Scott Henning on 5/11/23.
//
#ifndef QDelegatesObjC_h
#define QDelegatesObjC_h

#import <Foundation/Foundation.h>
#import "ProfileSet.h"

@protocol QSubscriptionDelegateObjC
<<<<<<< HEAD
- (int) prepare: (NSString*) sourceID label: (NSString*) label profileSet: (struct QClientProfileSet) profileSet;
- (int) update: (NSString*) sourceID label: (NSString*) label profileSet: (struct QClientProfileSet) profileSet;
- (int) subscribedObject: (NSString*) name data: (NSData*) data groupId: (UInt32) groupId objectId: (UInt16) objectId;
=======
- (int) prepare: (NSString*) sourceID label: (NSString*) label qualityProfile: (NSString*) qualityProfile reliable: (bool*) reliable;
- (int) update: (NSString*) sourceID label: (NSString*) label qualityProfile: (NSString*) qualityProfile;
- (int) subscribedObject: (const void*) data length: (size_t) length groupId: (UInt32) groupId objectId: (UInt16) objectId;
>>>>>>> d5a20c15
@end

@protocol QPublicationDelegateObjC
- (int) prepare: (NSString*) sourceID qualityProfile: (NSString*) qualityProfile reliable: (bool*) reliable;
- (int) update: (NSString*) sourceID qualityProfile: (NSString*) qualityProfile;
- (void) publish: (bool) flag;
@end

@protocol QSubscriberDelegateObjC
- (id<QSubscriptionDelegateObjC>) allocateSubBySourceId: (NSString*) sourceId profileSet: (struct QClientProfileSet) profileSet;
- (int) removeByNamespace: (NSString*) quicrNamepace;
@end

@protocol QPublisherDelegateObjC
- (id<QPublicationDelegateObjC>) allocatePubByNamespace: (NSString*) quicrNamepace sourceID: (NSString*) sourceID qualityProfile: (NSString*) qualityProfile;
- (int) removeByNamespace: (NSString*) quicrNamepace;
@end

@protocol QPublishObjectDelegateObjC
- (void) publishObject: (NSString*) quicrNamespace data: (NSData *) data group: (bool) groupFlag;
- (void) publishObject: (NSString*) quicrNamespace data: (const void *) dataPtr length: (size_t) dataLen group: (bool) groupFlag;
@end

#endif /* QDelegatesObjC_h */<|MERGE_RESOLUTION|>--- conflicted
+++ resolved
@@ -11,15 +11,9 @@
 #import "ProfileSet.h"
 
 @protocol QSubscriptionDelegateObjC
-<<<<<<< HEAD
-- (int) prepare: (NSString*) sourceID label: (NSString*) label profileSet: (struct QClientProfileSet) profileSet;
+- (int) prepare: (NSString*) sourceID label: (NSString*) label profileSet: (struct QClientProfileSet) profileSet reliable: (bool*) reliable;
 - (int) update: (NSString*) sourceID label: (NSString*) label profileSet: (struct QClientProfileSet) profileSet;
-- (int) subscribedObject: (NSString*) name data: (NSData*) data groupId: (UInt32) groupId objectId: (UInt16) objectId;
-=======
-- (int) prepare: (NSString*) sourceID label: (NSString*) label qualityProfile: (NSString*) qualityProfile reliable: (bool*) reliable;
-- (int) update: (NSString*) sourceID label: (NSString*) label qualityProfile: (NSString*) qualityProfile;
-- (int) subscribedObject: (const void*) data length: (size_t) length groupId: (UInt32) groupId objectId: (UInt16) objectId;
->>>>>>> d5a20c15
+- (int) subscribedObject: (NSString*) name data: (const void*) data length: (size_t) length groupId: (UInt32) groupId objectId: (UInt16) objectId;
 @end
 
 @protocol QPublicationDelegateObjC
@@ -30,7 +24,7 @@
 
 @protocol QSubscriberDelegateObjC
 - (id<QSubscriptionDelegateObjC>) allocateSubBySourceId: (NSString*) sourceId profileSet: (struct QClientProfileSet) profileSet;
-- (int) removeByNamespace: (NSString*) quicrNamepace;
+- (int) removeBySourceId: (NSString*) sourceId;
 @end
 
 @protocol QPublisherDelegateObjC
