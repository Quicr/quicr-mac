--- conflicted
+++ resolved
@@ -56,11 +56,7 @@
     qControllerGW.logger->debug << "QControllerGW - dealloc" << std::flush;
 }
 
-<<<<<<< HEAD
--(int) connect: (NSString *) endpointID relay:(NSString *)remoteAddress port:(UInt16)remotePort protocol:(UInt8)protocol chunk_size:(UInt32)chunkSize config:(TransportConfig)config
-=======
--(int) connect: (NSString *) endpointID relay:(NSString *)remoteAddress port:(UInt16)remotePort protocol:(UInt8)protocol config:(TransportConfig)config useParentLogger:(bool)useParentLogger
->>>>>>> 03dd2aeb
+-(int) connect: (NSString *) endpointID relay:(NSString *)remoteAddress port:(UInt16)remotePort protocol:(UInt8)protocol chunk_size:(UInt32)chunkSize config:(TransportConfig)config useParentLogger:(bool)useParentLogger
 {
     try {
         qtransport::TransportConfig tconfig;
@@ -68,11 +64,7 @@
                       std::is_trivially_copyable<TransportConfig>() &&
                       sizeof(tconfig) == sizeof(config));
         memcpy(&tconfig, &config, sizeof(tconfig));
-<<<<<<< HEAD
-        return qControllerGW.connect(std::string([endpointID UTF8String]), std::string([remoteAddress UTF8String]), remotePort, protocol, chunkSize, tconfig);
-=======
-        return qControllerGW.connect(std::string([endpointID UTF8String]), std::string([remoteAddress UTF8String]), remotePort, protocol, tconfig, useParentLogger);
->>>>>>> 03dd2aeb
+        return qControllerGW.connect(std::string([endpointID UTF8String]), std::string([remoteAddress UTF8String]), remotePort, protocol, chunkSize, tconfig, useParentLogger);
     } catch(const std::exception& e) {
         qControllerGW.logger->error << "Failed to connect: " << e.what() << std::flush;
         return -1;
@@ -209,13 +201,9 @@
                            const std::string remote_address,
                            std::uint16_t remote_port,
                            std::uint16_t protocol,
-<<<<<<< HEAD
                            size_t chunk_size,
-                           qtransport::TransportConfig config)
-=======
                            qtransport::TransportConfig config,
                            bool useParentLogger)
->>>>>>> 03dd2aeb
 {
     qController = std::make_unique<qmedia::QController>(subscriberDelegate, publisherDelegate, useParentLogger ? logger : nullptr);
     if (qController == nullptr)
