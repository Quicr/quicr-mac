--- conflicted
+++ resolved
@@ -24,14 +24,10 @@
                 const std::string remote_address,
                 std::uint16_t remote_port,
                 std::uint16_t protocol,
-<<<<<<< HEAD
                 size_t chunk_size,
-                qtransport::TransportConfig config);
-=======
                 qtransport::TransportConfig config,
                 bool useParentLogger);
->>>>>>> 03dd2aeb
-    
+
     void disconnect();
     bool connected();
     
