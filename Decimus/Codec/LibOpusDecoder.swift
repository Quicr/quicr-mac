import Opus
import AVFoundation

/// Decodes audio using libopus.
class LibOpusDecoder {

    private let decoder: Opus.Decoder
    let decodedFormat: AVAudioFormat

    /// Create an opus decoder.
    /// - Parameter format: Format to decode into.
    init(format: AVAudioFormat) throws {
        self.decodedFormat = format
         decoder = try .init(format: format, application: .voip)
    }

    /// Write some encoded data to the decoder.
    /// - Parameter data: Pointer to some encoded opus data.
<<<<<<< HEAD
    /// - Parameter timestamp: Timestamp of this encoded data.
    func write(data: UnsafeRawBufferPointer, timestamp: UInt32) throws {
        guard let callback = callback else { throw "Callback not set for decoder" }

=======
    func write(data: UnsafeRawBufferPointer) throws -> AVAudioPCMBuffer {
>>>>>>> 082385b8
        // Create buffer for the decoded data.
        let decoded: AVAudioPCMBuffer = .init(pcmFormat: decodedFormat,
                                              frameCapacity: .opusMax)!
        try data.withMemoryRebound(to: UInt8.self) {
            try decoder.decode($0, to: decoded)
        }
<<<<<<< HEAD
        let timestamp: CMTime = .init(value: CMTimeValue(timestamp), timescale: 1000)
        callback(decoded, timestamp)
=======
        return decoded
>>>>>>> 082385b8
    }
}<|MERGE_RESOLUTION|>--- conflicted
+++ resolved
@@ -11,30 +11,18 @@
     /// - Parameter format: Format to decode into.
     init(format: AVAudioFormat) throws {
         self.decodedFormat = format
-         decoder = try .init(format: format, application: .voip)
+        decoder = try .init(format: format, application: .voip)
     }
 
     /// Write some encoded data to the decoder.
     /// - Parameter data: Pointer to some encoded opus data.
-<<<<<<< HEAD
-    /// - Parameter timestamp: Timestamp of this encoded data.
-    func write(data: UnsafeRawBufferPointer, timestamp: UInt32) throws {
-        guard let callback = callback else { throw "Callback not set for decoder" }
-
-=======
     func write(data: UnsafeRawBufferPointer) throws -> AVAudioPCMBuffer {
->>>>>>> 082385b8
         // Create buffer for the decoded data.
         let decoded: AVAudioPCMBuffer = .init(pcmFormat: decodedFormat,
                                               frameCapacity: .opusMax)!
         try data.withMemoryRebound(to: UInt8.self) {
             try decoder.decode($0, to: decoded)
         }
-<<<<<<< HEAD
-        let timestamp: CMTime = .init(value: CMTimeValue(timestamp), timescale: 1000)
-        callback(decoded, timestamp)
-=======
         return decoded
->>>>>>> 082385b8
     }
 }