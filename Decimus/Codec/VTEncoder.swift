--- conflicted
+++ resolved
@@ -7,15 +7,11 @@
 // swiftlint:disable type_body_length
 
 class VTEncoder {
-<<<<<<< HEAD
     enum VTEncoderError: Error {
         case unsupportedCodec(CodecType)
     }
 
     typealias EncodedCallback = (CMTime, CMTime, UnsafeRawBufferPointer, Bool) -> Void
-=======
-    typealias EncodedCallback = (CMTime, UnsafeRawBufferPointer, Bool) -> Void
->>>>>>> bf8025ce
 
     private static let logger = DecimusLogger(VTEncoder.self)
 
@@ -28,10 +24,6 @@
     private var sequenceNumber: UInt64 = 0
     private let emitStartCodes: Bool
     private let seiData: ApplicationSeiData
-    private let signposter = OSSignposter(subsystem: "Encoder", category: .pointsOfInterest)
-    private let signpostId: OSSignpostID
-    private var state: [TimeInterval: OSSignpostIntervalState] = [:]
-    private let lock = OSAllocatedUnfairLock()
 
     private let startCode: [UInt8] = [ 0x00, 0x00, 0x00, 0x01 ]
 
@@ -49,7 +41,6 @@
          verticalMirror: Bool,
          callback: @escaping EncodedCallback,
          emitStartCodes: Bool = false) throws {
-        self.signpostId = self.signposter.makeSignpostID()
         self.verticalMirror = verticalMirror
         self.callback = callback
         self.config = config
@@ -72,11 +63,7 @@
             self.seiData = ApplicationHEVCSEIs()
             codec = kCMVideoCodecType_HEVC
         default:
-<<<<<<< HEAD
             throw VTEncoderError.unsupportedCodec(config.codec)
-=======
-            throw "Unsupported code: \(config.codec)"
->>>>>>> bf8025ce
         }
 
         let created = VTCompressionSessionCreate(allocator: nil,
@@ -110,11 +97,7 @@
                                      key: kVTCompressionPropertyKey_ProfileLevel,
                                      value: kVTProfileLevel_H264_ConstrainedHigh_AutoLevel)
             case .hevc:
-<<<<<<< HEAD
                 VTSessionSetProperty(compressionSession,
-=======
-                VTSessionSetProperty(encoder,
->>>>>>> bf8025ce
                                      key: kVTCompressionPropertyKey_ProfileLevel,
                                      value: kVTProfileLevel_HEVC_Main_AutoLevel)
             default:
@@ -211,32 +194,20 @@
     func write(sample: CMSampleBuffer) throws {
         guard let encoder = self.encoder else { throw "Missing encoder" }
         guard let imageBuffer = sample.imageBuffer else { throw "Missing image" }
-        let timestamp = CMSampleBufferGetPresentationTimeStamp(sample)
-        let output = CMSampleBufferGetOutputPresentationTimeStamp(sample)
-        let time = Unmanaged.passRetained(NSValue(time: output)).toOpaque()
-        let state = self.signposter.beginInterval("Write", id: self.signpostId, "\(self.config.height)")
+        let time = Unmanaged.passRetained(NSValue(time: sample.outputPresentationTimeStamp)).toOpaque()
         try OSStatusError.checked("Encode") {
             VTCompressionSessionEncodeFrame(encoder,
                                             imageBuffer: imageBuffer,
-                                            presentationTimeStamp: timestamp,
+                                            presentationTimeStamp: sample.presentationTimeStamp,
                                             duration: .invalid,
                                             frameProperties: nil,
                                             sourceFrameRefcon: time,
                                             infoFlagsOut: nil)
         }
-        self.signposter.endInterval("Write", state)
-        let encodeState = self.signposter.beginInterval("Encode", id: self.signpostId, "\(self.config.height)")
-        self.lock.withLock {
-            self.state[timestamp.seconds] = encodeState
-        }
     }
 
     // swiftlint:disable function_body_length
-<<<<<<< HEAD
     func encoded(frameRefCon: UnsafeMutableRawPointer?, status: OSStatus, flags: VTEncodeInfoFlags, sample: CMSampleBuffer?) {
-=======
-    func encoded(status: OSStatus, flags: VTEncodeInfoFlags, sample: CMSampleBuffer?) {
->>>>>>> bf8025ce
         // Check the callback data.
         guard status == .zero else {
             Self.logger.error("Encode failure: \(status)")
@@ -249,13 +220,6 @@
         guard let sample = sample else {
             Self.logger.error("Encoded sample was empty")
             return
-        }
-        self.lock.withLock {
-            guard let state = self.state[sample.presentationTimeStamp.seconds] else {
-                Self.logger.error("Missing signpost state")
-                return
-            }
-            self.signposter.endInterval("Encode", state)
         }
 
         let buffer: CMBlockBuffer
@@ -378,11 +342,7 @@
         if self.emitStartCodes {
             assert(fullEncodedBuffer.starts(with: self.startCode))
         }
-<<<<<<< HEAD
         callback(timestamp, captureTime, fullEncodedBuffer, idr)
-=======
-        callback(sample.presentationTimeStamp, fullEncodedBuffer, idr)
->>>>>>> bf8025ce
     }
     // swiftlint:enable function_body_length
 
