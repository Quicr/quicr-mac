// SPDX-FileCopyrightText: Copyright (c) 2023 Cisco Systems
// SPDX-License-Identifier: BSD-2-Clause

enum ManifestMediaTypes: String {
    case video
    case audio
}

struct ParticipantId: Codable, Equatable, Hashable, CustomStringConvertible {
    var description: String {
        "[\(self.aggregate) (C:\(self.conferenceId),ID:\(self.participantId))]"
    }
    let conferenceId: UInt16
    let participantId: UInt16
    var aggregate: UInt32 {
        (UInt32(self.conferenceId) << 16) | UInt32(self.participantId)
    }

    init(_ participantId: UInt32) {
        self.conferenceId = UInt16((participantId >> 16) & 0x00FF)
        self.participantId = UInt16(participantId & 0x00FF)
    }

    init(from decoder: any Decoder) throws {
        let container = try decoder.singleValueContainer()
        let value = try container.decode(UInt32.self)
        self.init(value)
    }
}

/// A manifest for a given user's conference.
struct Manifest: Codable {
    let clientID: String
    let participantId: ParticipantId
    /// List of subscriptions this user should subscribe to.
    let subscriptions: [ManifestSubscription]
    /// List of publications this user should publish.
    let publications: [ManifestPublication]

    enum CodingKeys: String, CodingKey {
        case clientID = "clientId"
        case subscriptions, publications, participantId
    }
}

/// A set of related publication entries.
struct ManifestPublication: Codable {
    /// Details of the publication set.
    let mediaType, sourceName, sourceID, label: String
    /// The different individual publications and their profiles that should be published.
    let profileSet: ProfileSet

    enum CodingKeys: String, CodingKey {
        case mediaType, sourceName
        case sourceID = "sourceId"
        case label, profileSet
    }
}

/// A set of related subscription entries.
struct ManifestSubscription: Codable {
    /// Details of the subscription set.
    let mediaType, sourceName, sourceID, label: String
    let participantId: ParticipantId
    /// The different individual subscriptions and their profiles that should be subscribed to.
    let profileSet: ProfileSet

    enum CodingKeys: String, CodingKey {
        case mediaType, sourceName
        case sourceID = "sourceId"
        case label, profileSet, participantId
    }
}

/// A profile set is a set of related profile or quality levels of a
/// ``ManifestPublication`` or ``ManifestSubscription``.
struct ProfileSet: Codable {
    let type: String
    let profiles: [Profile]
}

/// A profile is an individual publication or subscription for a given quality profile,
struct Profile: Codable {
    /// A string describing the quality profile.
    let qualityProfile: String
    /// A list of TTLs for groups and/or objects in this profile.
    let expiry: [Int]?
    /// A list of priorities for groups and/or objects in this profile.
    let priorities: [Int]?
    /// The namespace this publication/subscription is for.
    let namespace: [String]
<<<<<<< HEAD
    /// The name this publication is for.
    let name: String
    let channel: Int?

    enum CodingKeys: String, CodingKey {
        case qualityProfile, expiry, priorities, channel
        case namespace = "trackNamespace"
        case name = "trackName"
    }

    /// Ctreate a new quality profile from its parts.
    init(qualityProfile: String, expiry: [Int]?, priorities: [Int]?, namespace: [String], name: String, channel: Int? = nil) {
=======
    /// The name this publication/subscription is for.
    let name: String?
    let channel: Int?

    enum CodingKeys: String, CodingKey {
        case qualityProfile, expiry, priorities, channel, name
        case namespace = "quicrNamespace"
    }

    /// Ctreate a new quality profile from its parts.
    init(qualityProfile: String, expiry: [Int]?, priorities: [Int]?, namespace: [String], channel: Int? = nil, name: String? = nil) {
>>>>>>> 886f9758
        self.qualityProfile = qualityProfile
        self.expiry = expiry
        self.priorities = priorities
        self.namespace = namespace
        self.name = name
        self.channel = channel
        self.name = name
    }

    /// Parse a profile from it's encoded representation.
    init(from decoder: Swift.Decoder) throws {
        let values = try decoder.container(keyedBy: CodingKeys.self)
        qualityProfile = try values.decode(String.self, forKey: .qualityProfile)
        expiry = try values.decodeIfPresent([Int].self, forKey: .expiry)
        priorities = try values.decodeIfPresent([Int].self, forKey: .priorities)
        namespace = try values.decode([String].self, forKey: .namespace)
        name = try values.decode(String.self, forKey: .name)
        channel = try values.decodeIfPresent(Int.self, forKey: .channel)
        name = try values.decodeIfPresent(String.self, forKey: .name)
    }
}

/// A conference is the joinable entity. A ``User`` joining a conference will receive a ``Manifest``.
struct Conference: Codable {
    let id: UInt32
    let title, starttime: String
    let duration: Int
    let state, type: String
    let meetingurl: String
    let clientindex: Int
    let participants, invitees: [String]
}

struct Config: Codable {
    let id: UInt32
    let configProfile: String
}

/// A ``User`` has one or more ``Client``s and joins a ``Conference``.
struct User: Codable {
    let id, name, email: String
    let clients: [Client]
}

/// A ``Client`` belongs to a ``User`` and has exposes its ``SendCapability``s and ``ReceiveCapability``s.
struct Client: Codable {
    let id, label: String
    let sendCaps: [SendCapability]
    let recvCaps: [ReceiveCapability]
}

/// What can be received by a ``Client`` instance.
struct ReceiveCapability: Codable {
    let mediaType, qualityProfile: String
    let numStreams: Int

    enum CodingKeys: String, CodingKey {
        case mediaType
        case numStreams
        case qualityProfile = "qualityProfie"
    }
}

/// What can be sent by a ``Client`` instance.
struct SendCapability: Codable {
    let mediaType, sourceID, sourceName, label: String
    let profileSet: ProfileSet

    enum CodingKeys: String, CodingKey {
        case mediaType
        case sourceID = "sourceId"
        case sourceName, label, profileSet
    }
}<|MERGE_RESOLUTION|>--- conflicted
+++ resolved
@@ -89,9 +89,8 @@
     let priorities: [Int]?
     /// The namespace this publication/subscription is for.
     let namespace: [String]
-<<<<<<< HEAD
     /// The name this publication is for.
-    let name: String
+    let name: String?
     let channel: Int?
 
     enum CodingKeys: String, CodingKey {
@@ -101,25 +100,11 @@
     }
 
     /// Ctreate a new quality profile from its parts.
-    init(qualityProfile: String, expiry: [Int]?, priorities: [Int]?, namespace: [String], name: String, channel: Int? = nil) {
-=======
-    /// The name this publication/subscription is for.
-    let name: String?
-    let channel: Int?
-
-    enum CodingKeys: String, CodingKey {
-        case qualityProfile, expiry, priorities, channel, name
-        case namespace = "quicrNamespace"
-    }
-
-    /// Ctreate a new quality profile from its parts.
     init(qualityProfile: String, expiry: [Int]?, priorities: [Int]?, namespace: [String], channel: Int? = nil, name: String? = nil) {
->>>>>>> 886f9758
         self.qualityProfile = qualityProfile
         self.expiry = expiry
         self.priorities = priorities
         self.namespace = namespace
-        self.name = name
         self.channel = channel
         self.name = name
     }
@@ -131,7 +116,6 @@
         expiry = try values.decodeIfPresent([Int].self, forKey: .expiry)
         priorities = try values.decodeIfPresent([Int].self, forKey: .priorities)
         namespace = try values.decode([String].self, forKey: .namespace)
-        name = try values.decode(String.self, forKey: .name)
         channel = try values.decodeIfPresent(Int.self, forKey: .channel)
         name = try values.decodeIfPresent(String.self, forKey: .name)
     }
