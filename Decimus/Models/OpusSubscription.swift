import AVFAudio
import CoreAudio

actor OpusSubscriptionMeasurement: Measurement {
    var name: String = "OpusSubscription"
    var fields: [Date?: [String: AnyObject]] = [:]
    var tags: [String: String] = [:]

    private var frames: UInt64 = 0
    private var bytes: UInt64 = 0

    init(namespace: QuicrNamespace, submitter: MetricsSubmitter) {
        tags["namespace"] = namespace
        Task {
            await submitter.register(measurement: self)
        }
    }

    func receivedFrames(received: AVAudioFrameCount, timestamp: Date?) {
        self.frames += UInt64(received)
        record(field: "receivedFrames", value: self.frames as AnyObject, timestamp: timestamp)
    }

    func receivedBytes(received: UInt, timestamp: Date?) {
        self.bytes += UInt64(received)
        record(field: "receivedBytes", value: self.bytes as AnyObject, timestamp: timestamp)
    }
}

class OpusSubscription: QSubscriptionDelegateObjC {

    struct Metrics {
        var framesEnqueued = 0
        var framesEnqueuedFail = 0
    }

    private let namespace: String
    private var decoder: LibOpusDecoder?
    private unowned let player: FasterAVEngineAudioPlayer
    private var asbd: UnsafeMutablePointer<AudioStreamBasicDescription> = .allocate(capacity: 1)
    private var metrics: Metrics = .init()
    private var node: AVAudioSourceNode?
    private var jitterBuffer: UnsafeMutableRawPointer?
    private var seq: UInt = 0
<<<<<<< HEAD
    private let errorWriter: ErrorWriter

    init(namespace: String,
         player: FasterAVEngineAudioPlayer,
         errorWriter: ErrorWriter) {
        self.namespace = namespace
        self.player = player
        self.errorWriter = errorWriter
=======
    private let measurement: OpusSubscriptionMeasurement

    init(namespace: QuicrNamespace,
         player: FasterAVEngineAudioPlayer,
         submitter: MetricsSubmitter) {
        self.namespace = namespace
        self.player = player
        self.measurement = .init(namespace: namespace, submitter: submitter)
>>>>>>> 1969b939
    }

    deinit {
        // Remove the audio playout.
        player.removePlayer(identifier: namespace)

        // Reset the node.
        node?.reset()

        // Cleanup buffer.
        JitterDestroy(jitterBuffer)

        // Report metrics.
        print("They had \(metrics.framesEnqueuedFail) copy fails")
    }

    func prepare(_ sourceID: SourceIDType!, label: String!, qualityProfile: String!) -> Int32 {
        // Create the decoder.
        let config = CodecFactory.makeCodecConfig(from: qualityProfile)
        do {
            decoder = try createOpusDecoder(config: config, playerFormat: player.inputFormat)
            decoder!.registerCallback(callback: onDecodedAudio)
        } catch {
            return SubscriptionError.FailedDecoderCreation.rawValue
        }

        // Create the jitter buffer.
        asbd = .init(mutating: decoder!.decodedFormat.streamDescription)
        jitterBuffer = JitterInit(Int(asbd.pointee.mBytesPerPacket),
                                  UInt(asbd.pointee.mSampleRate),
                                  20,
                                  500)

        // Create the player node.
        node = .init(format: decoder!.decodedFormat, renderBlock: renderBlock)

        do {
            try self.player.addPlayer(identifier: namespace, node: node!)
        } catch {
            let message = "Failed to add player node for subscription: \(error.localizedDescription)"
            log(message)
            errorWriter.writeError(message)
        }
        log("Subscribed to \(String(describing: config.codec)) stream for source \(sourceID!)")

        return SubscriptionError.None.rawValue
    }

    private lazy var renderBlock: AVAudioSourceNodeRenderBlock = { [jitterBuffer, asbd] silence, _, numFrames, data in
        // Fill the buffers as best we can.
        guard data.pointee.mNumberBuffers == 1 else {
            // Unexpected.
            let buffers: UnsafeMutableAudioBufferListPointer = .init(data)
            print("Got multiple buffers?")
            for buffer in buffers {
                print("Got buffer of size: \(buffer.mDataByteSize), channels: \(buffer.mNumberChannels)")
            }
            return 1
        }

        guard data.pointee.mBuffers.mNumberChannels == asbd.pointee.mChannelsPerFrame else {
            fatalError("Channel mismatch")
        }

        guard jitterBuffer != nil else {
            fatalError("JitterBuffer should exist at this point")
        }

        let buffer: AudioBuffer = data.pointee.mBuffers
        assert(buffer.mDataByteSize == numFrames * asbd.pointee.mBytesPerFrame)
        let copiedFrames = JitterDequeue(jitterBuffer, buffer.mData, Int(buffer.mDataByteSize), Int(numFrames))
        guard copiedFrames == numFrames else {
            // Ensure any incomplete data is pure silence.
            let buffers: UnsafeMutableAudioBufferListPointer = .init(data)
            for buffer in buffers {
                guard let dataPointer = buffer.mData else {
                    break
                }
                let bytesPerFrame = Int(asbd.pointee.mBytesPerFrame)
                let discontinuityStartOffset = copiedFrames * bytesPerFrame
                let numberOfSilenceBytes = (Int(numFrames) - copiedFrames) * bytesPerFrame
                guard discontinuityStartOffset + numberOfSilenceBytes == buffer.mDataByteSize else {
                    print("[FasterAVEngineAudioPlayer] Invalid buffers when calculating silence")
                    break
                }
                memset(dataPointer + discontinuityStartOffset, 0, Int(numberOfSilenceBytes))
                let thisBufferSilence = numberOfSilenceBytes == buffer.mDataByteSize
                let silenceSoFar = silence.pointee.boolValue
                silence.pointee = .init(thisBufferSilence && silenceSoFar)
            }
            return .zero
        }
        return .zero
    }

    private let plcCallback: LibJitterConcealmentCallback = { packets, count in
        for index in 0...count - 1 {
            // Make PLC packets.
            // TODO: Ask the opus deco5der to generate real PLC data.
            // TODO: Figure out how to best pass in frame lengths and sizes.
            let packetPtr = packets!.advanced(by: index)
            print("[AudioSubscription] Requested PLC for: \(packetPtr.pointee.sequence_number)")
            let malloced = malloc(480 * 8)
            memset(malloced, 0, 480 * 8)
            packetPtr.pointee.data = .init(malloced)
            packetPtr.pointee.elements = 480
            packetPtr.pointee.length = 480 * 8
        }
    }

    private func createOpusDecoder(config: CodecConfig, playerFormat: AVAudioFormat) throws -> LibOpusDecoder {
        guard config.codec == .opus else {
            fatalError("Codec mismatch")
        }

        do {
            // First, try and decode directly into the output's input format.
            return try .init(format: playerFormat)
        } catch {
            // That may not be supported, so decode into standard output instead.
            let format: AVAudioFormat.OpusPCMFormat
            switch player.inputFormat.commonFormat {
            case .pcmFormatInt16:
                format = .int16
            case .pcmFormatFloat32:
                format = .float32
            default:
                fatalError()
            }
            return try .init(format: .init(opusPCMFormat: format,
                                           sampleRate: 48000,
                                           channels: player.inputFormat.channelCount)!)
        }
    }

    func update(_ sourceId: String!, label: String!, qualityProfile: String!) -> Int32 {
        return SubscriptionError.NoDecoder.rawValue
    }

    func subscribedObject(_ data: Data!) -> Int32 {
        guard let decoder = decoder else {
            let message = "No decoder for Subscription. Did you forget to prepare?"
            log(message)
            errorWriter.writeError(message)
            return SubscriptionError.NoDecoder.rawValue
        }

        Task(priority: .utility) {
            let date = Date.now
            await measurement.receivedBytes(received: UInt(data.count), timestamp: date)
        }

        data.withUnsafeBytes {
<<<<<<< HEAD
            do {
                try decoder.write(data: $0, timestamp: 0)
            } catch {
                // TODO: Report this error.
                let message = "Failed to write to decoder: \(error.localizedDescription)"
                log(message)
                errorWriter.writeError(message)
            }
=======
            decoder.write(data: $0, timestamp: .init(Date.now.timeIntervalSince1970))
>>>>>>> 1969b939
        }
        return SubscriptionError.None.rawValue
    }

    private func onDecodedAudio(buffer: AVAudioPCMBuffer, timestamp: CMTime?) {
        // Ensure this buffer looks valid.
        let list = buffer.audioBufferList
        guard list.pointee.mNumberBuffers == 1 else {
            fatalError()
        }
        guard list.pointee.mBuffers.mDataByteSize > 0 else {
            fatalError()
        }

        Task(priority: .utility) {
            var date: Date?
            if let timestamp = timestamp {
                date = .init(timeIntervalSince1970: timestamp.seconds)
            }
            await measurement.receivedFrames(received: buffer.frameLength, timestamp: date)
        }

        // Get audio data as packet list.
        let audioBuffer = list.pointee.mBuffers
        var packet: Packet = .init(sequence_number: self.seq,
                                   data: audioBuffer.mData,
                                   length: Int(audioBuffer.mDataByteSize),
                                   elements: Int(buffer.frameLength))
        self.seq += 1

        // Copy in.
        let copied = JitterEnqueue(self.jitterBuffer, &packet, 1, self.plcCallback)
        self.metrics.framesEnqueued += copied
        guard copied == buffer.frameLength else {
            print("Only managed to enqueue: \(copied)/\(buffer.frameLength)")
            let missing = Int(buffer.frameLength) - copied
            self.metrics.framesEnqueuedFail += missing
            return
        }
    }

    private func log(_ message: String) {
        print("[Subscription] (\(namespace)) \(message)")
    }
}<|MERGE_RESOLUTION|>--- conflicted
+++ resolved
@@ -42,25 +42,17 @@
     private var node: AVAudioSourceNode?
     private var jitterBuffer: UnsafeMutableRawPointer?
     private var seq: UInt = 0
-<<<<<<< HEAD
     private let errorWriter: ErrorWriter
+    private let measurement: OpusSubscriptionMeasurement
 
     init(namespace: String,
          player: FasterAVEngineAudioPlayer,
-         errorWriter: ErrorWriter) {
+         errorWriter: ErrorWriter,
+         submitter: MetricsSubmitter) {
         self.namespace = namespace
         self.player = player
         self.errorWriter = errorWriter
-=======
-    private let measurement: OpusSubscriptionMeasurement
-
-    init(namespace: QuicrNamespace,
-         player: FasterAVEngineAudioPlayer,
-         submitter: MetricsSubmitter) {
-        self.namespace = namespace
-        self.player = player
         self.measurement = .init(namespace: namespace, submitter: submitter)
->>>>>>> 1969b939
     }
 
     deinit {
@@ -214,18 +206,13 @@
         }
 
         data.withUnsafeBytes {
-<<<<<<< HEAD
             do {
-                try decoder.write(data: $0, timestamp: 0)
+                try decoder.write(data: $0, timestamp: .init(Date.now.timeIntervalSince1970))
             } catch {
-                // TODO: Report this error.
                 let message = "Failed to write to decoder: \(error.localizedDescription)"
                 log(message)
                 errorWriter.writeError(message)
             }
-=======
-            decoder.write(data: $0, timestamp: .init(Date.now.timeIntervalSince1970))
->>>>>>> 1969b939
         }
         return SubscriptionError.None.rawValue
     }
