import AVFoundation
import Foundation

class SubscriberDelegate: QSubscriberDelegateObjC {
    let participants: VideoParticipants
    private let player: FasterAVEngineAudioPlayer
    private var checkStaleVideoTimer: Timer?
    private let errorWriter: ErrorWriter
    private let submitter: MetricsSubmitter
    private let factory: SubscriptionFactory

<<<<<<< HEAD
    init(errorWriter: ErrorWriter, submitter: MetricsSubmitter, engine: AVAudioEngine) {
=======
    init(errorWriter: ErrorWriter, submitter: MetricsSubmitter, config: SubscriptionConfig) {
>>>>>>> 41cad8c1
        self.participants = .init()
        self.player = .init(engine: engine, errorWriter: errorWriter)
        self.errorWriter = errorWriter
        self.submitter = submitter
        self.factory = .init(participants: self.participants, player: self.player, config: config)

        self.checkStaleVideoTimer = .scheduledTimer(withTimeInterval: 2, repeats: true) { [weak self] _ in
            guard let self = self else { return }

            let staleVideos = self.participants.participants.filter { _, participant in
                return participant.lastUpdated.advanced(by: DispatchTimeInterval.seconds(2)) < .now()
            }
            for id in staleVideos.keys {
                do {
                    try self.participants.removeParticipant(identifier: id)
                } catch {
                    self.player.removePlayer(identifier: id)
                }
            }
        }
    }

    deinit {
        checkStaleVideoTimer!.invalidate()
    }

    func allocateSub(byNamespace quicrNamepace: QuicrNamespace!,
                     qualityProfile: String!) -> QSubscriptionDelegateObjC? {
        let config = CodecFactory.makeCodecConfig(from: qualityProfile!)
        do {
            return try factory.create(quicrNamepace!,
                                      config: config,
                                      metricsSubmitter: submitter,
                                      errorWriter: errorWriter)
        } catch {
            errorWriter.writeError("[SubscriberDelegate] Failed to allocate subscription: \(error)")
            return nil
        }
    }

    func remove(byNamespace quicrNamepace: QuicrNamespace!) -> Int32 {
        return 0
    }
}<|MERGE_RESOLUTION|>--- conflicted
+++ resolved
@@ -9,11 +9,7 @@
     private let submitter: MetricsSubmitter
     private let factory: SubscriptionFactory
 
-<<<<<<< HEAD
-    init(errorWriter: ErrorWriter, submitter: MetricsSubmitter, engine: AVAudioEngine) {
-=======
-    init(errorWriter: ErrorWriter, submitter: MetricsSubmitter, config: SubscriptionConfig) {
->>>>>>> 41cad8c1
+    init(errorWriter: ErrorWriter, submitter: MetricsSubmitter, config: SubscriptionConfig, engine: AVAudioEngine) {
         self.participants = .init()
         self.player = .init(engine: engine, errorWriter: errorWriter)
         self.errorWriter = errorWriter
