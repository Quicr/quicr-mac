--- conflicted
+++ resolved
@@ -13,11 +13,7 @@
         print("[\(String(describing: type(of: self)))] \(message)")
     }
 
-<<<<<<< HEAD
-    init(errorWriter: ErrorWriter, submitter: MetricsSubmitter, config: SubscriptionConfig, engine: AVAudioEngine) {
-=======
-    init(errorWriter: ErrorWriter, submitter: MetricsSubmitter?, config: SubscriptionConfig) {
->>>>>>> 00ad7af3
+    init(errorWriter: ErrorWriter, submitter: MetricsSubmitter?, config: SubscriptionConfig, engine: AVAudioEngine) {
         self.participants = .init()
         self.player = .init(errorWriter: errorWriter, engine: engine)
         self.errorWriter = errorWriter
