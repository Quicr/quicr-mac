--- conflicted
+++ resolved
@@ -10,28 +10,16 @@
 // swiftlint:enable identifier_name
 
 protocol Subscription: QSubscriptionDelegateObjC {
-<<<<<<< HEAD
     var sourceId: SourceIDType {get}
-    func prepare(_ sourceID: SourceIDType!, label: String!, profileSet: QClientProfileSet) -> Int32
-    func update(_ sourceId: SourceIDType!, label: String!, profileSet: QClientProfileSet) -> Int32
-    func subscribedObject(_ name: String!, data: Data!, groupId: UInt32, objectId: UInt16) -> Int32
-=======
-    var namespace: QuicrNamespace {get}
 
     func prepare(_ sourceID: SourceIDType!,
                  label: String!,
-                 qualityProfile: String!,
+                 profileSet: QClientProfileSet!,
                  reliable: UnsafeMutablePointer<Bool>!) -> Int32
->>>>>>> d5a20c15
 
-    func update(_ sourceId: String!, label: String!, qualityProfile: String!) -> Int32
+    func update(_ sourceId: String!,
+                label: String!,
+                profileSet: QClientProfileSet!) -> Int32
 
-<<<<<<< HEAD
-extension Subscription {
-    func log(_ message: String) {
-        print("[\(String(describing: type(of: self)))] (\(sourceId)) \(message)")
-    }
-=======
-    func subscribedObject(_ data: UnsafeRawPointer!, length: Int, groupId: UInt32, objectId: UInt16) -> Int32
->>>>>>> d5a20c15
+    func subscribedObject(_ name: String!, data: UnsafeRawPointer!, length: Int, groupId: UInt32, objectId: UInt16) -> Int32
 }