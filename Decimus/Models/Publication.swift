import Foundation
import AVFoundation

// swiftlint:disable identifier_name
enum PublicationError: Int32 {
    case None = 0
    case NoSource
}
// swiftlint:enable identifier_name

<<<<<<< HEAD
class PublicationCaptureDelegate: NSObject {
    fileprivate let encoder: Encoder
    let log: (String) -> Void
    fileprivate let errorWriter: ErrorWriter

    init(encoder: Encoder, errorWriter: ErrorWriter, log: @escaping (String) -> Void) {
        self.encoder = encoder
        self.log = log
        self.errorWriter = errorWriter
    }

    /// This callback fires if a frame was dropped.
    @objc(captureOutput:didDropSampleBuffer:fromConnection:)
    func captureOutput(_ output: AVCaptureOutput,
                       didDrop sampleBuffer: CMSampleBuffer,
                       from connection: AVCaptureConnection) {
        var mode: CMAttachmentMode = 0
        let reason = CMGetAttachment(sampleBuffer,
                                     key: kCMSampleBufferAttachmentKey_DroppedFrameReason,
                                     attachmentModeOut: &mode)
        errorWriter.writeError("Dropped frame: \(String(describing: reason))")
        log(String(describing: reason))
    }
}

private class VideoPublicationCaptureDelegate: PublicationCaptureDelegate,
                                               AVCaptureVideoDataOutputSampleBufferDelegate {
    /// This callback fires when a video frame arrives.
    func captureOutput(_ output: AVCaptureOutput,
                       didOutput sampleBuffer: CMSampleBuffer,
                       from connection: AVCaptureConnection) {
        do {
            try encoder.write(sample: sampleBuffer)
        } catch {
            // TODO: Show this error.
            let message = "Failed to encode video frame: \(error.localizedDescription)"
            log(message)
            errorWriter.writeError(message)
        }
    }
}

private class AudioPublicationCaptureDelegate: PublicationCaptureDelegate,
                                               AVCaptureAudioDataOutputSampleBufferDelegate {
    /// This callback fires when a video frame arrives.
    func captureOutput(_ output: AVCaptureOutput,
                       didOutput sampleBuffer: CMSampleBuffer,
                       from connection: AVCaptureConnection) {
        guard let asbd = sampleBuffer.formatDescription?.audioStreamBasicDescription else {
            let message = "Couldn't get audio input format"
            errorWriter.writeError(message)
            return
        }

        guard asbd.mSampleRate == .opus48khz,
              asbd.mChannelsPerFrame == 1,
              asbd.mBytesPerFrame == 2 else {
            log("Microphone format not currently supported. Try a different mic")
            return
        }
        guard let formatDescription = sampleBuffer.formatDescription else {
            let message = "Missing format description"
            log(message)
            errorWriter.writeError(message)
            return
        }
        let audioFormat: AVAudioFormat = .init(cmAudioFormatDescription: formatDescription)
        do {
            try encoder.write(data: sampleBuffer, format: audioFormat)
        } catch {
            let message = "Failed to encode audio sample: \(error.localizedDescription)"
            log(message)
            errorWriter.writeError(message)
        }
    }
}

class Publication: QPublicationDelegateObjC {
    private let notifier: NotificationCenter = .default

    private unowned let publishObjectDelegate: QPublishObjectDelegateObjC
    private let codecFactory: EncoderFactory
    private let metricsSubmitter: MetricsSubmitter

    let namespace: QuicrNamespace
    let queue: DispatchQueue
    private(set) var device: AVCaptureDevice?
    private var encoder: Encoder?
    private(set) var capture: PublicationCaptureDelegate?
    private let errorWriter: ErrorWriter

    init(namespace: QuicrNamespace,
         publishDelegate: QPublishObjectDelegateObjC,
         codecFactory: EncoderFactory,
         metricsSubmitter: MetricsSubmitter,
         errorWriter: ErrorWriter) {
        self.namespace = namespace
        self.publishObjectDelegate = publishDelegate
        self.codecFactory = codecFactory
        self.metricsSubmitter = metricsSubmitter
        self.queue = .init(label: "com.cisco.quicr.decimus.\(namespace)",
                           target: .global(qos: .userInteractive))
        self.errorWriter = errorWriter
    }

    func prepare(_ sourceID: SourceIDType!, qualityProfile: String!) -> Int32 {
        // TODO: This should be the way to get device when sourceID is valid from manifest.
        // self.device = AVCaptureDevice.init(uniqueID: sourceId)
        // guard let device = self.device else {
        //    return PublicationError.NoSource.rawValue
        // }

        let config = CodecFactory.makeCodecConfig(from: qualityProfile)
        do {
            encoder = try codecFactory.create(config) { [weak self] in
                guard let publication = self else { return }
                publication.publishObjectDelegate.publishObject(publication.namespace, data: $0, group: $1)
            }
            log("Registered \(String(describing: config.codec)) publication for source \(sourceID!)")

            let mediaType: AVMediaType
            switch config.codec {
            case .h264:
                capture = VideoPublicationCaptureDelegate(encoder: encoder!, errorWriter: errorWriter) { [weak self] in
                    self?.log($0)
                }
                mediaType = .video
            case .opus:
                capture = AudioPublicationCaptureDelegate(encoder: encoder!, errorWriter: errorWriter) { [weak self] in
                    self?.log($0)
                }
                mediaType = .audio
            default:
                return PublicationError.NoSource.rawValue
            }

            // TODO: SourceID from manifest is bogus, do this for now to retrieve correct device
            self.device = AVCaptureDevice.default(for: mediaType)
        } catch {
            let message = "Failed to create encoder: \(error.localizedDescription)"
            errorWriter.writeError(message)
            log(message)
            return PublicationError.FailedEncoderCreation.rawValue
=======
protocol Publication: QPublicationDelegateObjC {
    var namespace: QuicrNamespace {get}
    var publishObjectDelegate: QPublishObjectDelegateObjC? {get}

    func prepare(_ sourceID: SourceIDType!, qualityProfile: String!) -> Int32
    func update(_ sourceId: String!, qualityProfile: String!) -> Int32
    func publish(_ flag: Bool)

    func log(_ message: String)
}

protocol AVCaptureDevicePublication: Publication {
    var device: AVCaptureDevice? {get}
}

extension Publication {
    func log(_ message: String) {
        print("[\(String(describing: type(of: self)))] (\(namespace)) \(message)")
    }
}

actor PublicationMeasurement: Measurement {
    var name: String = "Publication"
    var fields: [Date?: [String: AnyObject]] = [:]
    var tags: [String: String] = [:]

    private var bytes: UInt64 = 0

    init(namespace: QuicrNamespace, submitter: MetricsSubmitter) {
        tags["namespace"] = namespace
        Task {
            await submitter.register(measurement: self)
>>>>>>> dbb53b5b
        }
    }

    func sentBytes(sent: UInt64, timestamp: Date?) {
        self.bytes += sent
        record(field: "sentBytes", value: self.bytes as AnyObject, timestamp: timestamp)
    }
}<|MERGE_RESOLUTION|>--- conflicted
+++ resolved
@@ -8,151 +8,6 @@
 }
 // swiftlint:enable identifier_name
 
-<<<<<<< HEAD
-class PublicationCaptureDelegate: NSObject {
-    fileprivate let encoder: Encoder
-    let log: (String) -> Void
-    fileprivate let errorWriter: ErrorWriter
-
-    init(encoder: Encoder, errorWriter: ErrorWriter, log: @escaping (String) -> Void) {
-        self.encoder = encoder
-        self.log = log
-        self.errorWriter = errorWriter
-    }
-
-    /// This callback fires if a frame was dropped.
-    @objc(captureOutput:didDropSampleBuffer:fromConnection:)
-    func captureOutput(_ output: AVCaptureOutput,
-                       didDrop sampleBuffer: CMSampleBuffer,
-                       from connection: AVCaptureConnection) {
-        var mode: CMAttachmentMode = 0
-        let reason = CMGetAttachment(sampleBuffer,
-                                     key: kCMSampleBufferAttachmentKey_DroppedFrameReason,
-                                     attachmentModeOut: &mode)
-        errorWriter.writeError("Dropped frame: \(String(describing: reason))")
-        log(String(describing: reason))
-    }
-}
-
-private class VideoPublicationCaptureDelegate: PublicationCaptureDelegate,
-                                               AVCaptureVideoDataOutputSampleBufferDelegate {
-    /// This callback fires when a video frame arrives.
-    func captureOutput(_ output: AVCaptureOutput,
-                       didOutput sampleBuffer: CMSampleBuffer,
-                       from connection: AVCaptureConnection) {
-        do {
-            try encoder.write(sample: sampleBuffer)
-        } catch {
-            // TODO: Show this error.
-            let message = "Failed to encode video frame: \(error.localizedDescription)"
-            log(message)
-            errorWriter.writeError(message)
-        }
-    }
-}
-
-private class AudioPublicationCaptureDelegate: PublicationCaptureDelegate,
-                                               AVCaptureAudioDataOutputSampleBufferDelegate {
-    /// This callback fires when a video frame arrives.
-    func captureOutput(_ output: AVCaptureOutput,
-                       didOutput sampleBuffer: CMSampleBuffer,
-                       from connection: AVCaptureConnection) {
-        guard let asbd = sampleBuffer.formatDescription?.audioStreamBasicDescription else {
-            let message = "Couldn't get audio input format"
-            errorWriter.writeError(message)
-            return
-        }
-
-        guard asbd.mSampleRate == .opus48khz,
-              asbd.mChannelsPerFrame == 1,
-              asbd.mBytesPerFrame == 2 else {
-            log("Microphone format not currently supported. Try a different mic")
-            return
-        }
-        guard let formatDescription = sampleBuffer.formatDescription else {
-            let message = "Missing format description"
-            log(message)
-            errorWriter.writeError(message)
-            return
-        }
-        let audioFormat: AVAudioFormat = .init(cmAudioFormatDescription: formatDescription)
-        do {
-            try encoder.write(data: sampleBuffer, format: audioFormat)
-        } catch {
-            let message = "Failed to encode audio sample: \(error.localizedDescription)"
-            log(message)
-            errorWriter.writeError(message)
-        }
-    }
-}
-
-class Publication: QPublicationDelegateObjC {
-    private let notifier: NotificationCenter = .default
-
-    private unowned let publishObjectDelegate: QPublishObjectDelegateObjC
-    private let codecFactory: EncoderFactory
-    private let metricsSubmitter: MetricsSubmitter
-
-    let namespace: QuicrNamespace
-    let queue: DispatchQueue
-    private(set) var device: AVCaptureDevice?
-    private var encoder: Encoder?
-    private(set) var capture: PublicationCaptureDelegate?
-    private let errorWriter: ErrorWriter
-
-    init(namespace: QuicrNamespace,
-         publishDelegate: QPublishObjectDelegateObjC,
-         codecFactory: EncoderFactory,
-         metricsSubmitter: MetricsSubmitter,
-         errorWriter: ErrorWriter) {
-        self.namespace = namespace
-        self.publishObjectDelegate = publishDelegate
-        self.codecFactory = codecFactory
-        self.metricsSubmitter = metricsSubmitter
-        self.queue = .init(label: "com.cisco.quicr.decimus.\(namespace)",
-                           target: .global(qos: .userInteractive))
-        self.errorWriter = errorWriter
-    }
-
-    func prepare(_ sourceID: SourceIDType!, qualityProfile: String!) -> Int32 {
-        // TODO: This should be the way to get device when sourceID is valid from manifest.
-        // self.device = AVCaptureDevice.init(uniqueID: sourceId)
-        // guard let device = self.device else {
-        //    return PublicationError.NoSource.rawValue
-        // }
-
-        let config = CodecFactory.makeCodecConfig(from: qualityProfile)
-        do {
-            encoder = try codecFactory.create(config) { [weak self] in
-                guard let publication = self else { return }
-                publication.publishObjectDelegate.publishObject(publication.namespace, data: $0, group: $1)
-            }
-            log("Registered \(String(describing: config.codec)) publication for source \(sourceID!)")
-
-            let mediaType: AVMediaType
-            switch config.codec {
-            case .h264:
-                capture = VideoPublicationCaptureDelegate(encoder: encoder!, errorWriter: errorWriter) { [weak self] in
-                    self?.log($0)
-                }
-                mediaType = .video
-            case .opus:
-                capture = AudioPublicationCaptureDelegate(encoder: encoder!, errorWriter: errorWriter) { [weak self] in
-                    self?.log($0)
-                }
-                mediaType = .audio
-            default:
-                return PublicationError.NoSource.rawValue
-            }
-
-            // TODO: SourceID from manifest is bogus, do this for now to retrieve correct device
-            self.device = AVCaptureDevice.default(for: mediaType)
-        } catch {
-            let message = "Failed to create encoder: \(error.localizedDescription)"
-            errorWriter.writeError(message)
-            log(message)
-            return PublicationError.FailedEncoderCreation.rawValue
-=======
 protocol Publication: QPublicationDelegateObjC {
     var namespace: QuicrNamespace {get}
     var publishObjectDelegate: QPublishObjectDelegateObjC? {get}
@@ -185,7 +40,6 @@
         tags["namespace"] = namespace
         Task {
             await submitter.register(measurement: self)
->>>>>>> dbb53b5b
         }
     }
 
