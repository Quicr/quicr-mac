--- conflicted
+++ resolved
@@ -34,16 +34,12 @@
         LabeledContent("Time Queue RX Size") {
             TextField("", value: self.$timeQueueTTL, format: .number)
         }
-<<<<<<< HEAD
         LabeledContent("Chunk Size") {
             TextField("", value: self.$chunkSize, format: .number)
         }
-
-=======
         HStack {
             Text("Capture QUICR logs")
             Toggle(isOn: self.$quicrLogs) {}
         }
->>>>>>> 03dd2aeb
     }
 }