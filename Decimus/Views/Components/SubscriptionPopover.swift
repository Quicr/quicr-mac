--- conflicted
+++ resolved
@@ -37,11 +37,7 @@
 
     @StateObject private var switchingSets: SwitchingSets
     @State private var manifest: Manifest?
-<<<<<<< HEAD
-=======
-    @State private var urlEncoder: UrlEncoderGWObjC?
     @State private var toggleStates: [QuicrNamespace: Bool] = [:]
->>>>>>> 13054e1c
     private let controller: CallController
 
     init(controller: CallController) {
@@ -80,12 +76,7 @@
                     ForEach(set.subscriptions, id: \.self) { subscription in
                         Toggle(isOn: makeSubscribeStateBinding(subscription.namespace)) {
                             if let manifest = self.manifest,
-<<<<<<< HEAD
-                               let profile = manifest.getSubscription(sourceId: set, namespace: subscription) {
-=======
-                               let urlEncoder = self.urlEncoder,
-                               let profile = manifest.getSubscription(sourceId: set.sourceId, namespace: subscription.namespace, encoder: urlEncoder) {
->>>>>>> 13054e1c
+                               let profile = manifest.getSubscription(sourceId: set.sourceId, namespace: subscription.namespace) {
                                 Text(profile.qualityProfile)
                             } else {
                                 Text(subscription.namespace)
