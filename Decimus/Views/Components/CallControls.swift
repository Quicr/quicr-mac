--- conflicted
+++ resolved
@@ -241,13 +241,8 @@
     static var previews: some View {
         let bool: Binding<Bool> = .init(get: { return false }, set: { _ in })
         let errorWriter: ObservableError = .init()
-<<<<<<< HEAD
-        let loopback: Loopback = .init(errorWriter: errorWriter,
+        let loopback: ApplicationMode = .init(errorWriter: errorWriter,
                                        player: FasterAVEngineAudioPlayer(errorWriter: errorWriter),
-=======
-        let loopback: ApplicationMode = .init(errorWriter: errorWriter,
-                                       player: AVEngineAudioPlayer(errorWriter: errorWriter),
->>>>>>> ac645e9a
                                        metricsSubmitter: MockSubmitter(),
                                        inputAudioFormat: .init(),
                                        outputAudioFormat: .init())
