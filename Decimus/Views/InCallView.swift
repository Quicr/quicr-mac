import SwiftUI
import AVFoundation
import UIKit

/// View to show when in a call.
/// Shows remote video, local self view and controls.
struct InCallView: View {

    /// Available input devices.
    @EnvironmentObject var devices: AudioVideoDevices
    /// Local capture manager.
    @EnvironmentObject var capture: ObservableCaptureManager
    /// Images to render.
    @EnvironmentObject var render: VideoParticipants
    /// Error messages.
    @EnvironmentObject var errors: ObservableError

    /// Currently selected camera.
    @State private var selectedCamera: AVCaptureDevice
    /// Currently selected input microphone.
    @State private var selectedMicrophone: AVCaptureDevice
    /// Current altering status.
    @State private var alteringDevice: [AVCaptureDevice: Bool] = [:]
    /// Current usage.
    @State private var usingDevice: [AVCaptureDevice: Bool] = [:]
    /// Current device orientation.
    @State private var currentOrientation: AVCaptureVideoOrientation

    /// Callback when call is left.
    private var onLeave: () -> Void
    private let mode: ApplicationModeBase?
    private let maxColumns: Int = 4
    private let orientationChanged = NotificationCenter
        .default
        .publisher(for: UIDevice.orientationDidChangeNotification)
        .makeConnectable()
        .autoconnect()

    /// Create a new in call view.
    /// - Parameter onLeave: Callback fired when user asks to leave the call.
    init(mode: ApplicationModeBase?, onLeave: @escaping () -> Void) {
        self.onLeave = onLeave
        self.mode = mode
        selectedCamera = AVCaptureDevice.default(for: .video)!
        selectedMicrophone = AVCaptureDevice.default(for: .audio)!
        currentOrientation = UIDevice.current.orientation.videoOrientation
    }

    // Show a video player.
    var body: some View {
        ZStack {
            GeometryReader { geo in
                VStack {
                    // Remote videos.
                    ScrollView {
                        let denom: CGFloat = .init(min(maxColumns, render.participants.count))
                        let width = geo.size.width / denom
                        LazyVGrid(columns: [GridItem(.adaptive(minimum: width, maximum: width))]) {
                            ForEach(Array(render.participants.values)) { participant in
                                Image(uiImage: participant.decodedImage)
                                    .resizable()
                                    .scaledToFit()
                            }
                        }
                    }
                    .frame(height: geo.size.height * 0.7)

                    // Controls.
                    VStack {
                        List {
                            ForEach(devices.cameras, id: \.self) { camera in
                                Button(role: usingDevice[camera] ?? false ? .destructive : nil,
                                       action: {
                                           Task {
                                               alteringDevice[camera] = true
                                               usingDevice[camera] = await capture.manager!.toggleInput(device: camera)
                                               alteringDevice[camera] = false
                                           }
                                       },
                                       label: {
                                            HStack {
                                                Text(verbatim: camera.localizedName)
                                                Spacer()
                                                if alteringDevice[camera] ?? false {
                                                    ProgressView()
                                                }
                                            }})
                                .disabled(alteringDevice[camera] ?? false)
                            }
                        }

                        // Microphone control.
                        Picker("Microphone", selection: $selectedMicrophone) {
                            ForEach(devices.audioInputs, id: \.uniqueID) { microphone in
                                Text(microphone.localizedName).tag(microphone)
                            }
                        }.onChange(of: selectedMicrophone) { _ in
                            Task {
                                alteringDevice[selectedMicrophone] = true
                                await capture.manager!.addInput(device: selectedMicrophone)
                                alteringDevice[selectedMicrophone] = false
                            }
                        }.disabled(alteringDevice[selectedMicrophone] ?? false)
                    }
                    .padding()
                    .frame(height: geo.size.height * 0.3, alignment: .top)

                    // Local video preview.
                    // PreviewView(device: $selectedCamera)
                }
            }

            // Error messages.
            VStack {
                if !errors.messages.isEmpty {
                    Text("Errors:")
                        .font(.title)
                        .foregroundColor(.red)

                    // Clear all.
                    Button {
                        errors.messages.removeAll()
                    } label: {
                        Text("Clear Errors")
                    }
                    .buttonStyle(.borderedProminent)

                    // Show the messages.
                    ScrollView {
                        ForEach(errors.messages) { message in
                            Text(message.message)
                                .padding()
                                .background(Color.red)
                        }
                    }
                }
            }
        }
        .task {
            await joinCall()
        }
        .onDisappear {
            Task {
                await leaveCall()
            }
        }
        .onReceive(orientationChanged) { _ in
            self.currentOrientation = UIDevice.current.orientation.videoOrientation
            Task {
                await self.capture.manager!.setOrientation(orientation: self.currentOrientation)
            }
        }
    }

    private func joinCall() async {
        // Bind pipeline to capture manager.
        capture.videoCallback = mode!.encodeCameraFrame
        capture.audioCallback = mode!.encodeAudioSample
        capture.deviceChangeCallback = mode!.onDeviceChange

        // Use default devices.
<<<<<<< HEAD
        capture.manager!.addInput(device: selectedMicrophone)
        capture.manager!.addInput(device: selectedCamera)
=======
        alteringDevice[selectedCamera] = true
        await capture.manager!.addInput(device: selectedCamera)
        usingDevice[selectedCamera] = true
        alteringDevice[selectedCamera] = false
        await capture.manager!.addInput(device: selectedMicrophone)
>>>>>>> 0778c895

        await capture.manager!.startCapturing()
    }

    private func leaveCall() async {
        // Stop capturing.
        await capture.manager!.stopCapturing()

        // Remove devices.
        await capture.manager!.removeInput(device: selectedCamera)
        await capture.manager!.removeInput(device: selectedMicrophone)

        // Unbind pipeline.
        capture.videoCallback = nil
        capture.audioCallback = nil
        capture.deviceChangeCallback = nil

        // Report left.
        onLeave()
    }
}

struct InCallView_Previews: PreviewProvider {
    static var previews: some View {
        InCallView(mode: nil) {}
    }
}<|MERGE_RESOLUTION|>--- conflicted
+++ resolved
@@ -159,16 +159,11 @@
         capture.deviceChangeCallback = mode!.onDeviceChange
 
         // Use default devices.
-<<<<<<< HEAD
-        capture.manager!.addInput(device: selectedMicrophone)
-        capture.manager!.addInput(device: selectedCamera)
-=======
+        await capture.manager!.addInput(device: selectedMicrophone)
         alteringDevice[selectedCamera] = true
         await capture.manager!.addInput(device: selectedCamera)
         usingDevice[selectedCamera] = true
         alteringDevice[selectedCamera] = false
-        await capture.manager!.addInput(device: selectedMicrophone)
->>>>>>> 0778c895
 
         await capture.manager!.startCapturing()
     }
