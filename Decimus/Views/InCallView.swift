--- conflicted
+++ resolved
@@ -291,13 +291,10 @@
         }
 
         func connected() async -> Bool {
-<<<<<<< HEAD
-            if let controller = self.controller,
-               !controller.connected() {
-=======
-            // TODO: In what situation can this be null.
-            if !self.controller!.connected() {
->>>>>>> 108d2767
+            guard let controller = self.controller else {
+                return false
+            }
+            if !controller.connected() {
                 Self.logger.error("Connection to relay disconnected", alert: true)
                 return false
             }
