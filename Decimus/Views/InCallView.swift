import SwiftUI
import AVFoundation
import UIKit

/// View to show when in a call.
/// Shows remote video, local self view and controls.
struct InCallView<Mode>: View where Mode: ApplicationModeBase {
    @StateObject var viewModel = ViewModel()
    @State private var leaving: Bool = false

    /// Callback when call is left.
    private let onLeave: () -> Void
    private let orientationChanged = NotificationCenter
        .default
        .publisher(for: UIDevice.orientationDidChangeNotification)
        .makeConnectable()
        .autoconnect()

    init(onLeave: @escaping () -> Void = {}) {
        UIApplication.shared.isIdleTimerDisabled = true
        self.onLeave = onLeave
    }

    var body: some View {
        ZStack {
            VStack {
                VideoGrid(participants: viewModel.mode!.participants)
                    .frame(maxWidth: .infinity, maxHeight: .infinity, alignment: .bottom)

                CallControls(leaving: $leaving)
                    .disabled(leaving)
                    .padding(.bottom)
                    .frame(alignment: .top)
            }
            .edgesIgnoringSafeArea(.top) // Note: Only because of navigation bar forcing whole content down by 50

            if leaving {
                LeaveModal(leaveAction: onLeave, cancelAction: { leaving = false })
                    .frame(maxWidth: 400, alignment: .center)
            }

            // Error messages.
            ErrorView(errorHandler: viewModel.errorHandler)
        }
        .background(.black)
        .onDisappear {
            Task {
                await viewModel.leave()
            }
        }
        .environmentObject(viewModel.callController!)
    }
}

extension InCallView {
    @MainActor
    class ViewModel: ObservableObject {
        private(set) var errorHandler = ObservableError()
        private(set) var mode: Mode?
        var callController: CallController?
        private var unitFactory: AudioUnitFactory?

        @AppStorage("playerType") private var playerType: Int = PlayerType.avAudioEngine.rawValue

        @AppStorage("influxConfig") private var influxConfig: AppStorageWrapper<InfluxConfig> = .init(value: .init())

        init() {
            let playerType: PlayerType = .init(rawValue: playerType)!
            let player = makeAudioPlayer(type: playerType)
            let submitter = InfluxMetricsSubmitter(config: influxConfig.value)
            Task {
                guard influxConfig.value.submit else { return }
                await submitter.startSubmitting(interval: influxConfig.value.intervalSecs)
            }
            self.mode = .init(errorWriter: errorHandler, player: player, metricsSubmitter: submitter)
            self.callController = CallController(mode: mode!, errorHandler: errorHandler)
            Task { await callController!.join() }
        }

        func leave() async {
            await callController!.leave()
            do {
                if let qmediaMode = mode as? QMediaPubSub {
                    try qmediaMode.disconnect()
                }
                if let factory = unitFactory {
                    try factory.clearIOUnit()
                }
            } catch {
                errorHandler.writeError(message: "Error while leaving call: \(error)")
            }
        }

        private func makeAudioPlayer(type: PlayerType) -> AudioPlayer {
            switch type {
            case .audioUnit:
                let unit: AudioUnit
                unitFactory = .init()
                do {
                    unit = try unitFactory!.makeIOUnit(voip: false)
                } catch {
                    errorHandler.writeError(message: "Failed to create IOAU")
                    return AVEngineAudioPlayer(errorWriter: errorHandler)
                }
                // TODO: We need to get the input format to the player upfront.
                let format: AudioStreamBasicDescription = .init(mSampleRate: 48000,
                                                                mFormatID: 1819304813,
                                                                mFormatFlags: 44,
                                                                mBytesPerPacket: 2,
                                                                mFramesPerPacket: 1,
                                                                mBytesPerFrame: 2,
                                                                mChannelsPerFrame: 1,
                                                                mBitsPerChannel: 16,
                                                                mReserved: 0)
                let auPlayer: AudioUnitPlayer
                do {
                    auPlayer = try .init(audioUnit: unit, inputFormat: format)
                } catch {
                    errorHandler.writeError(message: "Failed to create AudioUnitPlayer: \(error)")
                    return AVEngineAudioPlayer(errorWriter: errorHandler)
                }
                do {
                    try unit.initializeAndStart()
                } catch {
                    errorHandler.writeError(message: "Failed to initialize IOAU \(error)")
                }
                print("Using AudioUnitPlayer")
                return auPlayer
            case .avAudioEngine:
                print("Using AVEngineAudioPlayer")
                return AVEngineAudioPlayer(errorWriter: errorHandler)
            case .fasterAvAudioEngine:
                print("Using FasterAVAudioEnginePlayer")
                return FasterAVEngineAudioPlayer(errorWriter: errorHandler)
            }
        }
    }
}

extension InCallView where Mode == QMediaPubSub {
    init(config: CallConfig, onLeave: @escaping () -> Void) {
        self.init(onLeave: onLeave)
        _viewModel = StateObject(wrappedValue: ViewModel(config: config))
    }
}

extension InCallView.ViewModel where Mode == QMediaPubSub {
    convenience init(config: CallConfig) {
        self.init()
<<<<<<< HEAD
        do {
            try mode!.connect(config: config) {
=======
        Task {
            do {
                try await mode!.connect(config: config)
                await callController!.join()
            } catch {
                self.errorHandler.writeError(message: "[QMediaPubSub] \(error)")
>>>>>>> f51e969f
            }
        }
    }
}

struct InCallView_Previews: PreviewProvider {
    static var previews: some View {
        InCallView()
    }
}<|MERGE_RESOLUTION|>--- conflicted
+++ resolved
@@ -147,17 +147,11 @@
 extension InCallView.ViewModel where Mode == QMediaPubSub {
     convenience init(config: CallConfig) {
         self.init()
-<<<<<<< HEAD
-        do {
-            try mode!.connect(config: config) {
-=======
         Task {
             do {
                 try await mode!.connect(config: config)
-                await callController!.join()
             } catch {
                 self.errorHandler.writeError(message: "[QMediaPubSub] \(error)")
->>>>>>> f51e969f
             }
         }
     }
