import AVFAudio
import os

/// Wrapper for app specific AVAudioEngine functionality.
class DecimusAudioEngine {

    /// The audio format the application should use.
    static let format: AVAudioFormat = .init(commonFormat: .pcmFormatFloat32,
                                             sampleRate: .opus48khz,
                                             channels: 1,
                                             interleaved: false)!

    private static let logger: DecimusLogger = .init(DecimusAudioEngine.self)

    /// The AVAudioEngine instance this AudioEngine wraps.
    private let engine: AVAudioEngine
    private var blocks: MutableWrapper<[AnyHashable: AVAudioSinkNodeReceiverBlock]> = .init(value: [:])
    private var notificationObservers: [NSObjectProtocol] = []
    private let sink: AVAudioSinkNode?
    private var stopped: Bool = false
    private var elements: [SourceIDType: AVAudioSourceNode] = [:]
<<<<<<< HEAD
    private var lock = NSLock()
    private let inputNodePresent: Bool
    private let outputNodePresent: Bool
=======
    private var lock = OSAllocatedUnfairLock()
>>>>>>> f4688c96

    private lazy var reconfigure: (Notification) -> Void = { [weak self] _ in
        guard let self = self else { return }
        Self.logger.notice("AVAudioEngineConfigurationChange")
        do {
            try self.reconfigureAndRestart()
        } catch {
            Self.logger.critical("Failed to restart audio on config change. If you switched device, try again?")
        }
    }

    private lazy var interupt: (Notification) -> Void = { [weak self] notification in
        guard let self = self,
              let info = notification.userInfo,
              let typeValue = info[AVAudioSessionInterruptionTypeKey] as? UInt,
              let type = AVAudioSession.InterruptionType(rawValue: typeValue) else {
            return
        }

        switch type {
        case .began:
            // We got interupted.
            Self.logger.warning("Audio interuption")
        case .ended:
            // Resume.
            do {
                try AVAudioSession.sharedInstance().setActive(true)
                try self.reconfigureAndRestart()
                Self.logger.notice("Audio resumed")
            } catch {
                Self.logger.error("Failed to resume audio session")
            }
        @unknown default:
            Self.logger.warning("Got unexpected audio interuption value")
        }
    }

    private lazy var reset: (Notification) -> Void = { _ in
        Self.logger.warning("Media services reset. Report this.")
    }

    private lazy var routeChange: (Notification) -> Void = { notification in
        guard let userInfo = notification.userInfo,
              let reasonValue = userInfo[AVAudioSessionRouteChangeReasonKey] as? UInt,
              let reason = AVAudioSession.RouteChangeReason(rawValue: reasonValue) else {
            return
        }
        Self.logger.notice("Route change: \(reason)")
    }

    init() throws {
        // Configure the session.
        let engine = AVAudioEngine()
        let session = AVAudioSession.sharedInstance()
        try session.setSupportsMultichannelContent(false)
        try session.setCategory(.playAndRecord,
                                mode: .videoChat,
                                options: [.defaultToSpeaker, .allowBluetooth])

        // Check for I/O.
        let inputFormat = engine.inputNode.inputFormat(forBus: 0)
        let inputNode = engine.inputNode
        self.inputNodePresent = inputFormat.sampleRate > 0 && inputFormat.channelCount > 0
        if !self.inputNodePresent {
            Self.logger.warning("Couldn't find a microphone to use", alert: true)
        }
        let outputFormat = engine.outputNode.outputFormat(forBus: 0)
        self.outputNodePresent = outputFormat.sampleRate > 0 && outputFormat.channelCount > 0
        if !self.outputNodePresent {
            Self.logger.warning("Couldn't find a speaker to use", alert: true)
        }

        // Enable voice processing.
        if self.outputNodePresent && self.inputNodePresent {
            if !engine.outputNode.isVoiceProcessingEnabled {
                do {
                    try SwiftInterop.catchException {
                        do {
                            try engine.outputNode.setVoiceProcessingEnabled(true)
                        } catch {
                            Self.logger.warning("Failed to enable voice processing: \(error.localizedDescription)")
                        }
                    }
                } catch {
                    Self.logger.warning("Failed to enable voice processing: \(error.localizedDescription)")
                }
            }
        }
        self.engine = engine

        // Ducking.
        if self.inputNodePresent {
#if compiler(>=5.9)
            if #available(iOS 17.0, macOS 14.0, macCatalyst 17.0, visionOS 1.0, *) {
                let ducking: AVAudioVoiceProcessingOtherAudioDuckingConfiguration = .init(enableAdvancedDucking: true,
                                                                                          duckingLevel: .min)
                engine.inputNode.voiceProcessingOtherAudioDuckingConfiguration = ducking
            }
#endif

            // Capture microphone audio.
            let sink = AVAudioSinkNode { [weak blocks] timestamp, frames, data in
                guard let blocks = blocks else { return .zero }
                var success = true
                for block in blocks.value.values {
                    success = success && block(timestamp, frames, data) == .zero
                }
                return success ? .zero : 1
            }
            engine.attach(sink)
            self.sink = sink
        } else {
            self.sink = nil
        }

        // Reconfigure first time.
        try localReconfigure()

        // Register interest in reconfigure events.
        let notifications: NotificationCenter = .default
        notificationObservers.append(notifications.addObserver(forName: .AVAudioEngineConfigurationChange,
                                                               object: nil,
                                                               queue: nil,
                                                               using: reconfigure))
        notificationObservers.append(notifications.addObserver(forName: AVAudioSession.interruptionNotification,
                                                               object: AVAudioSession.sharedInstance(),
                                                               queue: nil,
                                                               using: interupt))
        let resetName = AVAudioSession.mediaServicesWereResetNotification
        notificationObservers.append(notifications.addObserver(forName: resetName,
                                                               object: AVAudioSession.sharedInstance(),
                                                               queue: nil,
                                                               using: reset))
        notificationObservers.append(notifications.addObserver(forName: AVAudioSession.routeChangeNotification,
                                                               object: AVAudioSession.sharedInstance(),
                                                               queue: nil,
                                                               using: routeChange))
    }

    deinit {
        for observer in notificationObservers {
            NotificationCenter.default.removeObserver(observer)
        }
    }

    /// Register a block that will be called with microphone data.
    /// You must register all blocks before calling start.
    /// - Parameter identifier: The identifier for this block.
    /// - Parameter block: The block to be called.
    func registerSinkBlock(identifier: AnyHashable, block: @escaping AVAudioSinkNodeReceiverBlock) throws {
        guard !engine.isRunning else { throw "Cannot alter blocks while running" }
        self.lock.withLock {
            self.blocks.value[identifier] = block
        }
    }

    /// Unregister a microphone sink block.
    /// - Parameter identifier: The identifier used to register this block.
    func unregisterSinkBlock(identifier: AnyHashable) throws {
        guard !engine.isRunning else { throw "Cannot alter blocks while running" }
        self.lock.withLock {
            _ = self.blocks.value.removeValue(forKey: identifier)
        }
    }

    /// Run the audio engine.
    func start() throws {
        guard !engine.isRunning else { throw "Already running" }
        try AVAudioSession.sharedInstance().setActive(true)
        try engine.start()
        stopped = false
    }

    /// Stop the audio engine running.
    func stop() throws {
        guard engine.isRunning else { throw "Not running" }
        engine.stop()
        try AVAudioSession.sharedInstance().setActive(false, options: .notifyOthersOnDeactivation)
        stopped = true
    }

    /// Add a source node to this engine, to be mixed with any others.
    /// - Parameter identifier: Identifier for this source.
    /// - Parameter node: The source node supplying audio.
    func addPlayer(identifier: SourceIDType, node: AVAudioSourceNode) throws {
        engine.attach(node)
        engine.connect(node, to: engine.mainMixerNode, format: Self.format)
        assert(node.numberOfOutputs == 1)
        assert(node.outputFormat(forBus: 0) == Self.format)
        Self.logger.info("(\(identifier)) Attached node")
        try self.lock.withLock {
            guard self.elements[identifier] == nil else { throw "Add called for existing entry" }
            self.elements[identifier] = node
        }
    }

    /// Remove a previously added source node.
    /// - Parameter identifier: Identifier of the source node to remove.
    func removePlayer(identifier: SourceIDType) throws {
        try self.lock.withLock {
            guard let element = elements.removeValue(forKey: identifier) else {
                throw "Remove called for non existent entry"
            }
            engine.detach(element)
        }
        Self.logger.info("(\(identifier)) Removed player node")
    }

    func isInputMuted() -> Bool {
        self.inputNodePresent ? self.engine.inputNode.isVoiceProcessingInputMuted : true
    }

    func toggleMute() {
        guard self.inputNodePresent else { return }
        self.engine.inputNode.isVoiceProcessingInputMuted.toggle()
    }

    @available(iOS 17.0, macOS 14.0, macCatalyst 17.0, tvOS 17.0, visionOS 1.0, *)
    func setMutedSpeechActivityEventListener(_ block: ((AVAudioVoiceProcessingSpeechActivityEvent) -> Void)?) throws {
        guard self.inputNodePresent else { return }
        guard self.engine.inputNode.setMutedSpeechActivityEventListener(block) else {
            throw "Couldn't set muted speech listener"
        }
    }

    private func localReconfigure() throws {
        // Reconfigure the audio session.
        let session: AVAudioSession = .sharedInstance()
        try session.setPreferredSampleRate(Self.format.sampleRate)

        // Inputs
        if self.inputNodePresent {
            let preSetInput = session.inputNumberOfChannels
            try session.setPreferredInputNumberOfChannels(Int(Self.format.channelCount))
            let postSetInput = session.inputNumberOfChannels
            assert(preSetInput == postSetInput)
        }

        // Outputs
        if self.outputNodePresent {
            let preSetOutput = session.outputNumberOfChannels
            try session.setPreferredOutputNumberOfChannels(Int(Self.format.channelCount))
            let postSetOutput = session.outputNumberOfChannels
            assert(preSetOutput == postSetOutput)
        }

        // We shouldn't be running at this point.
        assert(!engine.isRunning)

        // Sink for microphone output.
        if self.inputNodePresent {
            guard let sink = self.sink else {
                throw "Sink should be present when input node present"
            }
            engine.connect(engine.inputNode, to: sink, format: Self.format)
            assert(engine.inputNode.numberOfOutputs == 1)
            let inputOutputFormat = engine.inputNode.outputFormat(forBus: 0)
            Self.logger.info("Connected microphone: \(inputOutputFormat)")
            assert(inputOutputFormat == Self.format)
            assert(sink.numberOfInputs == 1)
            assert(sink.inputFormat(forBus: 0) == Self.format)
        }

        // Mixer for player nodes.
        if self.outputNodePresent {
            engine.connect(engine.mainMixerNode, to: engine.outputNode, format: Self.format)
            assert(engine.mainMixerNode.numberOfOutputs == 1)
            let mixerOutputFormat = engine.mainMixerNode.outputFormat(forBus: 0)
            Self.logger.info("Connected mixer: \(mixerOutputFormat)")
            assert(mixerOutputFormat == Self.format)

            // Sanity check the output format.
            assert(engine.outputNode.numberOfInputs == 1)
            if self.inputNodePresent && self.outputNodePresent {
                assert(engine.outputNode.isVoiceProcessingEnabled)
            }
            assert(engine.outputNode.inputFormat(forBus: 0) == Self.format)
        }

        // We shouldn't need to reconnect source nodes to the mixer,
        // as the format should not have changed.
        self.lock.withLock {
            for element in self.elements {
                assert(element.value.numberOfOutputs == 1)
                let sourceOutputFormat = element.value.outputFormat(forBus: 0)
                assert(sourceOutputFormat == Self.format)
            }
        }
    }

    private func reconfigureAndRestart() throws {
        guard !self.stopped else { return }
        if self.engine.isRunning {
            self.engine.stop()
        }

        // Reconfigure ourselves.
        try self.localReconfigure()

        // Restart.
        try self.start()
    }
}<|MERGE_RESOLUTION|>--- conflicted
+++ resolved
@@ -19,13 +19,9 @@
     private let sink: AVAudioSinkNode?
     private var stopped: Bool = false
     private var elements: [SourceIDType: AVAudioSourceNode] = [:]
-<<<<<<< HEAD
-    private var lock = NSLock()
     private let inputNodePresent: Bool
     private let outputNodePresent: Bool
-=======
     private var lock = OSAllocatedUnfairLock()
->>>>>>> f4688c96
 
     private lazy var reconfigure: (Notification) -> Void = { [weak self] _ in
         guard let self = self else { return }
