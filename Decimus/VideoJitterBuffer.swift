--- conflicted
+++ resolved
@@ -27,13 +27,10 @@
     private let measurement: _Measurement?
     private var play: Bool = false
     private var playToken: CMBufferQueueTriggerToken?
-<<<<<<< HEAD
-    private var lastSequenceRead: UInt64?
-    private var lastGroupRead: UInt32?
-=======
     private var lastSequenceRead = ManagedAtomic<UInt64>(0)
     private var lastSequenceSet = ManagedAtomic<Bool>(false)
->>>>>>> c068198b
+    private var lastGroupRead = ManagedAtomic<UInt32>(0)
+    private var lastGroupSet = ManagedAtomic<Bool>(false)
 
     /// Create a new video jitter buffer.
     /// - Parameter namespace The namespace of the video this buffer is used for, for identification purposes.
@@ -102,10 +99,12 @@
             // There is no point enqueing frames that are older than what we've read.
             let frame = buffer as! DecimusVideoFrame
             if let thisSeq = frame.sequenceNumber,
-               let lastSequenceRead = self.lastSequenceRead,
-               let lastGroupRead = self.lastGroupRead {
-                guard thisSeq > lastSequenceRead && frame.groupId >= lastGroupRead else {
-                    throw "Refused enqueue as older than last read. Got seq: \(thisSeq) read seq: \(lastSequenceRead), got group: \(frame.groupId) had group: \(lastGroupRead)"
+               self.lastSequenceSet.load(ordering: .acquiring),
+               self.lastGroupSet.load(ordering: .acquiring) {
+                let lastSequence = self.lastSequenceRead.load(ordering: .acquiring)
+                let lastGroup = self.lastGroupRead.load(ordering: .acquiring)
+                guard thisSeq > lastSequence && frame.groupId >= lastGroup else {
+                    throw "Refused enqueue as older than last read. Got seq: \(thisSeq) read seq: \(lastSequence), got group: \(frame.groupId) had group: \(lastGroup)"
                 }
             }
         }
@@ -114,17 +113,6 @@
     /// Write a video frame into the jitter buffer.
     /// - Parameter videoFrame The sample to attempt to sort into the buffer.
     func write(videoFrame: DecimusVideoFrame) throws {
-<<<<<<< HEAD
-=======
-        // Check expiry.
-        if let thisSeq = videoFrame.sequenceNumber,
-           self.lastSequenceSet.load(ordering: .acquiring) {
-            guard thisSeq > self.lastSequenceRead.load(ordering: .acquiring) else {
-                throw "Refused enqueue as older than last read"
-            }
-        }
-
->>>>>>> c068198b
         try self.buffer.enqueue(videoFrame)
 
         // Metrics.
@@ -174,43 +162,26 @@
             }
         }
         let sample = oldest as! DecimusVideoFrame
-<<<<<<< HEAD
-        self.lastSequenceRead = sample.sequenceNumber
-        self.lastGroupRead = sample.groupId
-=======
         if let sequenceNumber = sample.sequenceNumber {
             self.lastSequenceRead.store(sequenceNumber, ordering: .releasing)
             self.lastSequenceSet.store(true, ordering: .releasing)
         }
->>>>>>> c068198b
+        self.lastGroupRead.store(sample.groupId, ordering: .releasing)
+        self.lastGroupSet.store(true, ordering: .releasing)
         return sample
     }
 
     /// Flush the jitter buffer until the target group is at the front, or there are no more frames left.
     /// - Parameter targetGroup The group to flush frames up until.
     func flushTo(targetGroup groupId: UInt32) {
-        self.lastGroupRead = groupId
+        self.lastGroupRead.store(groupId, ordering: .releasing)
+        self.lastGroupSet.store(true, ordering: .releasing)
         guard self.buffer.bufferCount > 0 else { return }
         var flushCount: UInt = 0
-<<<<<<< HEAD
         while let frame = self.buffer.head as! DecimusVideoFrame?,
               frame.groupId < groupId {
             guard let _ = self.read() else { break }
             flushCount += 1
-=======
-        while let frame = self.buffer.head {
-            let thisGroupId = (frame as! DecimusVideoFrame).groupId
-            if thisGroupId < groupId {
-                guard let flushed = self.buffer.dequeue() else {
-                    break
-                }
-                if let sequenceNumber = (flushed as! DecimusVideoFrame).sequenceNumber {
-                    self.lastSequenceRead.store(sequenceNumber, ordering: .releasing)
-                    self.lastSequenceSet.store(true, ordering: .releasing)
-                }
-                flushCount += 1
-            }
->>>>>>> c068198b
         }
 
         if flushCount > 0,
